--- conflicted
+++ resolved
@@ -157,7 +157,7 @@
 
 	err = ProcessManual(namespace.RootContext(context.Background()), data, ids, nodes)
 	require.Error(t, err)
-	require.EqualError(t, err, "not enough nodes")
+	require.EqualError(t, err, "minimum of 2 ids are required")
 }
 
 // TestProcessManual_LastNodeNotSink tests ProcessManual when the last node is
@@ -173,15 +173,9 @@
 	ids = append(ids, filterId)
 	nodes[filterId] = filterNode
 
-<<<<<<< HEAD
-	// Add filter ID again as we want to trick ProcessManual into thinking we
-	// have enough IDs (formatter + sink).
-	ids = append(ids, filterId)
-=======
 	formatterId, formatterNode := newFormatterNode(t)
 	ids = append(ids, formatterId)
 	nodes[formatterId] = formatterNode
->>>>>>> 2b198059
 
 	// Data
 	requestId, err := uuid.GenerateUUID()
