--- conflicted
+++ resolved
@@ -2,6 +2,7 @@
 
 import (
 	"context"
+	"crypto/sha256"
 	"crypto/subtle"
 	"encoding/base64"
 	"encoding/json"
@@ -2218,7 +2219,6 @@
 	return populatedTemplates, false, nil
 }
 
-<<<<<<< HEAD
 // computeCodeChallenge computes a Proof Key for Code Exchange (PKCE)
 // code challenge given a code verifier and code challenge method.
 func computeCodeChallenge(verifier string, method string) (string, error) {
@@ -2234,41 +2234,6 @@
 	}
 }
 
-// computeHashClaim computes the hash value to be used for the at_hash
-// and c_hash claims. For details on how this value is computed and the
-// class of attacks it's used to prevent, see the spec at
-// - https://openid.net/specs/openid-connect-core-1_0.html#CodeIDToken
-// - https://openid.net/specs/openid-connect-core-1_0.html#HybridIDToken
-// - https://openid.net/specs/openid-connect-core-1_0.html#TokenSubstitution
-func computeHashClaim(alg string, input string) (string, error) {
-	signatureAlgToHash := map[jose.SignatureAlgorithm]func() hash.Hash{
-		jose.RS256: sha256.New,
-		jose.RS384: sha512.New384,
-		jose.RS512: sha512.New,
-		jose.ES256: sha256.New,
-		jose.ES384: sha512.New384,
-		jose.ES512: sha512.New,
-
-		// We use the Ed25519 curve key for EdDSA, which uses
-		// SHA-512 for its digest algorithm. See details at
-		// https://bitbucket.org/openid/connect/issues/1125.
-		jose.EdDSA: sha512.New,
-	}
-
-	newHash, ok := signatureAlgToHash[jose.SignatureAlgorithm(alg)]
-	if !ok {
-		return "", fmt.Errorf("unsupported signature algorithm: %q", alg)
-	}
-	h := newHash()
-
-	// Writing to the hash will never return an error
-	_, _ = h.Write([]byte(input))
-	sum := h.Sum(nil)
-	return base64.RawURLEncoding.EncodeToString(sum[:len(sum)/2]), nil
-}
-
-=======
->>>>>>> e679b6e3
 // entityHasAssignment returns true if the entity is enabled and a member of any
 // of the assignments' groups or entities. Otherwise, returns false or an error.
 func (i *IdentityStore) entityHasAssignment(ctx context.Context, s logical.Storage, entity *identity.Entity, assignments []string) (bool, error) {
