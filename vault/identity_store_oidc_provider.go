--- conflicted
+++ resolved
@@ -17,24 +17,23 @@
 	Entities []string `json:"entities"`
 }
 
-<<<<<<< HEAD
+type scope struct {
+	Template    string `json:"template"`
+	Description string `json:"description"`
+}
+
 type provider struct {
 	name             string
 	Issuer           string   `json:"issuer"`
 	AllowedClientIDs []string `json:"allowed_client_ids"`
 	Scopes           []string `json:"scopes"`
-=======
-type scope struct {
-	Template    string `json:"template"`
-	Description string `json:"description"`
->>>>>>> 84ff701c
 }
 
 const (
 	oidcProviderPrefix = "oidc_provider/"
-	providerPath       = oidcProviderPrefix + "provider/"
 	assignmentPath     = oidcProviderPrefix + "assignment/"
 	scopePath          = oidcProviderPrefix + "scope/"
+	providerPath       = oidcProviderPrefix + "provider/"
 )
 
 func oidcProviderPaths(i *IdentityStore) []*framework.Path {
@@ -84,7 +83,50 @@
 			HelpDescription: "List all configured OIDC assignments in the identity backend.",
 		},
 		{
-<<<<<<< HEAD
+			Pattern: "oidc/scope/" + framework.GenericNameRegex("name"),
+			Fields: map[string]*framework.FieldSchema{
+				"name": {
+					Type:        framework.TypeString,
+					Description: "Name of the scope",
+				},
+				"template": {
+					Type:        framework.TypeString,
+					Description: "The template string to use for the scope. This may be in string-ified JSON or base64 format.",
+				},
+				"description": {
+					Type:        framework.TypeString,
+					Description: "The description of the scope",
+				},
+			},
+			Operations: map[logical.Operation]framework.OperationHandler{
+				logical.UpdateOperation: &framework.PathOperation{
+					Callback: i.pathOIDCCreateUpdateScope,
+				},
+				logical.CreateOperation: &framework.PathOperation{
+					Callback: i.pathOIDCCreateUpdateScope,
+				},
+				logical.ReadOperation: &framework.PathOperation{
+					Callback: i.pathOIDCReadScope,
+				},
+				logical.DeleteOperation: &framework.PathOperation{
+					Callback: i.pathOIDCDeleteScope,
+				},
+			},
+			ExistenceCheck:  i.pathOIDCScopeExistenceCheck,
+			HelpSynopsis:    "CRUD operations for OIDC scopes.",
+			HelpDescription: "Create, Read, Update, and Delete OIDC scopes.",
+		},
+		{
+			Pattern: "oidc/scope/?$",
+			Operations: map[logical.Operation]framework.OperationHandler{
+				logical.ListOperation: &framework.PathOperation{
+					Callback: i.pathOIDCListScope,
+				},
+			},
+			HelpSynopsis:    "List OIDC scopes",
+			HelpDescription: "List all configured OIDC scopes in the identity backend.",
+		},
+		{
 			Pattern: "oidc/provider/" + framework.GenericNameRegex("name"),
 			Fields: map[string]*framework.FieldSchema{
 				"name": {
@@ -102,26 +144,10 @@
 				"scopes": {
 					Type:        framework.TypeCommaStringSlice,
 					Description: "The scopes available for requesting on the provider",
-=======
-			Pattern: "oidc/scope/" + framework.GenericNameRegex("name"),
-			Fields: map[string]*framework.FieldSchema{
-				"name": {
-					Type:        framework.TypeString,
-					Description: "Name of the scope",
-				},
-				"template": {
-					Type:        framework.TypeString,
-					Description: "The template string to use for the scope. This may be in string-ified JSON or base64 format.",
-				},
-				"description": {
-					Type:        framework.TypeString,
-					Description: "The description of the scope",
->>>>>>> 84ff701c
 				},
 			},
 			Operations: map[logical.Operation]framework.OperationHandler{
 				logical.UpdateOperation: &framework.PathOperation{
-<<<<<<< HEAD
 					Callback: i.pathOIDCCreateUpdateProvider,
 				},
 				logical.CreateOperation: &framework.PathOperation{
@@ -147,33 +173,6 @@
 			},
 			HelpSynopsis:    "List OIDC providers",
 			HelpDescription: "List all configured OIDC providers in the identity backend.",
-=======
-					Callback: i.pathOIDCCreateUpdateScope,
-				},
-				logical.CreateOperation: &framework.PathOperation{
-					Callback: i.pathOIDCCreateUpdateScope,
-				},
-				logical.ReadOperation: &framework.PathOperation{
-					Callback: i.pathOIDCReadScope,
-				},
-				logical.DeleteOperation: &framework.PathOperation{
-					Callback: i.pathOIDCDeleteScope,
-				},
-			},
-			ExistenceCheck:  i.pathOIDCScopeExistenceCheck,
-			HelpSynopsis:    "CRUD operations for OIDC scopes.",
-			HelpDescription: "Create, Read, Update, and Delete OIDC scopes.",
-		},
-		{
-			Pattern: "oidc/scope/?$",
-			Operations: map[logical.Operation]framework.OperationHandler{
-				logical.ListOperation: &framework.PathOperation{
-					Callback: i.pathOIDCListScope,
-				},
-			},
-			HelpSynopsis:    "List OIDC scopes",
-			HelpDescription: "List all configured OIDC scopes in the identity backend.",
->>>>>>> 84ff701c
 		},
 	}
 }
@@ -274,15 +273,6 @@
 	return entry != nil, nil
 }
 
-<<<<<<< HEAD
-// pathOIDCCreateUpdateProvider is used to create a new named provider or update an existing one
-func (i *IdentityStore) pathOIDCCreateUpdateProvider(ctx context.Context, req *logical.Request, d *framework.FieldData) (*logical.Response, error) {
-	name := d.Get("name").(string)
-
-	var provider provider
-	if req.Operation == logical.UpdateOperation {
-		entry, err := req.Storage.Get(ctx, providerPath+name)
-=======
 // pathOIDCCreateUpdateScope is used to create a new scope or update an existing one
 func (i *IdentityStore) pathOIDCCreateUpdateScope(ctx context.Context, req *logical.Request, d *framework.FieldData) (*logical.Response, error) {
 	name := d.Get("name").(string)
@@ -290,43 +280,16 @@
 	var scope scope
 	if req.Operation == logical.UpdateOperation {
 		entry, err := req.Storage.Get(ctx, scopePath+name)
->>>>>>> 84ff701c
 		if err != nil {
 			return nil, err
 		}
 		if entry != nil {
-<<<<<<< HEAD
-			if err := entry.DecodeJSON(&provider); err != nil {
-=======
 			if err := entry.DecodeJSON(&scope); err != nil {
->>>>>>> 84ff701c
 				return nil, err
 			}
 		}
 	}
 
-<<<<<<< HEAD
-	if issuerRaw, ok := d.GetOk("issuer"); ok {
-		provider.Issuer = issuerRaw.(string)
-	} else if req.Operation == logical.CreateOperation {
-		provider.Issuer = d.GetDefaultOrZero("issuer").(string)
-	}
-
-	if allowedClientIDsRaw, ok := d.GetOk("allowed_client_ids"); ok {
-		provider.AllowedClientIDs = allowedClientIDsRaw.([]string)
-	} else if req.Operation == logical.CreateOperation {
-		provider.AllowedClientIDs = d.GetDefaultOrZero("allowed_client_ids").([]string)
-	}
-
-	if scopesRaw, ok := d.GetOk("scopes"); ok {
-		provider.Scopes = scopesRaw.([]string)
-	} else if req.Operation == logical.CreateOperation {
-		provider.Scopes = d.GetDefaultOrZero("scopes").([]string)
-	}
-
-	// store named provider
-	entry, err := logical.StorageEntryJSON(providerPath+name, provider)
-=======
 	if descriptionRaw, ok := d.GetOk("description"); ok {
 		scope.Description = descriptionRaw.(string)
 	} else if req.Operation == logical.CreateOperation {
@@ -371,12 +334,112 @@
 	}
 	// store scope
 	entry, err := logical.StorageEntryJSON(scopePath+name, scope)
->>>>>>> 84ff701c
-	if err != nil {
-		return nil, err
-	}
-
-<<<<<<< HEAD
+	if err != nil {
+		return nil, err
+	}
+
+	if err := req.Storage.Put(ctx, entry); err != nil {
+		return nil, err
+	}
+
+	return nil, nil
+}
+
+// pathOIDCListScope is used to list scopes
+func (i *IdentityStore) pathOIDCListScope(ctx context.Context, req *logical.Request, d *framework.FieldData) (*logical.Response, error) {
+	scopes, err := req.Storage.List(ctx, scopePath)
+	if err != nil {
+		return nil, err
+	}
+	return logical.ListResponse(scopes), nil
+}
+
+// pathOIDCReadScope is used to read an existing scope
+func (i *IdentityStore) pathOIDCReadScope(ctx context.Context, req *logical.Request, d *framework.FieldData) (*logical.Response, error) {
+	name := d.Get("name").(string)
+
+	entry, err := req.Storage.Get(ctx, scopePath+name)
+	if err != nil {
+		return nil, err
+	}
+	if entry == nil {
+		return nil, nil
+	}
+
+	var scope scope
+	if err := entry.DecodeJSON(&scope); err != nil {
+		return nil, err
+	}
+	return &logical.Response{
+		Data: map[string]interface{}{
+			"template":    scope.Template,
+			"description": scope.Description,
+		},
+	}, nil
+}
+
+// pathOIDCDeleteScope is used to delete an scope
+func (i *IdentityStore) pathOIDCDeleteScope(ctx context.Context, req *logical.Request, d *framework.FieldData) (*logical.Response, error) {
+	name := d.Get("name").(string)
+	err := req.Storage.Delete(ctx, scopePath+name)
+	if err != nil {
+		return nil, err
+	}
+	return nil, nil
+}
+
+func (i *IdentityStore) pathOIDCScopeExistenceCheck(ctx context.Context, req *logical.Request, d *framework.FieldData) (bool, error) {
+	name := d.Get("name").(string)
+
+	entry, err := req.Storage.Get(ctx, scopePath+name)
+	if err != nil {
+		return false, err
+	}
+
+	return entry != nil, nil
+}
+
+// pathOIDCCreateUpdateProvider is used to create a new named provider or update an existing one
+func (i *IdentityStore) pathOIDCCreateUpdateProvider(ctx context.Context, req *logical.Request, d *framework.FieldData) (*logical.Response, error) {
+	name := d.Get("name").(string)
+
+	var provider provider
+	if req.Operation == logical.UpdateOperation {
+		entry, err := req.Storage.Get(ctx, providerPath+name)
+		if err != nil {
+			return nil, err
+		}
+		if entry != nil {
+			if err := entry.DecodeJSON(&provider); err != nil {
+				return nil, err
+			}
+		}
+	}
+
+	if issuerRaw, ok := d.GetOk("issuer"); ok {
+		provider.Issuer = issuerRaw.(string)
+	} else if req.Operation == logical.CreateOperation {
+		provider.Issuer = d.GetDefaultOrZero("issuer").(string)
+	}
+
+	if allowedClientIDsRaw, ok := d.GetOk("allowed_client_ids"); ok {
+		provider.AllowedClientIDs = allowedClientIDsRaw.([]string)
+	} else if req.Operation == logical.CreateOperation {
+		provider.AllowedClientIDs = d.GetDefaultOrZero("allowed_client_ids").([]string)
+	}
+
+	if scopesRaw, ok := d.GetOk("scopes"); ok {
+		provider.Scopes = scopesRaw.([]string)
+	} else if req.Operation == logical.CreateOperation {
+		provider.Scopes = d.GetDefaultOrZero("scopes").([]string)
+	}
+
+	// store named provider
+	entry, err := logical.StorageEntryJSON(providerPath+name, provider)
+	if err != nil {
+		return nil, err
+	}
+
 	return nil, req.Storage.Put(ctx, entry)
 }
 
@@ -394,29 +457,6 @@
 	name := d.Get("name").(string)
 
 	entry, err := req.Storage.Get(ctx, providerPath+name)
-=======
-	if err := req.Storage.Put(ctx, entry); err != nil {
-		return nil, err
-	}
-
-	return nil, nil
-}
-
-// pathOIDCListScope is used to list scopes
-func (i *IdentityStore) pathOIDCListScope(ctx context.Context, req *logical.Request, d *framework.FieldData) (*logical.Response, error) {
-	scopes, err := req.Storage.List(ctx, scopePath)
-	if err != nil {
-		return nil, err
-	}
-	return logical.ListResponse(scopes), nil
-}
-
-// pathOIDCReadScope is used to read an existing scope
-func (i *IdentityStore) pathOIDCReadScope(ctx context.Context, req *logical.Request, d *framework.FieldData) (*logical.Response, error) {
-	name := d.Get("name").(string)
-
-	entry, err := req.Storage.Get(ctx, scopePath+name)
->>>>>>> 84ff701c
 	if err != nil {
 		return nil, err
 	}
@@ -424,30 +464,19 @@
 		return nil, nil
 	}
 
-<<<<<<< HEAD
 	var storedNameProvider provider
 	if err := entry.DecodeJSON(&storedNameProvider); err != nil {
-=======
-	var scope scope
-	if err := entry.DecodeJSON(&scope); err != nil {
->>>>>>> 84ff701c
 		return nil, err
 	}
 	return &logical.Response{
 		Data: map[string]interface{}{
-<<<<<<< HEAD
 			"issuer":             storedNameProvider.Issuer,
 			"allowed_client_ids": storedNameProvider.AllowedClientIDs,
 			"scopes":             storedNameProvider.Scopes,
-=======
-			"template":    scope.Template,
-			"description": scope.Description,
->>>>>>> 84ff701c
 		},
 	}, nil
 }
 
-<<<<<<< HEAD
 // pathOIDCDeleteProvider is used to delete an assignment
 func (i *IdentityStore) pathOIDCDeleteProvider(ctx context.Context, req *logical.Request, d *framework.FieldData) (*logical.Response, error) {
 	name := d.Get("name").(string)
@@ -458,22 +487,6 @@
 	name := d.Get("name").(string)
 
 	entry, err := req.Storage.Get(ctx, providerPath+name)
-=======
-// pathOIDCDeleteScope is used to delete an scope
-func (i *IdentityStore) pathOIDCDeleteScope(ctx context.Context, req *logical.Request, d *framework.FieldData) (*logical.Response, error) {
-	name := d.Get("name").(string)
-	err := req.Storage.Delete(ctx, scopePath+name)
-	if err != nil {
-		return nil, err
-	}
-	return nil, nil
-}
-
-func (i *IdentityStore) pathOIDCScopeExistenceCheck(ctx context.Context, req *logical.Request, d *framework.FieldData) (bool, error) {
-	name := d.Get("name").(string)
-
-	entry, err := req.Storage.Get(ctx, scopePath+name)
->>>>>>> 84ff701c
 	if err != nil {
 		return false, err
 	}
