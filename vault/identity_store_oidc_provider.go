package vault

import (
	"context"
	"encoding/base64"
	"encoding/json"
	"strings"

	"github.com/hashicorp/go-secure-stdlib/strutil"
	"github.com/hashicorp/vault/sdk/framework"
	"github.com/hashicorp/vault/sdk/helper/identitytpl"
	"github.com/hashicorp/vault/sdk/logical"
)

type assignment struct {
	name     string
	Groups   []string `json:"groups"`
	Entities []string `json:"entities"`
}

type scope struct {
	name        string
	Template    string `json:"template"`
	Description string `json:"description"`
}

const (
	oidcProviderPrefix = "oidc_provider/"
<<<<<<< HEAD
	assignmentPath     = oidcProviderPrefix + "named_assignments/"
	scopePath          = oidcProviderPrefix + "named_scopes/"
=======
	assignmentPath     = oidcProviderPrefix + "assignment/"
>>>>>>> a01710b9
)

func oidcProviderPaths(i *IdentityStore) []*framework.Path {
	return []*framework.Path{
		{
			Pattern: "oidc/assignment/" + framework.GenericNameRegex("name"),
			Fields: map[string]*framework.FieldSchema{
				"name": {
					Type:        framework.TypeString,
					Description: "Name of the assignment",
				},
				"entities": {
					Type:        framework.TypeCommaStringSlice,
					Description: "Comma separated string or array of identity entity names",
				},
				"groups": {
					Type:        framework.TypeCommaStringSlice,
					Description: "Comma separated string or array of identity group names",
				},
			},
			Operations: map[logical.Operation]framework.OperationHandler{
				logical.UpdateOperation: &framework.PathOperation{
					Callback: i.pathOIDCCreateUpdateAssignment,
				},
				logical.CreateOperation: &framework.PathOperation{
					Callback: i.pathOIDCCreateUpdateAssignment,
				},
				logical.ReadOperation: &framework.PathOperation{
					Callback: i.pathOIDCReadAssignment,
				},
				logical.DeleteOperation: &framework.PathOperation{
					Callback: i.pathOIDCDeleteAssignment,
				},
			},
			ExistenceCheck:  i.pathOIDCAssignmentExistenceCheck,
			HelpSynopsis:    "CRUD operations for OIDC assignments.",
			HelpDescription: "Create, Read, Update, and Delete OIDC assignments.",
		},
		{
			Pattern: "oidc/assignment/?$",
			Operations: map[logical.Operation]framework.OperationHandler{
				logical.ListOperation: &framework.PathOperation{
					Callback: i.pathOIDCListAssignment,
				},
			},
			HelpSynopsis:    "List OIDC assignments",
			HelpDescription: "List all configured OIDC assignments in the identity backend.",
		},
		{
			Pattern: "oidc/scope/" + framework.GenericNameRegex("name"),
			Fields: map[string]*framework.FieldSchema{
				"name": {
					Type:        framework.TypeString,
					Description: "Name of the scope",
				},
				"template": {
					Type:        framework.TypeString,
					Description: "The template string for the scope",
				},
				"description": {
					Type:        framework.TypeString,
					Description: "The description of the scope",
				},
			},
			Operations: map[logical.Operation]framework.OperationHandler{
				logical.UpdateOperation: &framework.PathOperation{
					Callback: i.pathOIDCCreateUpdateScope,
				},
				logical.CreateOperation: &framework.PathOperation{
					Callback: i.pathOIDCCreateUpdateScope,
				},
				logical.ReadOperation: &framework.PathOperation{
					Callback: i.pathOIDCReadScope,
				},
				logical.DeleteOperation: &framework.PathOperation{
					Callback: i.pathOIDCDeleteScope,
				},
			},
			ExistenceCheck:  i.pathOIDCScopeExistenceCheck,
			HelpSynopsis:    "CRUD operations for OIDC scopes.",
			HelpDescription: "Create, Read, Update, and Delete OIDC scopes.",
		},
		{
			Pattern: "oidc/scope/?$",
			Operations: map[logical.Operation]framework.OperationHandler{
				logical.ListOperation: &framework.PathOperation{
					Callback: i.pathOIDCListScope,
				},
			},
			HelpSynopsis:    "List OIDC scopes",
			HelpDescription: "List all configured OIDC scopes in the identity backend.",
		},
	}
}

// pathOIDCCreateUpdateAssignment is used to create a new assignment or update an existing one
func (i *IdentityStore) pathOIDCCreateUpdateAssignment(ctx context.Context, req *logical.Request, d *framework.FieldData) (*logical.Response, error) {
	name := d.Get("name").(string)

	var assignment assignment
	if req.Operation == logical.UpdateOperation {
		entry, err := req.Storage.Get(ctx, assignmentPath+name)
		if err != nil {
			return nil, err
		}
		if entry != nil {
			if err := entry.DecodeJSON(&assignment); err != nil {
				return nil, err
			}
		}
	}

	if entitiesRaw, ok := d.GetOk("entities"); ok {
		assignment.Entities = entitiesRaw.([]string)
	} else if req.Operation == logical.CreateOperation {
		assignment.Entities = d.GetDefaultOrZero("entities").([]string)
	}

	if groupsRaw, ok := d.GetOk("groups"); ok {
		assignment.Groups = groupsRaw.([]string)
	} else if req.Operation == logical.CreateOperation {
		assignment.Groups = d.GetDefaultOrZero("groups").([]string)
	}

	// store assignment
	entry, err := logical.StorageEntryJSON(assignmentPath+name, assignment)
	if err != nil {
		return nil, err
	}

	if err := req.Storage.Put(ctx, entry); err != nil {
		return nil, err
	}

	return nil, nil
}

// pathOIDCListAssignment is used to list assignments
func (i *IdentityStore) pathOIDCListAssignment(ctx context.Context, req *logical.Request, d *framework.FieldData) (*logical.Response, error) {
	assignments, err := req.Storage.List(ctx, assignmentPath)
	if err != nil {
		return nil, err
	}
	return logical.ListResponse(assignments), nil
}

// pathOIDCReadAssignment is used to read an existing assignment
func (i *IdentityStore) pathOIDCReadAssignment(ctx context.Context, req *logical.Request, d *framework.FieldData) (*logical.Response, error) {
	name := d.Get("name").(string)

	entry, err := req.Storage.Get(ctx, assignmentPath+name)
	if err != nil {
		return nil, err
	}
	if entry == nil {
		return nil, nil
	}

	var assignment assignment
	if err := entry.DecodeJSON(&assignment); err != nil {
		return nil, err
	}
	return &logical.Response{
		Data: map[string]interface{}{
			"groups":   assignment.Groups,
			"entities": assignment.Entities,
		},
	}, nil
}

// pathOIDCDeleteAssignment is used to delete an assignment
func (i *IdentityStore) pathOIDCDeleteAssignment(ctx context.Context, req *logical.Request, d *framework.FieldData) (*logical.Response, error) {
	name := d.Get("name").(string)
	err := req.Storage.Delete(ctx, assignmentPath+name)
	if err != nil {
		return nil, err
	}
	return nil, nil
}

func (i *IdentityStore) pathOIDCAssignmentExistenceCheck(ctx context.Context, req *logical.Request, d *framework.FieldData) (bool, error) {
	name := d.Get("name").(string)

	entry, err := req.Storage.Get(ctx, assignmentPath+name)
	if err != nil {
		return false, err
	}

	return entry != nil, nil
}

// pathOIDCCreateUpdateScope is used to create a new scope or update an existing one
func (i *IdentityStore) pathOIDCCreateUpdateScope(ctx context.Context, req *logical.Request, d *framework.FieldData) (*logical.Response, error) {
	name := d.Get("name").(string)

	var scope scope
	if req.Operation == logical.UpdateOperation {
		entry, err := req.Storage.Get(ctx, scopePath+name)
		if err != nil {
			return nil, err
		}
		if entry != nil {
			if err := entry.DecodeJSON(&scope); err != nil {
				return nil, err
			}
		}
	}

	if descriptionRaw, ok := d.GetOk("description"); ok {
		scope.Description = descriptionRaw.(string)
	} else if req.Operation == logical.CreateOperation {
		scope.Description = d.GetDefaultOrZero("description").(string)
	}

	if templateRaw, ok := d.GetOk("template"); ok {
		scope.Template = templateRaw.(string)
	} else if req.Operation == logical.CreateOperation {
		scope.Template = d.GetDefaultOrZero("template").(string)
	}

	// Attempt to decode as base64 and use that if it works
	if decoded, err := base64.StdEncoding.DecodeString(scope.Template); err == nil {
		scope.Template = string(decoded)
	}

	// Validate that template can be parsed and results in valid JSON
	if scope.Template != "" {
		_, populatedTemplate, err := identitytpl.PopulateString(identitytpl.PopulateStringInput{
			Mode:   identitytpl.JSONTemplating,
			String: scope.Template,
			Entity: new(logical.Entity),
			Groups: make([]*logical.Group, 0),
			// namespace?
		})
		if err != nil {
			return logical.ErrorResponse("error parsing template: %s", err.Error()), nil
		}

		var tmp map[string]interface{}
		if err := json.Unmarshal([]byte(populatedTemplate), &tmp); err != nil {
			return logical.ErrorResponse("error parsing template JSON: %s", err.Error()), nil
		}

		for key := range tmp {
			if strutil.StrListContains(requiredClaims, key) {
				return logical.ErrorResponse(`top level key %q not allowed. Restricted keys: %s`,
					key, strings.Join(requiredClaims, ", ")), nil
			}
		}
	}
	// store scope
	entry, err := logical.StorageEntryJSON(scopePath+name, scope)
	if err != nil {
		return nil, err
	}

	if err := req.Storage.Put(ctx, entry); err != nil {
		return nil, err
	}

	return nil, nil
}

// pathOIDCListScope is used to list scopes
func (i *IdentityStore) pathOIDCListScope(ctx context.Context, req *logical.Request, d *framework.FieldData) (*logical.Response, error) {
	scopes, err := req.Storage.List(ctx, scopePath)
	if err != nil {
		return nil, err
	}
	return logical.ListResponse(scopes), nil
}

// pathOIDCReadScope is used to read an existing scope
func (i *IdentityStore) pathOIDCReadScope(ctx context.Context, req *logical.Request, d *framework.FieldData) (*logical.Response, error) {
	name := d.Get("name").(string)

	entry, err := req.Storage.Get(ctx, scopePath+name)
	if err != nil {
		return nil, err
	}
	if entry == nil {
		return nil, nil
	}

	var scope scope
	if err := entry.DecodeJSON(&scope); err != nil {
		return nil, err
	}
	return &logical.Response{
		Data: map[string]interface{}{
			"template":    scope.Template,
			"description": scope.Description,
		},
	}, nil
}

// pathOIDCDeleteScope is used to delete an scope
func (i *IdentityStore) pathOIDCDeleteScope(ctx context.Context, req *logical.Request, d *framework.FieldData) (*logical.Response, error) {
	name := d.Get("name").(string)
	err := req.Storage.Delete(ctx, scopePath+name)
	if err != nil {
		return nil, err
	}
	return nil, nil
}

func (i *IdentityStore) pathOIDCScopeExistenceCheck(ctx context.Context, req *logical.Request, d *framework.FieldData) (bool, error) {
	name := d.Get("name").(string)

	entry, err := req.Storage.Get(ctx, scopePath+name)
	if err != nil {
		return false, err
	}

	return entry != nil, nil
}<|MERGE_RESOLUTION|>--- conflicted
+++ resolved
@@ -26,12 +26,8 @@
 
 const (
 	oidcProviderPrefix = "oidc_provider/"
-<<<<<<< HEAD
-	assignmentPath     = oidcProviderPrefix + "named_assignments/"
+	assignmentPath     = oidcProviderPrefix + "assignment/"
 	scopePath          = oidcProviderPrefix + "named_scopes/"
-=======
-	assignmentPath     = oidcProviderPrefix + "assignment/"
->>>>>>> a01710b9
 )
 
 func oidcProviderPaths(i *IdentityStore) []*framework.Path {
