package vault

import (
	"context"
	"crypto/hmac"
	"encoding/base64"
	"errors"
	"fmt"
	"strings"
	"time"

	"github.com/armon/go-metrics"
<<<<<<< HEAD
=======
	"github.com/golang/protobuf/proto"
>>>>>>> 2fe214f5
	"github.com/hashicorp/errwrap"
	"github.com/hashicorp/go-multierror"
	"github.com/hashicorp/go-secure-stdlib/strutil"
	"github.com/hashicorp/go-sockaddr"
	"github.com/hashicorp/go-uuid"
	"github.com/hashicorp/vault/helper/identity"
	"github.com/hashicorp/vault/helper/identity/mfa"
	"github.com/hashicorp/vault/helper/metricsutil"
	"github.com/hashicorp/vault/helper/namespace"
	"github.com/hashicorp/vault/internalshared/configutil"
	"github.com/hashicorp/vault/sdk/framework"
	"github.com/hashicorp/vault/sdk/helper/consts"
	"github.com/hashicorp/vault/sdk/helper/errutil"
	"github.com/hashicorp/vault/sdk/helper/jsonutil"
	"github.com/hashicorp/vault/sdk/helper/policyutil"
	"github.com/hashicorp/vault/sdk/helper/wrapping"
	"github.com/hashicorp/vault/sdk/logical"
	"github.com/hashicorp/vault/vault/quotas"
	"github.com/hashicorp/vault/vault/tokens"
	uberAtomic "go.uber.org/atomic"
)

const (
	replTimeout = 1 * time.Second
)

var (
	// DefaultMaxRequestDuration is the amount of time we'll wait for a request
	// to complete, unless overridden on a per-handler basis
	DefaultMaxRequestDuration = 90 * time.Second

	egpDebugLogging bool

	// if this returns an error, the request should be blocked and the error
	// should be returned to the client
	enterpriseBlockRequestIfError = blockRequestIfErrorImpl
)

// HandlerProperties is used to seed configuration into a vaulthttp.Handler.
// It's in this package to avoid a circular dependency
type HandlerProperties struct {
	Core                  *Core
	ListenerConfig        *configutil.Listener
	DisablePrintableCheck bool
	RecoveryMode          bool
	RecoveryToken         *uberAtomic.String
}

// fetchEntityAndDerivedPolicies returns the entity object for the given entity
// ID. If the entity is merged into a different entity object, the entity into
// which the given entity ID is merged into will be returned. This function
// also returns the cumulative list of policies that the entity is entitled to
// if skipDeriveEntityPolicies is set to false. This list includes the policies from the
// entity itself and from all the groups in which the given entity ID is a member of.
func (c *Core) fetchEntityAndDerivedPolicies(ctx context.Context, tokenNS *namespace.Namespace, entityID string, skipDeriveEntityPolicies bool) (*identity.Entity, map[string][]string, error) {
	if entityID == "" || c.identityStore == nil {
		return nil, nil, nil
	}

	// c.logger.Debug("entity set on the token", "entity_id", te.EntityID)

	// Fetch the entity
	entity, err := c.identityStore.MemDBEntityByID(entityID, false)
	if err != nil {
		c.logger.Error("failed to lookup entity using its ID", "error", err)
		return nil, nil, err
	}

	if entity == nil {
		// If there was no corresponding entity object found, it is
		// possible that the entity got merged into another entity. Try
		// finding entity based on the merged entity index.
		entity, err = c.identityStore.MemDBEntityByMergedEntityID(entityID, false)
		if err != nil {
			c.logger.Error("failed to lookup entity in merged entity ID index", "error", err)
			return nil, nil, err
		}
	}

	policies := make(map[string][]string)
	if entity != nil && !skipDeriveEntityPolicies {
		// c.logger.Debug("entity successfully fetched; adding entity policies to token's policies to create ACL")

		// Attach the policies on the entity
		if len(entity.Policies) != 0 {
			policies[entity.NamespaceID] = append(policies[entity.NamespaceID], entity.Policies...)
		}

		groupPolicies, err := c.identityStore.groupPoliciesByEntityID(entity.ID)
		if err != nil {
			c.logger.Error("failed to fetch group policies", "error", err)
			return nil, nil, err
		}

		// Filter and add the policies to the resultant set
		for nsID, nsPolicies := range groupPolicies {
			ns, err := NamespaceByID(ctx, nsID, c)
			if err != nil {
				return nil, nil, err
			}
			if ns == nil {
				return nil, nil, namespace.ErrNoNamespace
			}
			if tokenNS.Path != ns.Path && !ns.HasParent(tokenNS) {
				continue
			}
			nsPolicies = strutil.RemoveDuplicates(nsPolicies, false)
			if len(nsPolicies) != 0 {
				policies[nsID] = append(policies[nsID], nsPolicies...)
			}
		}
	}

	return entity, policies, err
}

func (c *Core) fetchACLTokenEntryAndEntity(ctx context.Context, req *logical.Request) (*ACL, *logical.TokenEntry, *identity.Entity, map[string][]string, error) {
	defer metrics.MeasureSince([]string{"core", "fetch_acl_and_token"}, time.Now())

	// Ensure there is a client token
	if req.ClientToken == "" {
		return nil, nil, nil, nil, logical.ErrPermissionDenied
	}

	if c.tokenStore == nil {
		c.logger.Error("token store is unavailable")
		return nil, nil, nil, nil, ErrInternalError
	}

	// Resolve the token policy
	var te *logical.TokenEntry
	switch req.TokenEntry() {
	case nil:
		var err error
		te, err = c.tokenStore.Lookup(ctx, req.ClientToken)
		if err != nil {
			c.logger.Error("failed to lookup acl token", "error", err)
			return nil, nil, nil, nil, ErrInternalError
		}
		// Set the token entry here since it has not been cached yet
		req.SetTokenEntry(te)
	default:
		te = req.TokenEntry()
	}

	// Ensure the token is valid
	if te == nil {
		return nil, nil, nil, nil, logical.ErrPermissionDenied
	}

	// CIDR checks bind all tokens except non-expiring root tokens
	if te.TTL != 0 && len(te.BoundCIDRs) > 0 {
		var valid bool
		remoteSockAddr, err := sockaddr.NewSockAddr(req.Connection.RemoteAddr)
		if err != nil {
			if c.Logger().IsDebug() {
				c.Logger().Debug("could not parse remote addr into sockaddr", "error", err, "remote_addr", req.Connection.RemoteAddr)
			}
			return nil, nil, nil, nil, logical.ErrPermissionDenied
		}
		for _, cidr := range te.BoundCIDRs {
			if cidr.Contains(remoteSockAddr) {
				valid = true
				break
			}
		}
		if !valid {
			return nil, nil, nil, nil, logical.ErrPermissionDenied
		}
	}

	policyNames := make(map[string][]string)
	// Add tokens policies
	policyNames[te.NamespaceID] = append(policyNames[te.NamespaceID], te.Policies...)

	tokenNS, err := NamespaceByID(ctx, te.NamespaceID, c)
	if err != nil {
		c.logger.Error("failed to fetch token namespace", "error", err)
		return nil, nil, nil, nil, ErrInternalError
	}
	if tokenNS == nil {
		c.logger.Error("failed to fetch token namespace", "error", namespace.ErrNoNamespace)
		return nil, nil, nil, nil, ErrInternalError
	}

	// Add identity policies from all the namespaces
	entity, identityPolicies, err := c.fetchEntityAndDerivedPolicies(ctx, tokenNS, te.EntityID, te.NoIdentityPolicies)
	if err != nil {
		return nil, nil, nil, nil, ErrInternalError
	}
	for nsID, nsPolicies := range identityPolicies {
		policyNames[nsID] = append(policyNames[nsID], nsPolicies...)
	}

	// Attach token's namespace information to the context. Wrapping tokens by
	// should be able to be used anywhere, so we also special case behavior.
	var tokenCtx context.Context
	if len(policyNames) == 1 &&
		len(policyNames[te.NamespaceID]) == 1 &&
		(policyNames[te.NamespaceID][0] == responseWrappingPolicyName ||
			policyNames[te.NamespaceID][0] == controlGroupPolicyName) &&
		(strings.HasSuffix(req.Path, "sys/wrapping/unwrap") ||
			strings.HasSuffix(req.Path, "sys/wrapping/lookup") ||
			strings.HasSuffix(req.Path, "sys/wrapping/rewrap")) {
		// Use the request namespace; will find the copy of the policy for the
		// local namespace
		tokenCtx = ctx
	} else {
		// Use the token's namespace for looking up policy
		tokenCtx = namespace.ContextWithNamespace(ctx, tokenNS)
	}

	// Add the inline policy if it's set
	policies := make([]*Policy, 0)
	if te.InlinePolicy != "" {
		inlinePolicy, err := ParseACLPolicy(tokenNS, te.InlinePolicy)
		if err != nil {
			return nil, nil, nil, nil, ErrInternalError
		}
		policies = append(policies, inlinePolicy)
	}

	// Construct the corresponding ACL object. ACL construction should be
	// performed on the token's namespace.
	acl, err := c.policyStore.ACL(tokenCtx, entity, policyNames, policies...)
	if err != nil {
		if errwrap.ContainsType(err, new(TemplateError)) {
			c.logger.Warn("permission denied due to a templated policy being invalid or containing directives not satisfied by the requestor", "error", err)
			return nil, nil, nil, nil, logical.ErrPermissionDenied
		}
		c.logger.Error("failed to construct ACL", "error", err)
		return nil, nil, nil, nil, ErrInternalError
	}

	return acl, te, entity, identityPolicies, nil
}

func (c *Core) checkToken(ctx context.Context, req *logical.Request, unauth bool) (*logical.Auth, *logical.TokenEntry, error) {
	defer metrics.MeasureSince([]string{"core", "check_token"}, time.Now())

	var acl *ACL
	var te *logical.TokenEntry
	var entity *identity.Entity
	var identityPolicies map[string][]string
	var err error

	// Even if unauth, if a token is provided, there's little reason not to
	// gather as much info as possible for the audit log and to e.g. control
	// trace mode for EGPs.
	if !unauth || (unauth && req.ClientToken != "") {
		acl, te, entity, identityPolicies, err = c.fetchACLTokenEntryAndEntity(ctx, req)
		// In the unauth case we don't want to fail the command, since it's
		// unauth, we just have no information to attach to the request, so
		// ignore errors...this was best-effort anyways
		if err != nil && !unauth {
			return nil, te, err
		}
	}

	if entity != nil && entity.Disabled {
		c.logger.Warn("permission denied as the entity on the token is disabled")
		return nil, te, logical.ErrPermissionDenied
	}
	if te != nil && te.EntityID != "" && entity == nil {
		if c.perfStandby {
			return nil, nil, logical.ErrPerfStandbyPleaseForward
		}
		c.logger.Warn("permission denied as the entity on the token is invalid")
		return nil, te, logical.ErrPermissionDenied
	}

	// Check if this is a root protected path
	rootPath := c.router.RootPath(ctx, req.Path)

	if rootPath && unauth {
		return nil, nil, errors.New("cannot access root path in unauthenticated request")
	}

	// At this point we won't be forwarding a raw request; we should delete
	// authorization headers as appropriate
	switch req.ClientTokenSource {
	case logical.ClientTokenFromVaultHeader:
		delete(req.Headers, consts.AuthHeaderName)
	case logical.ClientTokenFromAuthzHeader:
		if headers, ok := req.Headers["Authorization"]; ok {
			retHeaders := make([]string, 0, len(headers))
			for _, v := range headers {
				if strings.HasPrefix(v, "Bearer ") {
					continue
				}
				retHeaders = append(retHeaders, v)
			}
			req.Headers["Authorization"] = retHeaders
		}
	}

	// When we receive a write of either type, rather than require clients to
	// PUT/POST and trust the operation, we ask the backend to give us the real
	// skinny -- if the backend implements an existence check, it can tell us
	// whether a particular resource exists. Then we can mark it as an update
	// or creation as appropriate.
	if req.Operation == logical.CreateOperation || req.Operation == logical.UpdateOperation {
		existsResp, checkExists, resourceExists, err := c.router.RouteExistenceCheck(ctx, req)
		switch err {
		case logical.ErrUnsupportedPath:
			// fail later via bad path to avoid confusing items in the log
			checkExists = false
		case nil:
			if existsResp != nil && existsResp.IsError() {
				return nil, te, existsResp.Error()
			}
			// Otherwise, continue on
		default:
			c.logger.Error("failed to run existence check", "error", err)
			if _, ok := err.(errutil.UserError); ok {
				return nil, te, err
			} else {
				return nil, te, ErrInternalError
			}
		}

		switch {
		case checkExists == false:
			// No existence check, so always treat it as an update operation, which is how it is pre 0.5
			req.Operation = logical.UpdateOperation
		case resourceExists == true:
			// It exists, so force an update operation
			req.Operation = logical.UpdateOperation
		case resourceExists == false:
			// It doesn't exist, force a create operation
			req.Operation = logical.CreateOperation
		default:
			panic("unreachable code")
		}
	}
	// Create the auth response
	auth := &logical.Auth{
		ClientToken: req.ClientToken,
		Accessor:    req.ClientTokenAccessor,
	}

	var clientID string
	var isTWE bool
	if te != nil {
		auth.IdentityPolicies = identityPolicies[te.NamespaceID]
		auth.TokenPolicies = te.Policies
		auth.Policies = append(te.Policies, identityPolicies[te.NamespaceID]...)
		auth.Metadata = te.Meta
		auth.DisplayName = te.DisplayName
		auth.EntityID = te.EntityID
		delete(identityPolicies, te.NamespaceID)
		auth.ExternalNamespacePolicies = identityPolicies
		// Store the entity ID in the request object
		req.EntityID = te.EntityID
		auth.TokenType = te.Type
		auth.TTL = te.TTL
		if te.CreationTime > 0 {
			auth.IssueTime = time.Unix(te.CreationTime, 0)
		}
		clientID, isTWE = te.CreateClientID()
		req.ClientID = clientID
	}

	// Check the standard non-root ACLs. Return the token entry if it's not
	// allowed so we can decrement the use count.
	authResults := c.performPolicyChecks(ctx, acl, te, req, entity, &PolicyCheckOpts{
		Unauth:            unauth,
		RootPrivsRequired: rootPath,
	})

	if !authResults.Allowed {
		retErr := authResults.Error

		// If we get a control group error and we are a performance standby,
		// restore the client token information to the request so that we can
		// forward this request properly to the active node.
		if retErr.ErrorOrNil() != nil && checkErrControlGroupTokenNeedsCreated(retErr) &&
			c.perfStandby && len(req.ClientToken) != 0 {
			switch req.ClientTokenSource {
			case logical.ClientTokenFromVaultHeader:
				req.Headers[consts.AuthHeaderName] = []string{req.ClientToken}
			case logical.ClientTokenFromAuthzHeader:
				req.Headers["Authorization"] = append(req.Headers["Authorization"], fmt.Sprintf("Bearer %s", req.ClientToken))
			}
			// We also return the appropriate error so that the caller can forward the
			// request to the active node
			return auth, te, logical.ErrPerfStandbyPleaseForward
		}

		if authResults.Error.ErrorOrNil() == nil || authResults.DeniedError {
			retErr = multierror.Append(retErr, logical.ErrPermissionDenied)
		}
		return auth, te, retErr
	}

	// If it is an authenticated ( i.e with vault token ) request, increment client count
	if !unauth && c.activityLog != nil {
		c.activityLog.HandleTokenUsage(te, clientID, isTWE)
	}
	return auth, te, nil
}

// HandleRequest is used to handle a new incoming request
func (c *Core) HandleRequest(httpCtx context.Context, req *logical.Request) (resp *logical.Response, err error) {
	return c.switchedLockHandleRequest(httpCtx, req, true)
}

func (c *Core) switchedLockHandleRequest(httpCtx context.Context, req *logical.Request, doLocking bool) (resp *logical.Response, err error) {
	if doLocking {
		c.stateLock.RLock()
		defer c.stateLock.RUnlock()
	}
	if c.Sealed() {
		return nil, consts.ErrSealed
	}
	if c.standby && !c.perfStandby {
		return nil, consts.ErrStandby
	}

	if c.activeContext == nil || c.activeContext.Err() != nil {
		return nil, errors.New("active context canceled after getting state lock")
	}

	ctx, cancel := context.WithCancel(c.activeContext)
	go func(ctx context.Context, httpCtx context.Context) {
		select {
		case <-ctx.Done():
		case <-httpCtx.Done():
			cancel()
		}
	}(ctx, httpCtx)

	ns, err := namespace.FromContext(httpCtx)
	if err != nil {
		cancel()
		return nil, fmt.Errorf("could not parse namespace from http context: %w", err)
	}

	ctx = namespace.ContextWithNamespace(ctx, ns)
	inFlightReqID, ok := httpCtx.Value(logical.CtxKeyInFlightRequestID{}).(string)
	if ok {
		ctx = context.WithValue(ctx, logical.CtxKeyInFlightRequestID{}, inFlightReqID)
	}
	resp, err = c.handleCancelableRequest(ctx, req)
	req.SetTokenEntry(nil)
	cancel()
	return resp, err
}

func (c *Core) handleCancelableRequest(ctx context.Context, req *logical.Request) (resp *logical.Response, err error) {
	// Allowing writing to a path ending in / makes it extremely difficult to
	// understand user intent for the filesystem-like backends (kv,
	// cubbyhole) -- did they want a key named foo/ or did they want to write
	// to a directory foo/ with no (or forgotten) key, or...? It also affects
	// lookup, because paths ending in / are considered prefixes by some
	// backends. Basically, it's all just terrible, so don't allow it.
	if strings.HasSuffix(req.Path, "/") &&
		(req.Operation == logical.UpdateOperation ||
			req.Operation == logical.CreateOperation ||
			req.Operation == logical.PatchOperation) {
		return logical.ErrorResponse("cannot write to a path ending in '/'"), nil
	}

	waitGroup, err := waitForReplicationState(ctx, c, req)
	if err != nil {
		return nil, err
	}

	// Decrement the wait group when our request is done
	if waitGroup != nil {
		defer waitGroup.Done()
	}

	if c.MissingRequiredState(req.RequiredState(), c.perfStandby) {
		return nil, logical.ErrMissingRequiredState
	}

	err = c.PopulateTokenEntry(ctx, req)
	if err != nil {
		return nil, err
	}

	// Always forward requests that are using a limited use count token.
	if c.perfStandby && req.ClientTokenRemainingUses > 0 {
		// Prevent forwarding on local-only requests.
		return nil, logical.ErrPerfStandbyPleaseForward
	}

	ns, err := namespace.FromContext(ctx)
	if err != nil {
		return nil, fmt.Errorf("could not parse namespace from http context: %w", err)
	}
	var requestBodyToken string
	var returnRequestAuthToken bool

	// req.Path will be relative by this point. The prefix check is first
	// to fail faster if we're not in this situation since it's a hot path
	switch {
	case strings.HasPrefix(req.Path, "sys/wrapping/"), strings.HasPrefix(req.Path, "auth/token/"):
		// Get the token ns info; if we match the paths below we want to
		// swap in the token context (but keep the relative path)
		te := req.TokenEntry()
		newCtx := ctx
		if te != nil {
			ns, err := NamespaceByID(ctx, te.NamespaceID, c)
			if err != nil {
				c.Logger().Warn("error looking up namespace from the token's namespace ID", "error", err)
				return nil, err
			}
			if ns != nil {
				newCtx = namespace.ContextWithNamespace(ctx, ns)
			}
		}
		switch req.Path {
		// Route the token wrapping request to its respective sys NS
		case "sys/wrapping/lookup", "sys/wrapping/rewrap", "sys/wrapping/unwrap":
			ctx = newCtx
			// A lookup on a token that is about to expire returns nil, which means by the
			// time we can validate a wrapping token lookup will return nil since it will
			// be revoked after the call. So we have to do the validation here.
			valid, err := c.validateWrappingToken(ctx, req)
			if err != nil {
				return nil, fmt.Errorf("error validating wrapping token: %w", err)
			}
			if !valid {
				return nil, consts.ErrInvalidWrappingToken
			}

		// The -self paths have no meaning outside of the token NS, so
		// requests for these paths always go to the token NS
		case "auth/token/lookup-self", "auth/token/renew-self", "auth/token/revoke-self":
			ctx = newCtx
			returnRequestAuthToken = true

		// For the following operations, we can set the proper namespace context
		// using the token's embedded nsID if a relative path was provided.
		// The operation will still be gated by ACLs, which are checked later.
		case "auth/token/lookup", "auth/token/renew", "auth/token/revoke", "auth/token/revoke-orphan":
			token, ok := req.Data["token"]
			// If the token is not present (e.g. a bad request), break out and let the backend
			// handle the error
			if !ok {
				// If this is a token lookup request and if the token is not
				// explicitly provided, it will use the client token so we simply set
				// the context to the client token's context.
				if req.Path == "auth/token/lookup" {
					ctx = newCtx
				}
				break
			}
			if token == nil {
				return logical.ErrorResponse("invalid token"), logical.ErrPermissionDenied
			}
			// We don't care if the token is an server side consistent token or not. Either way, we're going
			// to be returning it for these paths instead of the short token stored in vault.
			requestBodyToken = token.(string)
			if IsSSCToken(token.(string)) {
				token, err = c.CheckSSCToken(ctx, token.(string), c.isLoginRequest(ctx, req), c.perfStandby)
				if err != nil {
					return nil, fmt.Errorf("server side consistent token check failed: %w", err)
				}
				req.Data["token"] = token
			}
			_, nsID := namespace.SplitIDFromString(token.(string))
			if nsID != "" {
				ns, err := NamespaceByID(ctx, nsID, c)
				if err != nil {
					c.Logger().Warn("error looking up namespace from the token's namespace ID", "error", err)
					return nil, err
				}
				if ns != nil {
					ctx = namespace.ContextWithNamespace(ctx, ns)
				}
			}
		}

	// The following relative sys/leases/ paths handles re-routing requests
	// to the proper namespace using the lease ID on applicable paths.
	case strings.HasPrefix(req.Path, "sys/leases/"):
		switch req.Path {
		// For the following operations, we can set the proper namespace context
		// using the lease's embedded nsID if a relative path was provided.
		// The operation will still be gated by ACLs, which are checked later.
		case "sys/leases/lookup", "sys/leases/renew", "sys/leases/revoke", "sys/leases/revoke-force":
			leaseID, ok := req.Data["lease_id"]
			// If lease ID is not present, break out and let the backend handle the error
			if !ok {
				break
			}
			_, nsID := namespace.SplitIDFromString(leaseID.(string))
			if nsID != "" {
				ns, err := NamespaceByID(ctx, nsID, c)
				if err != nil {
					c.Logger().Warn("error looking up namespace from the lease's namespace ID", "error", err)
					return nil, err
				}
				if ns != nil {
					ctx = namespace.ContextWithNamespace(ctx, ns)
				}
			}
		}

	// Prevent any metrics requests to be forwarded from a standby node.
	// Instead, we return an error since we cannot be sure if we have an
	// active token store to validate the provided token.
	case strings.HasPrefix(req.Path, "sys/metrics"):
		if c.standby && !c.perfStandby {
			return nil, ErrCannotForwardLocalOnly
		}
	}

	ns, err = namespace.FromContext(ctx)
	if err != nil {
		return nil, errwrap.Wrapf("could not parse namespace from http context: {{err}}", err)
	}

	if !hasNamespaces(c) && ns.Path != "" {
		return nil, logical.CodedError(403, "namespaces feature not enabled")
	}

	walState := &logical.WALState{}
	ctx = logical.IndexStateContext(ctx, walState)
	var auth *logical.Auth
	if c.isLoginRequest(ctx, req) {
		resp, auth, err = c.handleLoginRequest(ctx, req)
	} else {
		resp, auth, err = c.handleRequest(ctx, req)
	}

	// If we saved the token in the request, we should return it in the response
	// data.
	if resp != nil && resp.Data != nil {
		if _, ok := resp.Data["error"]; !ok {
			if requestBodyToken != "" {
				resp.Data["id"] = requestBodyToken
			} else if returnRequestAuthToken && req.InboundSSCToken != "" {
				resp.Data["id"] = req.InboundSSCToken
			}
		}
	}
	if resp != nil && resp.Auth != nil && requestBodyToken != "" {
		// if a client token has already been set and the request body token's internal token
		// is equal to that value, then we can return the original request body token
		tok, _ := c.DecodeSSCToken(requestBodyToken)
		if resp.Auth.ClientToken == tok {
			resp.Auth.ClientToken = requestBodyToken
		}
	}

	// Ensure we don't leak internal data
	if resp != nil {
		if resp.Secret != nil {
			resp.Secret.InternalData = nil
		}
		if resp.Auth != nil {
			resp.Auth.InternalData = nil
		}
	}

	// We are wrapping if there is anything to wrap (not a nil response) and a
	// TTL was specified for the token. Errors on a call should be returned to
	// the caller, so wrapping is turned off if an error is hit and the error
	// is logged to the audit log.
	wrapping := resp != nil &&
		err == nil &&
		!resp.IsError() &&
		resp.WrapInfo != nil &&
		resp.WrapInfo.TTL != 0 &&
		resp.WrapInfo.Token == ""

	if wrapping {
		cubbyResp, cubbyErr := c.wrapInCubbyhole(ctx, req, resp, auth)
		// If not successful, returns either an error response from the
		// cubbyhole backend or an error; if either is set, set resp and err to
		// those and continue so that that's what we audit log. Otherwise
		// finish the wrapping and audit log that.
		if cubbyResp != nil || cubbyErr != nil {
			resp = cubbyResp
			err = cubbyErr
		} else {
			wrappingResp := &logical.Response{
				WrapInfo: resp.WrapInfo,
				Warnings: resp.Warnings,
			}
			resp = wrappingResp
		}
	}

	auditResp := resp
	// When unwrapping we want to log the actual response that will be written
	// out. We still want to return the raw value to avoid automatic updating
	// to any of it.
	if req.Path == "sys/wrapping/unwrap" &&
		resp != nil &&
		resp.Data != nil &&
		resp.Data[logical.HTTPRawBody] != nil {

		// Decode the JSON
		if resp.Data[logical.HTTPRawBodyAlreadyJSONDecoded] != nil {
			delete(resp.Data, logical.HTTPRawBodyAlreadyJSONDecoded)
		} else {
			httpResp := &logical.HTTPResponse{}
			err := jsonutil.DecodeJSON(resp.Data[logical.HTTPRawBody].([]byte), httpResp)
			if err != nil {
				c.logger.Error("failed to unmarshal wrapped HTTP response for audit logging", "error", err)
				return nil, ErrInternalError
			}

			auditResp = logical.HTTPResponseToLogicalResponse(httpResp)
		}
	}

	var nonHMACReqDataKeys []string
	var nonHMACRespDataKeys []string
	entry := c.router.MatchingMountEntry(ctx, req.Path)
	if entry != nil {
		// Get and set ignored HMAC'd value. Reset those back to empty afterwards.
		if rawVals, ok := entry.synthesizedConfigCache.Load("audit_non_hmac_request_keys"); ok {
			nonHMACReqDataKeys = rawVals.([]string)
		}

		// Get and set ignored HMAC'd value. Reset those back to empty afterwards.
		if auditResp != nil {
			if rawVals, ok := entry.synthesizedConfigCache.Load("audit_non_hmac_response_keys"); ok {
				nonHMACRespDataKeys = rawVals.([]string)
			}
		}
	}

	// Create an audit trail of the response
	if !isControlGroupRun(req) {
		switch req.Path {
		case "sys/replication/dr/status", "sys/replication/performance/status", "sys/replication/status":
		default:
			logInput := &logical.LogInput{
				Auth:                auth,
				Request:             req,
				Response:            auditResp,
				OuterErr:            err,
				NonHMACReqDataKeys:  nonHMACReqDataKeys,
				NonHMACRespDataKeys: nonHMACRespDataKeys,
			}
			if auditErr := c.auditBroker.LogResponse(ctx, logInput, c.auditedHeaders); auditErr != nil {
				c.logger.Error("failed to audit response", "request_path", req.Path, "error", auditErr)
				return nil, ErrInternalError
			}
		}
	}

	if walState.LocalIndex != 0 || walState.ReplicatedIndex != 0 {
		walState.ClusterID = c.clusterID.Load()
		if walState.LocalIndex == 0 {
			if c.perfStandby {
				walState.LocalIndex = LastRemoteWAL(c)
			} else {
				walState.LocalIndex = LastWAL(c)
			}
		}
		if walState.ReplicatedIndex == 0 {
			if c.perfStandby {
				walState.ReplicatedIndex = LastRemoteUpstreamWAL(c)
			} else {
				walState.ReplicatedIndex = LastRemoteWAL(c)
			}
		}

		req.SetResponseState(walState)
	}

	return
}

func isControlGroupRun(req *logical.Request) bool {
	return req.ControlGroup != nil
}

func (c *Core) doRouting(ctx context.Context, req *logical.Request) (*logical.Response, error) {
	// If we're replicating and we get a read-only error from a backend, need to forward to primary
	resp, err := c.router.Route(ctx, req)
	if shouldForward(c, resp, err) {
		return forward(ctx, c, req)
	}
	return resp, err
}

func (c *Core) isLoginRequest(ctx context.Context, req *logical.Request) bool {
	return c.router.LoginPath(ctx, req.Path)
}

func (c *Core) handleRequest(ctx context.Context, req *logical.Request) (retResp *logical.Response, retAuth *logical.Auth, retErr error) {
	defer metrics.MeasureSince([]string{"core", "handle_request"}, time.Now())

	var nonHMACReqDataKeys []string
	entry := c.router.MatchingMountEntry(ctx, req.Path)
	if entry != nil {
		// Set here so the audit log has it even if authorization fails
		req.MountType = entry.Type
		// Get and set ignored HMAC'd value.
		if rawVals, ok := entry.synthesizedConfigCache.Load("audit_non_hmac_request_keys"); ok {
			nonHMACReqDataKeys = rawVals.([]string)
		}
	}

	ns, err := namespace.FromContext(ctx)
	if err != nil {
		c.logger.Error("failed to get namespace from context", "error", err)
		retErr = multierror.Append(retErr, ErrInternalError)
		return
	}

	// Validate the token
	auth, te, ctErr := c.checkToken(ctx, req, false)
	if ctErr == logical.ErrPerfStandbyPleaseForward {
		return nil, nil, ctErr
	}

	// Updating in-flight request data with client/entity ID
	inFlightReqID, ok := ctx.Value(logical.CtxKeyInFlightRequestID{}).(string)
	if ok && req.ClientID != "" {
		c.UpdateInFlightReqData(inFlightReqID, req.ClientID)
	}

	// We run this logic first because we want to decrement the use count even
	// in the case of an error (assuming we can successfully look up; if we
	// need to forward, we exit before now)
	if te != nil && !isControlGroupRun(req) {
		// Attempt to use the token (decrement NumUses)
		var err error
		te, err = c.tokenStore.UseToken(ctx, te)
		if err != nil {
			c.logger.Error("failed to use token", "error", err)
			retErr = multierror.Append(retErr, ErrInternalError)
			return nil, nil, retErr
		}
		if te == nil {
			// Token has been revoked by this point
			retErr = multierror.Append(retErr, logical.ErrPermissionDenied)
			return nil, nil, retErr
		}
		if te.NumUses == tokenRevocationPending {
			// We defer a revocation until after logic has run, since this is a
			// valid request (this is the token's final use). We pass the ID in
			// directly just to be safe in case something else modifies te later.
			defer func(id string) {
				nsActiveCtx := namespace.ContextWithNamespace(c.activeContext, ns)
				leaseID, err := c.expiration.CreateOrFetchRevocationLeaseByToken(nsActiveCtx, te)
				if err == nil {
					err = c.expiration.LazyRevoke(ctx, leaseID)
				}
				if err != nil {
					c.logger.Error("failed to revoke token", "error", err)
					retResp = nil
					retAuth = nil
					retErr = multierror.Append(retErr, ErrInternalError)
				}
				if retResp != nil && retResp.Secret != nil &&
					// Some backends return a TTL even without a Lease ID
					retResp.Secret.LeaseID != "" {
					retResp = logical.ErrorResponse("Secret cannot be returned; token had one use left, so leased credentials were immediately revoked.")
					return
				}
			}(te.ID)
		}
	}

	if ctErr != nil {
		newCtErr, cgResp, cgAuth, cgRetErr := checkNeedsCG(ctx, c, req, auth, ctErr, nonHMACReqDataKeys)
		switch {
		case newCtErr != nil:
			ctErr = newCtErr
		case cgResp != nil || cgAuth != nil:
			if cgRetErr != nil {
				retErr = multierror.Append(retErr, cgRetErr)
			}
			return cgResp, cgAuth, retErr
		}

		// If it is an internal error we return that, otherwise we
		// return invalid request so that the status codes can be correct
		switch {
		case ctErr == ErrInternalError,
			errwrap.Contains(ctErr, ErrInternalError.Error()),
			ctErr == logical.ErrPermissionDenied,
			errwrap.Contains(ctErr, logical.ErrPermissionDenied.Error()):
			switch ctErr.(type) {
			case *multierror.Error:
				retErr = ctErr
			default:
				retErr = multierror.Append(retErr, ctErr)
			}
		default:
			retErr = multierror.Append(retErr, logical.ErrInvalidRequest)
		}

		if !isControlGroupRun(req) {
			logInput := &logical.LogInput{
				Auth:               auth,
				Request:            req,
				OuterErr:           ctErr,
				NonHMACReqDataKeys: nonHMACReqDataKeys,
			}
			if err := c.auditBroker.LogRequest(ctx, logInput, c.auditedHeaders); err != nil {
				c.logger.Error("failed to audit request", "path", req.Path, "error", err)
			}
		}

		if errwrap.Contains(retErr, ErrInternalError.Error()) {
			return nil, auth, retErr
		}
		return logical.ErrorResponse(ctErr.Error()), auth, retErr
	}

	// Attach the display name
	req.DisplayName = auth.DisplayName

	// Create an audit trail of the request
	if !isControlGroupRun(req) {
		logInput := &logical.LogInput{
			Auth:               auth,
			Request:            req,
			NonHMACReqDataKeys: nonHMACReqDataKeys,
		}
		if err := c.auditBroker.LogRequest(ctx, logInput, c.auditedHeaders); err != nil {
			c.logger.Error("failed to audit request", "path", req.Path, "error", err)
			retErr = multierror.Append(retErr, ErrInternalError)
			return nil, auth, retErr
		}
	}

	if err := enterpriseBlockRequestIfError(c, ns.Path, req.Path); err != nil {
		return nil, nil, multierror.Append(retErr, err)
	}

	leaseGenerated := false
	quotaResp, quotaErr := c.applyLeaseCountQuota(ctx, &quotas.Request{
		Path:          req.Path,
		MountPath:     strings.TrimPrefix(req.MountPoint, ns.Path),
		NamespacePath: ns.Path,
	})
	if quotaErr != nil {
		c.logger.Error("failed to apply quota", "path", req.Path, "error", quotaErr)
		retErr = multierror.Append(retErr, quotaErr)
		return nil, auth, retErr
	}

	if !quotaResp.Allowed {
		if c.logger.IsTrace() {
			c.logger.Trace("request rejected due to lease count quota violation", "request_path", req.Path)
		}

		retErr = multierror.Append(retErr, fmt.Errorf("request path %q: %w", req.Path, quotas.ErrLeaseCountQuotaExceeded))
		return nil, auth, retErr
	}

	defer func() {
		if quotaResp.Access != nil {
			quotaAckErr := c.ackLeaseQuota(quotaResp.Access, leaseGenerated)
			if quotaAckErr != nil {
				retErr = multierror.Append(retErr, quotaAckErr)
			}
		}
	}()

	// Route the request
	resp, routeErr := c.doRouting(ctx, req)
	if resp != nil {

		// If wrapping is used, use the shortest between the request and response
		var wrapTTL time.Duration
		var wrapFormat, creationPath string
		var sealWrap bool

		// Ensure no wrap info information is set other than, possibly, the TTL
		if resp.WrapInfo != nil {
			if resp.WrapInfo.TTL > 0 {
				wrapTTL = resp.WrapInfo.TTL
			}
			wrapFormat = resp.WrapInfo.Format
			creationPath = resp.WrapInfo.CreationPath
			sealWrap = resp.WrapInfo.SealWrap
			resp.WrapInfo = nil
		}

		if req.WrapInfo != nil {
			if req.WrapInfo.TTL > 0 {
				switch {
				case wrapTTL == 0:
					wrapTTL = req.WrapInfo.TTL
				case req.WrapInfo.TTL < wrapTTL:
					wrapTTL = req.WrapInfo.TTL
				}
			}
			// If the wrap format hasn't been set by the response, set it to
			// the request format
			if req.WrapInfo.Format != "" && wrapFormat == "" {
				wrapFormat = req.WrapInfo.Format
			}
		}

		if wrapTTL > 0 {
			resp.WrapInfo = &wrapping.ResponseWrapInfo{
				TTL:          wrapTTL,
				Format:       wrapFormat,
				CreationPath: creationPath,
				SealWrap:     sealWrap,
			}
		}
	}

	// If there is a secret, we must register it with the expiration manager.
	// We exclude renewal of a lease, since it does not need to be re-registered
	if resp != nil && resp.Secret != nil && !strings.HasPrefix(req.Path, "sys/renew") &&
		!strings.HasPrefix(req.Path, "sys/leases/renew") {
		// KV mounts should return the TTL but not register
		// for a lease as this provides a massive slowdown
		registerLease := true

		matchingMountEntry := c.router.MatchingMountEntry(ctx, req.Path)
		if matchingMountEntry == nil {
			c.logger.Error("unable to retrieve kv mount entry from router")
			retErr = multierror.Append(retErr, ErrInternalError)
			return nil, auth, retErr
		}

		switch matchingMountEntry.Type {
		case "kv", "generic":
			// If we are kv type, first see if we are an older passthrough
			// backend, and otherwise check the mount entry options.
			matchingBackend := c.router.MatchingBackend(ctx, req.Path)
			if matchingBackend == nil {
				c.logger.Error("unable to retrieve kv backend from router")
				retErr = multierror.Append(retErr, ErrInternalError)
				return nil, auth, retErr
			}

			if ptbe, ok := matchingBackend.(*PassthroughBackend); ok {
				if !ptbe.GeneratesLeases() {
					registerLease = false
					resp.Secret.Renewable = false
				}
			} else if matchingMountEntry.Options == nil || matchingMountEntry.Options["leased_passthrough"] != "true" {
				registerLease = false
				resp.Secret.Renewable = false
			}

		case "plugin":
			// If we are a plugin type and the plugin name is "kv" check the
			// mount entry options.
			if matchingMountEntry.Config.PluginName == "kv" && (matchingMountEntry.Options == nil || matchingMountEntry.Options["leased_passthrough"] != "true") {
				registerLease = false
				resp.Secret.Renewable = false
			}
		}

		if registerLease {
			sysView := c.router.MatchingSystemView(ctx, req.Path)
			if sysView == nil {
				c.logger.Error("unable to look up sys view for login path", "request_path", req.Path)
				return nil, nil, ErrInternalError
			}

			ttl, warnings, err := framework.CalculateTTL(sysView, 0, resp.Secret.TTL, 0, resp.Secret.MaxTTL, 0, time.Time{})
			if err != nil {
				return nil, nil, err
			}
			for _, warning := range warnings {
				resp.AddWarning(warning)
			}
			resp.Secret.TTL = ttl

			registerFunc, funcGetErr := getLeaseRegisterFunc(c)
			if funcGetErr != nil {
				retErr = multierror.Append(retErr, funcGetErr)
				return nil, auth, retErr
			}

			leaseID, err := registerFunc(ctx, req, resp)
			if err != nil {
				c.logger.Error("failed to register lease", "request_path", req.Path, "error", err)
				retErr = multierror.Append(retErr, ErrInternalError)
				return nil, auth, retErr
			}
			leaseGenerated = true
			resp.Secret.LeaseID = leaseID

			// Count the lease creation
			ttl_label := metricsutil.TTLBucket(resp.Secret.TTL)
			mountPointWithoutNs := ns.TrimmedPath(req.MountPoint)
			c.MetricSink().IncrCounterWithLabels(
				[]string{"secret", "lease", "creation"},
				1,
				[]metrics.Label{
					metricsutil.NamespaceLabel(ns),
					{"secret_engine", req.MountType},
					{"mount_point", mountPointWithoutNs},
					{"creation_ttl", ttl_label},
				},
			)
		}
	}

	// Only the token store is allowed to return an auth block, for any
	// other request this is an internal error.
	if resp != nil && resp.Auth != nil {
		if !strings.HasPrefix(req.Path, "auth/token/") {
			c.logger.Error("unexpected Auth response for non-token backend", "request_path", req.Path)
			retErr = multierror.Append(retErr, ErrInternalError)
			return nil, auth, retErr
		}

		// Fetch the namespace to which the token belongs
		tokenNS, err := NamespaceByID(ctx, te.NamespaceID, c)
		if err != nil {
			c.logger.Error("failed to fetch token's namespace", "error", err)
			retErr = multierror.Append(retErr, err)
			return nil, auth, retErr
		}
		if tokenNS == nil {
			c.logger.Error(namespace.ErrNoNamespace.Error())
			retErr = multierror.Append(retErr, namespace.ErrNoNamespace)
			return nil, auth, retErr
		}

		_, identityPolicies, err := c.fetchEntityAndDerivedPolicies(ctx, tokenNS, resp.Auth.EntityID, false)
		if err != nil {
			// Best-effort clean up on error, so we log the cleanup error as a
			// warning but still return as internal error.
			if err := c.tokenStore.revokeOrphan(ctx, resp.Auth.ClientToken); err != nil {
				c.logger.Warn("failed to clean up token lease from entity and policy lookup failure", "request_path", req.Path, "error", err)
			}
			return nil, nil, ErrInternalError
		}

		// We skip expiration manager registration for token renewal since it
		// does not need to be re-registered
		if strings.HasPrefix(req.Path, "auth/token/renew") {
			// We build the "policies" list to be returned by starting with
			// token policies, and add identity policies right after this
			// conditional
			tok, _ := c.DecodeSSCToken(req.InboundSSCToken)
			if resp.Auth.ClientToken == tok {
				resp.Auth.ClientToken = req.InboundSSCToken
			}
			resp.Auth.Policies = policyutil.SanitizePolicies(resp.Auth.TokenPolicies, policyutil.DoNotAddDefaultPolicy)
		} else {
			resp.Auth.TokenPolicies = policyutil.SanitizePolicies(resp.Auth.Policies, policyutil.DoNotAddDefaultPolicy)

			switch resp.Auth.TokenType {
			case logical.TokenTypeBatch:
			case logical.TokenTypeService:
				registeredTokenEntry := &logical.TokenEntry{
					TTL:         auth.TTL,
					Policies:    auth.TokenPolicies,
					Path:        resp.Auth.CreationPath,
					NamespaceID: ns.ID,
				}
				if err := c.expiration.RegisterAuth(ctx, registeredTokenEntry, resp.Auth); err != nil {
					// Best-effort clean up on error, so we log the cleanup error as
					// a warning but still return as internal error.
					if err := c.tokenStore.revokeOrphan(ctx, resp.Auth.ClientToken); err != nil {
						c.logger.Warn("failed to clean up token lease during auth/token/ request", "request_path", req.Path, "error", err)
					}
					c.logger.Error("failed to register token lease during auth/token/ request", "request_path", req.Path, "error", err)
					retErr = multierror.Append(retErr, ErrInternalError)
					return nil, auth, retErr
				}
				if registeredTokenEntry.ExternalID != "" {
					resp.Auth.ClientToken = registeredTokenEntry.ExternalID
				}
				leaseGenerated = true
			}
		}

		// We do these later since it's not meaningful for backends/expmgr to
		// have what is purely a snapshot of current identity policies, and
		// plugins can be confused if they are checking contents of
		// Auth.Policies instead of Auth.TokenPolicies
		resp.Auth.Policies = policyutil.SanitizePolicies(append(resp.Auth.Policies, identityPolicies[te.NamespaceID]...), policyutil.DoNotAddDefaultPolicy)
		resp.Auth.IdentityPolicies = policyutil.SanitizePolicies(identityPolicies[te.NamespaceID], policyutil.DoNotAddDefaultPolicy)
		delete(identityPolicies, te.NamespaceID)
		resp.Auth.ExternalNamespacePolicies = identityPolicies
	}

	if resp != nil &&
		req.Path == "cubbyhole/response" &&
		len(te.Policies) == 1 &&
		te.Policies[0] == responseWrappingPolicyName {
		resp.AddWarning("Reading from 'cubbyhole/response' is deprecated. Please use sys/wrapping/unwrap to unwrap responses, as it provides additional security checks and other benefits.")
	}

	// Return the response and error
	if routeErr != nil {
		retErr = multierror.Append(retErr, routeErr)
	}

	return resp, auth, retErr
}

// handleLoginRequest is used to handle a login request, which is an
// unauthenticated request to the backend.
func (c *Core) handleLoginRequest(ctx context.Context, req *logical.Request) (retResp *logical.Response, retAuth *logical.Auth, retErr error) {
	defer metrics.MeasureSince([]string{"core", "handle_login_request"}, time.Now())

	req.Unauthenticated = true

	var nonHMACReqDataKeys []string
	entry := c.router.MatchingMountEntry(ctx, req.Path)
	if entry != nil {
		// Set here so the audit log has it even if authorization fails
		req.MountType = entry.Type
		// Get and set ignored HMAC'd value.
		if rawVals, ok := entry.synthesizedConfigCache.Load("audit_non_hmac_request_keys"); ok {
			nonHMACReqDataKeys = rawVals.([]string)
		}
	}

	// Do an unauth check. This will cause EGP policies to be checked
	var auth *logical.Auth
	var ctErr error
	auth, _, ctErr = c.checkToken(ctx, req, true)
	if ctErr == logical.ErrPerfStandbyPleaseForward {
		return nil, nil, ctErr
	}

	// Updating in-flight request data with client/entity ID
	inFlightReqID, ok := ctx.Value(logical.CtxKeyInFlightRequestID{}).(string)
	if ok && req.ClientID != "" {
		c.UpdateInFlightReqData(inFlightReqID, req.ClientID)
	}

	if ctErr != nil {
		// If it is an internal error we return that, otherwise we
		// return invalid request so that the status codes can be correct
		var errType error
		switch ctErr {
		case ErrInternalError, logical.ErrPermissionDenied:
			errType = ctErr
		default:
			errType = logical.ErrInvalidRequest
		}

		logInput := &logical.LogInput{
			Auth:               auth,
			Request:            req,
			OuterErr:           ctErr,
			NonHMACReqDataKeys: nonHMACReqDataKeys,
		}
		if err := c.auditBroker.LogRequest(ctx, logInput, c.auditedHeaders); err != nil {
			c.logger.Error("failed to audit request", "path", req.Path, "error", err)
			return nil, nil, ErrInternalError
		}

		if errType != nil {
			retErr = multierror.Append(retErr, errType)
		}
		if ctErr == ErrInternalError {
			return nil, auth, retErr
		}
		return logical.ErrorResponse(ctErr.Error()), auth, retErr
	}

	switch req.Path {
	case "sys/replication/dr/status", "sys/replication/performance/status", "sys/replication/status":
	default:
		// Create an audit trail of the request. Attach auth if it was returned,
		// e.g. if a token was provided.
		logInput := &logical.LogInput{
			Auth:               auth,
			Request:            req,
			NonHMACReqDataKeys: nonHMACReqDataKeys,
		}
		if err := c.auditBroker.LogRequest(ctx, logInput, c.auditedHeaders); err != nil {
			c.logger.Error("failed to audit request", "path", req.Path, "error", err)
			return nil, nil, ErrInternalError
		}
	}

	// The token store uses authentication even when creating a new token,
	// so it's handled in handleRequest. It should not be reached here.
	if strings.HasPrefix(req.Path, "auth/token/") {
		c.logger.Error("unexpected login request for token backend", "request_path", req.Path)
		return nil, nil, ErrInternalError
	}

	// Route the request
	resp, routeErr := c.doRouting(ctx, req)
	if resp != nil {
		// If wrapping is used, use the shortest between the request and response
		var wrapTTL time.Duration
		var wrapFormat, creationPath string
		var sealWrap bool

		// Ensure no wrap info information is set other than, possibly, the TTL
		if resp.WrapInfo != nil {
			if resp.WrapInfo.TTL > 0 {
				wrapTTL = resp.WrapInfo.TTL
			}
			wrapFormat = resp.WrapInfo.Format
			creationPath = resp.WrapInfo.CreationPath
			sealWrap = resp.WrapInfo.SealWrap
			resp.WrapInfo = nil
		}

		if req.WrapInfo != nil {
			if req.WrapInfo.TTL > 0 {
				switch {
				case wrapTTL == 0:
					wrapTTL = req.WrapInfo.TTL
				case req.WrapInfo.TTL < wrapTTL:
					wrapTTL = req.WrapInfo.TTL
				}
			}
			if req.WrapInfo.Format != "" && wrapFormat == "" {
				wrapFormat = req.WrapInfo.Format
			}
		}

		if wrapTTL > 0 {
			resp.WrapInfo = &wrapping.ResponseWrapInfo{
				TTL:          wrapTTL,
				Format:       wrapFormat,
				CreationPath: creationPath,
				SealWrap:     sealWrap,
			}
		}
	}

	// A login request should never return a secret!
	if resp != nil && resp.Secret != nil {
		c.logger.Error("unexpected Secret response for login path", "request_path", req.Path)
		return nil, nil, ErrInternalError
	}

	ns, err := namespace.FromContext(ctx)
	if err != nil {
		c.logger.Error("failed to get namespace from context", "error", err)
		retErr = multierror.Append(retErr, ErrInternalError)
		return
	}
	// If the response generated an authentication, then generate the token
	if resp != nil && resp.Auth != nil && req.Path != "sys/mfa/validate" {
		leaseGenerated := false

		// by placing this after the authorization check, we don't leak
		// information about locked namespaces to unauthenticated clients.
		if err := enterpriseBlockRequestIfError(c, ns.Path, req.Path); err != nil {
			retErr = multierror.Append(retErr, err)
			return
		}

		// The request successfully authenticated itself. Run the quota checks
		// before creating lease.
		quotaResp, quotaErr := c.applyLeaseCountQuota(ctx, &quotas.Request{
			Path:          req.Path,
			MountPath:     strings.TrimPrefix(req.MountPoint, ns.Path),
			NamespacePath: ns.Path,
		})

		if quotaErr != nil {
			c.logger.Error("failed to apply quota", "path", req.Path, "error", quotaErr)
			retErr = multierror.Append(retErr, quotaErr)
			return
		}

		if !quotaResp.Allowed {
			if c.logger.IsTrace() {
				c.logger.Trace("request rejected due to lease count quota violation", "request_path", req.Path)
			}

			retErr = multierror.Append(retErr, fmt.Errorf("request path %q: %w", req.Path, quotas.ErrLeaseCountQuotaExceeded))
			return
		}

		defer func() {
			if quotaResp.Access != nil {
				quotaAckErr := c.ackLeaseQuota(quotaResp.Access, leaseGenerated)
				if quotaAckErr != nil {
					retErr = multierror.Append(retErr, quotaAckErr)
				}
			}
		}()

		var entity *identity.Entity
		auth = resp.Auth

		mEntry := c.router.MatchingMountEntry(ctx, req.Path)

		if auth.Alias != nil &&
			mEntry != nil &&
			c.identityStore != nil {
			// Overwrite the mount type and mount path in the alias
			// information
			auth.Alias.MountType = req.MountType
			auth.Alias.MountAccessor = req.MountAccessor
			auth.Alias.Local = mEntry.Local

			if auth.Alias.Name == "" {
				return nil, nil, fmt.Errorf("missing name in alias")
			}

			var err error
			// Fetch the entity for the alias, or create an entity if one
			// doesn't exist.
			entity, err = c.identityStore.CreateOrFetchEntity(ctx, auth.Alias)
			if err != nil {
				switch auth.Alias.Local {
				case true:
					entity, err = possiblyForwardEntityCreation(ctx, c, err, auth, entity)
					if err != nil && strings.Contains(err.Error(), errCreateEntityUnimplemented) {
						resp.AddWarning("primary cluster doesn't yet issue entities for local auth mounts; falling back to not issuing entities for local auth mounts")
						goto CREATE_TOKEN
					}
				default:
					entity, err = possiblyForwardAliasCreation(ctx, c, err, auth, entity)
				}
			}
			if err != nil {
				return nil, nil, err
			}
			if entity == nil {
				return nil, nil, fmt.Errorf("failed to create an entity for the authenticated alias")
			}

			if entity.Disabled {
				return nil, nil, logical.ErrPermissionDenied
			}

			auth.EntityID = entity.ID
			validAliases, err := c.identityStore.refreshExternalGroupMembershipsByEntityID(ctx, auth.EntityID, auth.GroupAliases, req.MountAccessor)
			if err != nil {
				return nil, nil, err
			}
			auth.GroupAliases = validAliases
		}

	CREATE_TOKEN:
		// Determine the source of the login
		source := c.router.MatchingMount(ctx, req.Path)

		// Login MFA
		entity, _, err := c.fetchEntityAndDerivedPolicies(ctx, ns, auth.EntityID, false)
		if err != nil {
			return nil, nil, ErrInternalError
		}
		// finding the MFAEnforcementConfig that matches the ns and either of
		// entityID, MountAccessor, GroupID, or Auth type.
		matchedMfaEnforcementList, err := c.buildMFAEnforcementConfigList(ctx, entity, req.Path)
		if err != nil {
			return nil, nil, fmt.Errorf("failed to find MFAEnforcement configuration, error: %v", err)
		}

		// (for the context, a response warning above says: "primary cluster
		// doesn't yet issue entities for local auth mounts; falling back
		// to not issuing entities for local auth mounts")
		// based on the above, if the entity is nil, check if MFAEnforcementConfig
		// is configured or not. If not, continue as usual, but if there
		// is something, then report an error indicating that the user is not
		// allowed to login because there is no entity associated with it.
		// This is because an entity is needed to enforce MFA.
		if entity == nil && len(matchedMfaEnforcementList) > 0 {
			// this logic means that an MFAEnforcementConfig was configured with
			// only mount type or mount accessor
			return nil, nil, logical.ErrPermissionDenied
		}

		// The resp.Auth has been populated with the information that is required for MFA validation
		// This is why, the MFA check is placed at this point. The resp.Auth is going to be fully cached
		// in memory so that it would be used to return to the user upon MFA validation is completed.
		if entity != nil {
			if len(matchedMfaEnforcementList) == 0 && len(req.MFACreds) > 0 {
				resp.AddWarning("Found MFA header but failed to find MFA Enforcement Config")
			}

			// If X-Vault-MFA header is supplied to the login request,
			// run single-phase login MFA check, else run two-phase login MFA check
			if len(matchedMfaEnforcementList) > 0 && len(req.MFACreds) > 0 {
				for _, eConfig := range matchedMfaEnforcementList {
					err = c.validateLoginMFA(ctx, eConfig, entity, req.Connection.RemoteAddr, req.MFACreds)
					if err != nil {
						return nil, nil, logical.ErrPermissionDenied
					}
				}
			} else if len(matchedMfaEnforcementList) > 0 && len(req.MFACreds) == 0 {
				mfaRequestID, err := uuid.GenerateUUID()
				if err != nil {
					return nil, nil, err
				}
				// sending back the MFARequirement config
				mfaRequirement := &logical.MFARequirement{
					MFARequestID:   mfaRequestID,
					MFAConstraints: make(map[string]*logical.MFAConstraintAny),
				}
				for _, eConfig := range matchedMfaEnforcementList {
					mfaAny, err := c.buildMfaEnforcementResponse(eConfig)
					if err != nil {
						return nil, nil, err
					}
					mfaRequirement.MFAConstraints[eConfig.Name] = mfaAny
				}

				// for two phased MFA enforcement, we should not return the regular auth
				// response. This flag is indicate to store the auth response for later
				// and return MFARequirement only
				respAuth := &MFACachedAuthResponse{
					CachedAuth:            resp.Auth,
					RequestPath:           req.Path,
					RequestNSID:           ns.ID,
					RequestNSPath:         ns.Path,
					RequestConnRemoteAddr: req.Connection.RemoteAddr, // this is needed for the DUO method
					TimeOfStorage:         time.Now(),
					RequestID:             mfaRequestID,
				}
				err = c.SaveMFAResponseAuth(respAuth)
				if err != nil {
					return nil, nil, err
				}
				auth = nil
				resp.Auth = &logical.Auth{
					MFARequirement: mfaRequirement,
				}
				resp.AddWarning("A login request was issued that is subject to MFA validation. Please make sure to validate the login by sending another request to mfa/validate endpoint.")
				// going to return early before generating the token
				// the user receives the mfaRequirement, and need to use the
				// login MFA validate endpoint to get the token
<<<<<<< HEAD
				return resp, auth, retErr
=======
				return resp, auth, nil
>>>>>>> 2fe214f5
			}
		}

		// Attach the display name, might be used by audit backends
		req.DisplayName = auth.DisplayName

		leaseGen, respTokenCreate, errCreateToken := c.LoginCreateToken(ctx, ns, req.Path, source, resp)
		leaseGenerated = leaseGen
		if errCreateToken != nil {
			return respTokenCreate, nil, errCreateToken
		}
		resp = respTokenCreate
	}

	// if we were already going to return some error from this login, do that.
	// if not, we will then check if the API is locked for the requesting
	// namespace, to avoid leaking locked namespaces to unauthenticated clients.
	if resp != nil && resp.Data != nil {
		if _, ok := resp.Data["error"]; ok {
			return resp, auth, routeErr
		}
	}
	if routeErr != nil {
		return resp, auth, routeErr
	}

	// this check handles the bad login credential case
	if err := enterpriseBlockRequestIfError(c, ns.Path, req.Path); err != nil {
		return nil, nil, multierror.Append(retErr, err)
	}

	return resp, auth, routeErr
}

// LoginCreateToken creates a token as a result of a login request.
// If MFA is enforced, mfa/validate endpoint calls this functions
// after successful MFA validation to generate the token.
func (c *Core) LoginCreateToken(ctx context.Context, ns *namespace.Namespace, reqPath, mountPoint string, resp *logical.Response) (bool, *logical.Response, error) {
	auth := resp.Auth

	source := strings.TrimPrefix(mountPoint, credentialRoutePrefix)
	source = strings.Replace(source, "/", "-", -1)

	// Prepend the source to the display name
	auth.DisplayName = strings.TrimSuffix(source+auth.DisplayName, "-")

	// Determine mount type
	mountEntry := c.router.MatchingMountEntry(ctx, reqPath)
	if mountEntry == nil {
		return false, nil, fmt.Errorf("failed to find a matching mount")
	}

	sysView := c.router.MatchingSystemView(ctx, reqPath)
	if sysView == nil {
		c.logger.Error("unable to look up sys view for login path", "request_path", reqPath)
		return false, nil, ErrInternalError
	}

	tokenTTL, warnings, err := framework.CalculateTTL(sysView, 0, auth.TTL, auth.Period, auth.MaxTTL, auth.ExplicitMaxTTL, time.Time{})
	if err != nil {
		return false, nil, err
	}
	for _, warning := range warnings {
		resp.AddWarning(warning)
	}

	_, identityPolicies, err := c.fetchEntityAndDerivedPolicies(ctx, ns, auth.EntityID, false)
	if err != nil {
		return false, nil, ErrInternalError
	}

	auth.TokenPolicies = policyutil.SanitizePolicies(auth.Policies, !auth.NoDefaultPolicy)
	allPolicies := policyutil.SanitizePolicies(append(auth.TokenPolicies, identityPolicies[ns.ID]...), policyutil.DoNotAddDefaultPolicy)

	// Prevent internal policies from being assigned to tokens. We check
	// this on auth.Policies including derived ones from Identity before
	// actually making the token.
	for _, policy := range allPolicies {
		if policy == "root" {
			return false, logical.ErrorResponse("auth methods cannot create root tokens"), logical.ErrInvalidRequest
		}
		if strutil.StrListContains(nonAssignablePolicies, policy) {
			return false, logical.ErrorResponse(fmt.Sprintf("cannot assign policy %q", policy)), logical.ErrInvalidRequest
		}
	}

	var registerFunc RegisterAuthFunc
	var funcGetErr error
	// Batch tokens should not be forwarded to perf standby
	if auth.TokenType == logical.TokenTypeBatch {
		registerFunc = c.RegisterAuth
	} else {
		registerFunc, funcGetErr = getAuthRegisterFunc(c)
	}
	if funcGetErr != nil {
		return false, nil, funcGetErr
	}

	leaseGenerated := false
	err = registerFunc(ctx, tokenTTL, reqPath, auth)
	switch {
	case err == nil:
		if auth.TokenType != logical.TokenTypeBatch {
			leaseGenerated = true
		}
	case err == ErrInternalError:
		return false, nil, err
	default:
		return false, logical.ErrorResponse(err.Error()), logical.ErrInvalidRequest
	}

	auth.IdentityPolicies = policyutil.SanitizePolicies(identityPolicies[ns.ID], policyutil.DoNotAddDefaultPolicy)
	delete(identityPolicies, ns.ID)
	auth.ExternalNamespacePolicies = identityPolicies
	auth.Policies = allPolicies

	// Count the successful token creation
	ttl_label := metricsutil.TTLBucket(tokenTTL)
	// Do not include namespace path in mount point; already present as separate label.
	mountPointWithoutNs := ns.TrimmedPath(mountPoint)
	c.metricSink.IncrCounterWithLabels(
		[]string{"token", "creation"},
		1,
		[]metrics.Label{
			metricsutil.NamespaceLabel(ns),
			{"auth_method", mountEntry.Type},
			{"mount_point", mountPointWithoutNs},
			{"creation_ttl", ttl_label},
			{"token_type", auth.TokenType.String()},
		},
	)

	return leaseGenerated, resp, nil
}

func (c *Core) buildMfaEnforcementResponse(eConfig *mfa.MFAEnforcementConfig) (*logical.MFAConstraintAny, error) {
	mfaAny := &logical.MFAConstraintAny{
		Any: []*logical.MFAMethodID{},
	}
	for _, methodID := range eConfig.MFAMethodIDs {
		mConfig, err := c.loginMFABackend.MemDBMFAConfigByID(methodID)
		if err != nil {
			return nil, fmt.Errorf("failed to get methodID %s from MFA config table, error: %v", methodID, err)
		}
		var duoUsePasscode bool
		if mConfig.Type == mfaMethodTypeDuo {
			duoConf, ok := mConfig.Config.(*mfa.Config_DuoConfig)
			if !ok {
				return nil, fmt.Errorf("invalid MFA configuration type")
			}
			duoUsePasscode = duoConf.DuoConfig.UsePasscode
		}
		mfaMethod := &logical.MFAMethodID{
			Type:         mConfig.Type,
			ID:           methodID,
			UsesPasscode: mConfig.Type == mfaMethodTypeTOTP || duoUsePasscode,
		}
		mfaAny.Any = append(mfaAny.Any, mfaMethod)
	}
	return mfaAny, nil
}

func blockRequestIfErrorImpl(_ *Core, _, _ string) error { return nil }

// RegisterAuth uses a logical.Auth object to create a token entry in the token
// store, and registers a corresponding token lease to the expiration manager.
func (c *Core) RegisterAuth(ctx context.Context, tokenTTL time.Duration, path string, auth *logical.Auth) error {
	// We first assign token policies to what was returned from the backend
	// via auth.Policies. Then, we get the full set of policies into
	// auth.Policies from the backend + entity information -- this is not
	// stored in the token, but we perform sanity checks on it and return
	// that information to the user.

	// Generate a token
	ns, err := namespace.FromContext(ctx)
	if err != nil {
		return err
	}
	te := logical.TokenEntry{
		Path:           path,
		Meta:           auth.Metadata,
		DisplayName:    auth.DisplayName,
		CreationTime:   time.Now().Unix(),
		TTL:            tokenTTL,
		NumUses:        auth.NumUses,
		EntityID:       auth.EntityID,
		BoundCIDRs:     auth.BoundCIDRs,
		Policies:       auth.TokenPolicies,
		NamespaceID:    ns.ID,
		ExplicitMaxTTL: auth.ExplicitMaxTTL,
		Period:         auth.Period,
		Type:           auth.TokenType,
	}

	if te.TTL == 0 && (len(te.Policies) != 1 || te.Policies[0] != "root") {
		c.logger.Error("refusing to create a non-root zero TTL token")
		return ErrInternalError
	}

	if err := c.tokenStore.create(ctx, &te); err != nil {
		c.logger.Error("failed to create token", "error", err)
		return ErrInternalError
	}

	// Populate the client token, accessor, and TTL
	auth.ClientToken = te.ID
	auth.Accessor = te.Accessor
	auth.TTL = te.TTL
	auth.Orphan = te.Parent == ""

	switch auth.TokenType {
	case logical.TokenTypeBatch:
		// Ensure it's not marked renewable since it isn't
		auth.Renewable = false
	case logical.TokenTypeService:
		// Register with the expiration manager
		if err := c.expiration.RegisterAuth(ctx, &te, auth); err != nil {
			if err := c.tokenStore.revokeOrphan(ctx, te.ID); err != nil {
				c.logger.Warn("failed to clean up token lease during login request", "request_path", path, "error", err)
			}
			c.logger.Error("failed to register token lease during login request", "request_path", path, "error", err)
			return ErrInternalError
		}
		if te.ExternalID != "" {
			auth.ClientToken = te.ExternalID
		}
	}

	return nil
}

// PopulateTokenEntry looks up req.ClientToken in the token store and uses
// it to set other fields in req.  Does nothing if ClientToken is empty
// or a JWT token, or for service tokens that don't exist in the token store.
// Should be called with read stateLock held.
func (c *Core) PopulateTokenEntry(ctx context.Context, req *logical.Request) error {
	if req.ClientToken == "" {
		return nil
	}

	// Also attach the accessor if we have it. This doesn't fail if it
	// doesn't exist because the request may be to an unauthenticated
	// endpoint/login endpoint where a bad current token doesn't matter, or
	// a token from a Vault version pre-accessors. We ignore errors for
	// JWTs.
	token := req.ClientToken
	var err error
	req.InboundSSCToken = token
	if IsSSCToken(token) {
		token, err = c.CheckSSCToken(ctx, token, c.isLoginRequest(ctx, req), c.perfStandby)
		if err != nil {
			return err
		}
	}
	req.ClientToken = token
	te, err := c.LookupToken(ctx, token)
	if err != nil {
		// If we have two dots but the second char is a dot it's a vault
		// token of the form s.SOMETHING.nsid, not a JWT
		if !IsJWT(token) {
			return fmt.Errorf("error performing token check: %w", err)
		}
	}
	if err == nil && te != nil {
		req.ClientTokenAccessor = te.Accessor
		req.ClientTokenRemainingUses = te.NumUses
		req.SetTokenEntry(te)
	}
	return nil
}

func (c *Core) CheckSSCToken(ctx context.Context, token string, unauth bool, isPerfStandby bool) (string, error) {
	if unauth && token != "" {
		// This token shouldn't really be here, but alas it was sent along with the request
		// Since we're already knee deep in the token checking code pre-existing token checking
		// code, we have to deal with this token whether we like it or not. So, we'll just try
		// to get the inner token, and if that fails, return the token as-is. We intentionally
		// will skip any token checks, because this is an unauthenticated paths and the token
		// is just a nuisance rather than a means of auth.

		// We cannot return whatever we like here, because if we do then CheckToken, which looks up
		// the corresponding lease, will not find the token entry and lease. There are unauth'ed
		// endpoints that use the token entry (such as sys/ui/mounts/internal) to do custom token
		// checks, which would then fail. Therefore, we must try to get whatever thing is tied to
		// token entries, but we must explicitly not do any SSC Token checks.
		tok, err := c.DecodeSSCToken(token)
		if err != nil || tok == "" {
			return token, nil
		}
		return tok, nil
	}
	return c.checkSSCTokenInternal(ctx, token, isPerfStandby)
}

// DecodeSSCToken returns the random part of an SSCToken without
// performing any signature or WAL checks.
func (c *Core) DecodeSSCToken(token string) (string, error) {
	// Skip batch and old style service tokens. These can have the prefix "b.",
	// "s." (for old tokens) or "hvb."
	if !IsSSCToken(token) {
		return token, nil
	}
	tok, err := c.DecodeSSCTokenInternal(token)
	if err != nil {
		return "", err
	}
	return tok.Random, nil
}

// DecodeSSCTokenInternal is a helper used to get the inner part of a SSC token without
// checking the token signature or the WAL index.
func (c *Core) DecodeSSCTokenInternal(token string) (*tokens.Token, error) {
	signedToken := &tokens.SignedToken{}

	// Skip batch and old style service tokens. These can have the prefix "b.",
	// "s." (for old tokens) or "hvb."
	if !strings.HasPrefix(token, consts.ServiceTokenPrefix) {
		return nil, fmt.Errorf("not service token")
	}

	// Consider the suffix of the token only when unmarshalling
	suffixToken := token[4:]

	tokenBytes, err := base64.RawURLEncoding.DecodeString(suffixToken)
	if err != nil {
		return nil, fmt.Errorf("can't decode token")
	}

	err = proto.Unmarshal(tokenBytes, signedToken)
	if err != nil {
		return nil, err
	}
	plainToken := &tokens.Token{}
	err2 := proto.Unmarshal([]byte(signedToken.Token), plainToken)
	if err2 != nil {
		return nil, err2
	}
	return plainToken, nil
}

func (c *Core) checkSSCTokenInternal(ctx context.Context, token string, isPerfStandby bool) (string, error) {
	signedToken := &tokens.SignedToken{}

	// Skip batch and old style service tokens. These can have the prefix "b.",
	// "s." (for old tokens) or "hvb."
	if !strings.HasPrefix(token, consts.ServiceTokenPrefix) {
		return token, nil
	}

	// Check token length to guess if this is an server side consistent token or not.
	// Note that even when the DisableSSCTokens flag is set, index
	// bearing tokens that have already been given out may still be used.
	if !IsSSCToken(token) {
		return token, nil
	}

	// Consider the suffix of the token only when unmarshalling
	suffixToken := token[4:]

	tokenBytes, err := base64.RawURLEncoding.DecodeString(suffixToken)
	if err != nil {
		c.logger.Warn("cannot decode token", "error", err)
		return token, nil
	}

	err = proto.Unmarshal(tokenBytes, signedToken)
	if err != nil {
		return "", fmt.Errorf("error occurred when unmarshalling ssc token: %w", err)
	}
	hm, err := c.tokenStore.CalculateSignedTokenHMAC(signedToken.Token)
	if !hmac.Equal(hm, signedToken.Hmac) {
		return "", fmt.Errorf("token mac for %+v is incorrect: err %w", signedToken, err)
	}
	plainToken := &tokens.Token{}
	err = proto.Unmarshal([]byte(signedToken.Token), plainToken)
	if err != nil {
		return "", err
	}
	ep := int(plainToken.IndexEpoch)
	if ep < c.tokenStore.GetSSCTokensGenerationCounter() {
		return plainToken.Random, nil
	}

	requiredWalState := &logical.WALState{ClusterID: c.clusterID.Load(), LocalIndex: plainToken.LocalIndex, ReplicatedIndex: 0}
	if c.HasWALState(requiredWalState, isPerfStandby) {
		return plainToken.Random, nil
	}
	// Make sure to forward the request instead of checking the token if the flag
	// is set and we're on a perf standby
	if c.ForwardToActive() == ForwardSSCTokenToActive && isPerfStandby {
		return "", logical.ErrPerfStandbyPleaseForward
	}
	// In this case, the server side consistent token cannot be used on this node. We return the appropriate
	// status code.
	return "", logical.ErrMissingRequiredState
}<|MERGE_RESOLUTION|>--- conflicted
+++ resolved
@@ -10,10 +10,7 @@
 	"time"
 
 	"github.com/armon/go-metrics"
-<<<<<<< HEAD
-=======
 	"github.com/golang/protobuf/proto"
->>>>>>> 2fe214f5
 	"github.com/hashicorp/errwrap"
 	"github.com/hashicorp/go-multierror"
 	"github.com/hashicorp/go-secure-stdlib/strutil"
@@ -1538,11 +1535,7 @@
 				// going to return early before generating the token
 				// the user receives the mfaRequirement, and need to use the
 				// login MFA validate endpoint to get the token
-<<<<<<< HEAD
-				return resp, auth, retErr
-=======
 				return resp, auth, nil
->>>>>>> 2fe214f5
 			}
 		}
 
