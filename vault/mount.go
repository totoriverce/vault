--- conflicted
+++ resolved
@@ -170,7 +170,6 @@
 	PluginName      string        `json:"plugin_name,omitempty" structs:"plugin_name,omitempty" mapstructure:"plugin_name"`
 }
 
-<<<<<<< HEAD
 // APIMountConfig is an embedded struct of api.MountConfigInput
 type APIMountConfig struct {
 	DefaultLeaseTTL string `json:"default_lease_ttl" structs:"default_lease_ttl" mapstructure:"default_lease_ttl"`
@@ -179,28 +178,6 @@
 	PluginName      string `json:"plugin_name,omitempty" structs:"plugin_name,omitempty" mapstructure:"plugin_name"`
 }
 
-// Clone returns a deep copy of the mount entry
-func (e *MountEntry) Clone() *MountEntry {
-	optClone := make(map[string]string)
-	for k, v := range e.Options {
-		optClone[k] = v
-	}
-	return &MountEntry{
-		Table:       e.Table,
-		Path:        e.Path,
-		Type:        e.Type,
-		Description: e.Description,
-		UUID:        e.UUID,
-		Accessor:    e.Accessor,
-		Config:      e.Config,
-		Options:     optClone,
-		Local:       e.Local,
-		Tainted:     e.Tainted,
-	}
-}
-
-=======
->>>>>>> 31e83491
 // Mount is used to mount a new backend to the mount table.
 func (c *Core) mount(entry *MountEntry) error {
 	// Ensure we end the path in a slash
