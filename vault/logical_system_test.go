--- conflicted
+++ resolved
@@ -1419,12 +1419,8 @@
 			"config": map[string]interface{}{
 				"default_lease_ttl": int64(0),
 				"max_lease_ttl":     int64(0),
-<<<<<<< HEAD
-=======
-				"plugin_name":       "",
 				"force_no_cache":    false,
 				"token_type":        "default-service",
->>>>>>> db4ff0fe
 			},
 			"local":     false,
 			"seal_wrap": false,
@@ -1476,12 +1472,8 @@
 			"config": map[string]interface{}{
 				"default_lease_ttl": int64(2100),
 				"max_lease_ttl":     int64(2700),
-<<<<<<< HEAD
-=======
 				"force_no_cache":    false,
-				"plugin_name":       "",
 				"token_type":        "default-service",
->>>>>>> db4ff0fe
 			},
 			"local":     true,
 			"seal_wrap": true,
@@ -1494,12 +1486,8 @@
 			"config": map[string]interface{}{
 				"default_lease_ttl": int64(0),
 				"max_lease_ttl":     int64(0),
-<<<<<<< HEAD
-=======
-				"plugin_name":       "",
 				"force_no_cache":    false,
 				"token_type":        "default-service",
->>>>>>> db4ff0fe
 			},
 			"local":     false,
 			"seal_wrap": false,
@@ -2315,11 +2303,7 @@
 					"default_lease_ttl": int64(0),
 					"max_lease_ttl":     int64(0),
 					"force_no_cache":    false,
-<<<<<<< HEAD
-=======
-					"plugin_name":       "",
 					"token_type":        "default-service",
->>>>>>> db4ff0fe
 				},
 				"type":        "token",
 				"description": "token based credentials",
