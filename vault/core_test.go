package vault

import (
	"context"
	"errors"
	"reflect"
	"sync"
	"testing"
	"time"

	"github.com/go-test/deep"
	"github.com/hashicorp/errwrap"
	log "github.com/hashicorp/go-hclog"
	"github.com/hashicorp/go-uuid"
	"github.com/hashicorp/vault/audit"
	"github.com/hashicorp/vault/helper/namespace"
	"github.com/hashicorp/vault/sdk/helper/consts"
	"github.com/hashicorp/vault/sdk/helper/logging"
	"github.com/hashicorp/vault/sdk/logical"
	"github.com/hashicorp/vault/sdk/physical"
	"github.com/hashicorp/vault/sdk/physical/inmem"
)

var (
	// invalidKey is used to test Unseal
	invalidKey = []byte("abcdefghijklmnopqrstuvwxyz")[:17]
)

func TestNewCore_badRedirectAddr(t *testing.T) {
	logger = logging.NewVaultLogger(log.Trace)

	inm, err := inmem.NewInmem(nil, logger)
	if err != nil {
		t.Fatal(err)
	}

	conf := &CoreConfig{
		RedirectAddr: "127.0.0.1:8200",
		Physical:     inm,
		DisableMlock: true,
	}
	_, err = NewCore(conf)
	if err == nil {
		t.Fatal("should error")
	}
}

func TestSealConfig_Invalid(t *testing.T) {
	s := &SealConfig{
		SecretShares:    2,
		SecretThreshold: 1,
	}
	err := s.Validate()
	if err == nil {
		t.Fatalf("expected err")
	}
}

func TestCore_Unseal_MultiShare(t *testing.T) {
	c := TestCore(t)

	_, err := TestCoreUnseal(c, invalidKey)
	if err != ErrNotInit {
		t.Fatalf("err: %v", err)
	}

	sealConf := &SealConfig{
		SecretShares:    5,
		SecretThreshold: 3,
	}
	res, err := c.Initialize(namespace.RootContext(nil), &InitParams{
		BarrierConfig:  sealConf,
		RecoveryConfig: nil,
	})
	if err != nil {
		t.Fatalf("err: %v", err)
	}

	if !c.Sealed() {
		t.Fatalf("should be sealed")
	}

	if prog, _ := c.SecretProgress(); prog != 0 {
		t.Fatalf("bad progress: %d", prog)
	}

	for i := 0; i < 5; i++ {
		unseal, err := TestCoreUnseal(c, res.SecretShares[i])
		if err != nil {
			t.Fatalf("err: %v", err)
		}

		// Ignore redundant
		_, err = TestCoreUnseal(c, res.SecretShares[i])
		if err != nil {
			t.Fatalf("err: %v", err)
		}
		if i >= 2 {
			if !unseal {
				t.Fatalf("should be unsealed")
			}
			if prog, _ := c.SecretProgress(); prog != 0 {
				t.Fatalf("bad progress: %d", prog)
			}
		} else {
			if unseal {
				t.Fatalf("should not be unsealed")
			}
			if prog, _ := c.SecretProgress(); prog != i+1 {
				t.Fatalf("bad progress: %d", prog)
			}
		}
	}

	if c.Sealed() {
		t.Fatalf("should not be sealed")
	}

	err = c.Seal(res.RootToken)
	if err != nil {
		t.Fatalf("err: %v", err)
	}

	// Ignore redundant
	err = c.Seal(res.RootToken)
	if err != nil {
		t.Fatalf("err: %v", err)
	}

	if !c.Sealed() {
		t.Fatalf("should be sealed")
	}
}

func TestCore_Unseal_Single(t *testing.T) {
	c := TestCore(t)

	_, err := TestCoreUnseal(c, invalidKey)
	if err != ErrNotInit {
		t.Fatalf("err: %v", err)
	}

	sealConf := &SealConfig{
		SecretShares:    1,
		SecretThreshold: 1,
	}
	res, err := c.Initialize(namespace.RootContext(nil), &InitParams{
		BarrierConfig:  sealConf,
		RecoveryConfig: nil,
	})
	if err != nil {
		t.Fatalf("err: %v", err)
	}

	if !c.Sealed() {
		t.Fatalf("should be sealed")
	}

	if prog, _ := c.SecretProgress(); prog != 0 {
		t.Fatalf("bad progress: %d", prog)
	}

	unseal, err := TestCoreUnseal(c, res.SecretShares[0])
	if err != nil {
		t.Fatalf("err: %v", err)
	}

	if !unseal {
		t.Fatalf("should be unsealed")
	}
	if prog, _ := c.SecretProgress(); prog != 0 {
		t.Fatalf("bad progress: %d", prog)
	}

	if c.Sealed() {
		t.Fatalf("should not be sealed")
	}
}

func TestCore_Route_Sealed(t *testing.T) {
	c := TestCore(t)
	sealConf := &SealConfig{
		SecretShares:    1,
		SecretThreshold: 1,
	}

	ctx := namespace.RootContext(nil)

	// Should not route anything
	req := &logical.Request{
		Operation: logical.ReadOperation,
		Path:      "sys/mounts",
	}
	_, err := c.HandleRequest(ctx, req)
	if err != consts.ErrSealed {
		t.Fatalf("err: %v", err)
	}

	res, err := c.Initialize(ctx, &InitParams{
		BarrierConfig:  sealConf,
		RecoveryConfig: nil,
	})
	if err != nil {
		t.Fatalf("err: %v", err)
	}

	unseal, err := TestCoreUnseal(c, res.SecretShares[0])
	if err != nil {
		t.Fatalf("err: %v", err)
	}
	if !unseal {
		t.Fatalf("should be unsealed")
	}

	// Should not error after unseal
	req.ClientToken = res.RootToken
	_, err = c.HandleRequest(ctx, req)
	if err != nil {
		t.Fatalf("err: %v", err)
	}
}

// Attempt to unseal after doing a first seal
func TestCore_SealUnseal(t *testing.T) {
	c, keys, root := TestCoreUnsealed(t)
	if err := c.Seal(root); err != nil {
		t.Fatalf("err: %v", err)
	}
	for i, key := range keys {
		unseal, err := TestCoreUnseal(c, key)
		if err != nil {
			t.Fatalf("err: %v", err)
		}
		if i+1 == len(keys) && !unseal {
			t.Fatalf("err: should be unsealed")
		}
	}
}

// Attempt to shutdown after unseal
func TestCore_Shutdown(t *testing.T) {
	c, _, _ := TestCoreUnsealed(t)
	if err := c.Shutdown(); err != nil {
		t.Fatalf("err: %v", err)
	}
	if !c.Sealed() {
		t.Fatal("wasn't sealed")
	}
}

// Attempt to seal bad token
func TestCore_Seal_BadToken(t *testing.T) {
	c, _, _ := TestCoreUnsealed(t)
	if err := c.Seal("foo"); err == nil {
		t.Fatalf("err: %v", err)
	}
	if c.Sealed() {
		t.Fatal("was sealed")
	}
}

// GH-3497
func TestCore_Seal_SingleUse(t *testing.T) {
	c, keys, _ := TestCoreUnsealed(t)
	c.tokenStore.create(namespace.RootContext(nil), &logical.TokenEntry{
		ID:          "foo",
		NumUses:     1,
		Policies:    []string{"root"},
		NamespaceID: namespace.RootNamespaceID,
	})
	if err := c.Seal("foo"); err != nil {
		t.Fatalf("err: %v", err)
	}
	if !c.Sealed() {
		t.Fatal("not sealed")
	}
	for i, key := range keys {
		unseal, err := TestCoreUnseal(c, key)
		if err != nil {
			t.Fatalf("err: %v", err)
		}
		if i+1 == len(keys) && !unseal {
			t.Fatalf("err: should be unsealed")
		}
	}
	if err := c.Seal("foo"); err == nil {
		t.Fatal("expected error from revoked token")
	}
	te, err := c.tokenStore.Lookup(namespace.RootContext(nil), "foo")
	if err != nil {
		t.Fatal(err)
	}
	if te != nil {
		t.Fatalf("expected nil token entry, got %#v", *te)
	}
}

// Ensure we get a LeaseID
func TestCore_HandleRequest_Lease(t *testing.T) {
	c, _, root := TestCoreUnsealed(t)

	req := &logical.Request{
		Operation: logical.UpdateOperation,
		Path:      "secret/test",
		Data: map[string]interface{}{
			"foo":   "bar",
			"lease": "1h",
		},
		ClientToken: root,
	}
	ctx := namespace.RootContext(nil)
	resp, err := c.HandleRequest(ctx, req)
	if err != nil {
		t.Fatalf("err: %v", err)
	}
	if resp != nil {
		t.Fatalf("bad: %#v", resp)
	}

	// Read the key
	req.Operation = logical.ReadOperation
	req.Data = nil
	req.SetTokenEntry(&logical.TokenEntry{ID: root, NamespaceID: "root", Policies: []string{"root"}})
	resp, err = c.HandleRequest(ctx, req)
	if err != nil {
		t.Fatalf("err: %v", err)
	}
	if resp == nil || resp.Secret == nil || resp.Data == nil {
		t.Fatalf("bad: %#v", resp)
	}
	if resp.Secret.TTL != time.Hour {
		t.Fatalf("bad: %#v", resp.Secret)
	}
	if resp.Secret.LeaseID == "" {
		t.Fatalf("bad: %#v", resp.Secret)
	}
	if resp.Data["foo"] != "bar" {
		t.Fatalf("bad: %#v", resp.Data)
	}
}

func TestCore_HandleRequest_Lease_MaxLength(t *testing.T) {
	c, _, root := TestCoreUnsealed(t)

	req := &logical.Request{
		Operation: logical.UpdateOperation,
		Path:      "secret/test",
		Data: map[string]interface{}{
			"foo":   "bar",
			"lease": "1000h",
		},
		ClientToken: root,
	}
	ctx := namespace.RootContext(nil)
	resp, err := c.HandleRequest(ctx, req)
	if err != nil {
		t.Fatalf("err: %v", err)
	}
	if resp != nil {
		t.Fatalf("bad: %#v", resp)
	}

	// Read the key
	req.Operation = logical.ReadOperation
	req.Data = nil
	req.SetTokenEntry(&logical.TokenEntry{ID: root, NamespaceID: "root", Policies: []string{"root"}})
	resp, err = c.HandleRequest(ctx, req)
	if err != nil {
		t.Fatalf("err: %v", err)
	}
	if resp == nil || resp.Secret == nil || resp.Data == nil {
		t.Fatalf("bad: %#v", resp)
	}
	if resp.Secret.TTL != c.maxLeaseTTL {
		t.Fatalf("bad: %#v, %d", resp.Secret, c.maxLeaseTTL)
	}
	if resp.Secret.LeaseID == "" {
		t.Fatalf("bad: %#v", resp.Secret)
	}
	if resp.Data["foo"] != "bar" {
		t.Fatalf("bad: %#v", resp.Data)
	}
}

func TestCore_HandleRequest_Lease_DefaultLength(t *testing.T) {
	c, _, root := TestCoreUnsealed(t)

	req := &logical.Request{
		Operation: logical.UpdateOperation,
		Path:      "secret/test",
		Data: map[string]interface{}{
			"foo":   "bar",
			"lease": "0h",
		},
		ClientToken: root,
	}
	ctx := namespace.RootContext(nil)
	resp, err := c.HandleRequest(ctx, req)
	if err != nil {
		t.Fatalf("err: %v", err)
	}
	if resp != nil {
		t.Fatalf("bad: %#v", resp)
	}

	// Read the key
	req.Operation = logical.ReadOperation
	req.Data = nil
	req.SetTokenEntry(&logical.TokenEntry{ID: root, NamespaceID: "root", Policies: []string{"root"}})
	resp, err = c.HandleRequest(ctx, req)
	if err != nil {
		t.Fatalf("err: %v", err)
	}
	if resp == nil || resp.Secret == nil || resp.Data == nil {
		t.Fatalf("bad: %#v", resp)
	}
	if resp.Secret.TTL != c.defaultLeaseTTL {
		t.Fatalf("bad: %d, %d", resp.Secret.TTL/time.Second, c.defaultLeaseTTL/time.Second)
	}
	if resp.Secret.LeaseID == "" {
		t.Fatalf("bad: %#v", resp.Secret)
	}
	if resp.Data["foo"] != "bar" {
		t.Fatalf("bad: %#v", resp.Data)
	}
}

func TestCore_HandleRequest_MissingToken(t *testing.T) {
	c, _, _ := TestCoreUnsealed(t)

	req := &logical.Request{
		Operation: logical.UpdateOperation,
		Path:      "secret/test",
		Data: map[string]interface{}{
			"foo":   "bar",
			"lease": "1h",
		},
	}
	resp, err := c.HandleRequest(namespace.RootContext(nil), req)
	if err == nil || !errwrap.Contains(err, logical.ErrInvalidRequest.Error()) {
		t.Fatalf("err: %v", err)
	}
	if resp.Data["error"] != "missing client token" {
		t.Fatalf("bad: %#v", resp)
	}
}

func TestCore_HandleRequest_InvalidToken(t *testing.T) {
	c, _, _ := TestCoreUnsealed(t)

	req := &logical.Request{
		Operation: logical.UpdateOperation,
		Path:      "secret/test",
		Data: map[string]interface{}{
			"foo":   "bar",
			"lease": "1h",
		},
		ClientToken: "foobarbaz",
	}
	resp, err := c.HandleRequest(namespace.RootContext(nil), req)
	if err == nil || !errwrap.Contains(err, logical.ErrPermissionDenied.Error()) {
		t.Fatalf("err: %v", err)
	}
	if resp.Data["error"] != "permission denied" {
		t.Fatalf("bad: %#v", resp)
	}
}

// Check that standard permissions work
func TestCore_HandleRequest_NoSlash(t *testing.T) {
	c, _, root := TestCoreUnsealed(t)

	req := &logical.Request{
		Operation:   logical.HelpOperation,
		Path:        "secret",
		ClientToken: root,
	}
	resp, err := c.HandleRequest(namespace.RootContext(nil), req)
	if err != nil {
		t.Fatalf("err: %v, resp: %v", err, resp)
	}
	if _, ok := resp.Data["help"]; !ok {
		t.Fatalf("resp: %v", resp)
	}
}

// Test a root path is denied if non-root
func TestCore_HandleRequest_RootPath(t *testing.T) {
	c, _, root := TestCoreUnsealed(t)
	testMakeServiceTokenViaCore(t, c, root, "child", "", []string{"test"})

	req := &logical.Request{
		Operation:   logical.ReadOperation,
		Path:        "sys/policy", // root protected!
		ClientToken: "child",
	}
	resp, err := c.HandleRequest(namespace.RootContext(nil), req)
	if err == nil || !errwrap.Contains(err, logical.ErrPermissionDenied.Error()) {
		t.Fatalf("err: %v, resp: %v", err, resp)
	}
}

// Test a root path is allowed if non-root but with sudo
func TestCore_HandleRequest_RootPath_WithSudo(t *testing.T) {
	c, _, root := TestCoreUnsealed(t)

	// Set the 'test' policy object to permit access to sys/policy
	req := &logical.Request{
		Operation: logical.UpdateOperation,
		Path:      "sys/policy/test", // root protected!
		Data: map[string]interface{}{
			"rules": `path "sys/policy" { policy = "sudo" }`,
		},
		ClientToken: root,
	}
	resp, err := c.HandleRequest(namespace.RootContext(nil), req)
	if err != nil {
		t.Fatalf("err: %v", err)
	}
	if resp != nil && (resp.IsError() || len(resp.Data) > 0) {
		t.Fatalf("bad: %#v", resp)
	}

	// Child token (non-root) but with 'test' policy should have access
	testMakeServiceTokenViaCore(t, c, root, "child", "", []string{"test"})
	req = &logical.Request{
		Operation:   logical.ReadOperation,
		Path:        "sys/policy", // root protected!
		ClientToken: "child",
	}
	resp, err = c.HandleRequest(namespace.RootContext(nil), req)
	if err != nil {
		t.Fatalf("err: %v", err)
	}
	if resp == nil {
		t.Fatalf("bad: %#v", resp)
	}
}

// Check that standard permissions work
func TestCore_HandleRequest_PermissionDenied(t *testing.T) {
	c, _, root := TestCoreUnsealed(t)
	testMakeServiceTokenViaCore(t, c, root, "child", "", []string{"test"})

	req := &logical.Request{
		Operation: logical.UpdateOperation,
		Path:      "secret/test",
		Data: map[string]interface{}{
			"foo":   "bar",
			"lease": "1h",
		},
		ClientToken: "child",
	}
	resp, err := c.HandleRequest(namespace.RootContext(nil), req)
	if err == nil || !errwrap.Contains(err, logical.ErrPermissionDenied.Error()) {
		t.Fatalf("err: %v, resp: %v", err, resp)
	}
}

// Check that standard permissions work
func TestCore_HandleRequest_PermissionAllowed(t *testing.T) {
	c, _, root := TestCoreUnsealed(t)
	testMakeServiceTokenViaCore(t, c, root, "child", "", []string{"test"})

	// Set the 'test' policy object to permit access to secret/
	req := &logical.Request{
		Operation: logical.UpdateOperation,
		Path:      "sys/policy/test",
		Data: map[string]interface{}{
			"rules": `path "secret/*" { policy = "write" }`,
		},
		ClientToken: root,
	}
	resp, err := c.HandleRequest(namespace.RootContext(nil), req)
	if err != nil {
		t.Fatalf("err: %v", err)
	}
	if resp != nil && (resp.IsError() || len(resp.Data) > 0) {
		t.Fatalf("bad: %#v", resp)
	}

	// Write should work now
	req = &logical.Request{
		Operation: logical.UpdateOperation,
		Path:      "secret/test",
		Data: map[string]interface{}{
			"foo":   "bar",
			"lease": "1h",
		},
		ClientToken: "child",
	}
	resp, err = c.HandleRequest(namespace.RootContext(nil), req)
	if err != nil {
		t.Fatalf("err: %v", err)
	}
	if resp != nil {
		t.Fatalf("bad: %#v", resp)
	}
}

func TestCore_HandleRequest_NoClientToken(t *testing.T) {
	noop := &NoopBackend{
		Response: &logical.Response{},
	}
	c, _, root := TestCoreUnsealed(t)
	c.logicalBackends["noop"] = func(context.Context, *logical.BackendConfig) (logical.Backend, error) {
		return noop, nil
	}

	// Enable the logical backend
	req := logical.TestRequest(t, logical.UpdateOperation, "sys/mounts/foo")
	req.Data["type"] = "noop"
	req.Data["description"] = "foo"
	req.ClientToken = root
	_, err := c.HandleRequest(namespace.RootContext(nil), req)
	if err != nil {
		t.Fatalf("err: %v", err)
	}

	// Attempt to request with connection data
	req = &logical.Request{
		Path: "foo/login",
	}
	req.ClientToken = root
	if _, err := c.HandleRequest(namespace.RootContext(nil), req); err != nil {
		t.Fatalf("err: %v", err)
	}

	ct := noop.Requests[0].ClientToken
	if ct == "" || ct == root {
		t.Fatalf("bad: %#v", noop.Requests)
	}
}

func TestCore_HandleRequest_ConnOnLogin(t *testing.T) {
	noop := &NoopBackend{
		Login:       []string{"login"},
		Response:    &logical.Response{},
		BackendType: logical.TypeCredential,
	}
	c, _, root := TestCoreUnsealed(t)
	c.credentialBackends["noop"] = func(context.Context, *logical.BackendConfig) (logical.Backend, error) {
		return noop, nil
	}

	// Enable the credential backend
	req := logical.TestRequest(t, logical.UpdateOperation, "sys/auth/foo")
	req.Data["type"] = "noop"
	req.ClientToken = root
	_, err := c.HandleRequest(namespace.RootContext(nil), req)
	if err != nil {
		t.Fatalf("err: %v", err)
	}

	// Attempt to request with connection data
	req = &logical.Request{
		Path:       "auth/foo/login",
		Connection: &logical.Connection{},
	}
	if _, err := c.HandleRequest(namespace.RootContext(nil), req); err != nil {
		t.Fatalf("err: %v", err)
	}
	if noop.Requests[0].Connection == nil {
		t.Fatalf("bad: %#v", noop.Requests)
	}
}

// Ensure we get a client token
func TestCore_HandleLogin_Token(t *testing.T) {
	noop := &NoopBackend{
		Login: []string{"login"},
		Response: &logical.Response{
			Auth: &logical.Auth{
				Policies: []string{"foo", "bar"},
				Metadata: map[string]string{
					"user": "armon",
				},
				DisplayName: "armon",
			},
		},
		BackendType: logical.TypeCredential,
	}
	c, _, root := TestCoreUnsealed(t)
	c.credentialBackends["noop"] = func(ctx context.Context, conf *logical.BackendConfig) (logical.Backend, error) {
		return noop, nil
	}

	// Enable the credential backend
	req := logical.TestRequest(t, logical.UpdateOperation, "sys/auth/foo")
	req.Data["type"] = "noop"
	req.ClientToken = root
	_, err := c.HandleRequest(namespace.RootContext(nil), req)
	if err != nil {
		t.Fatalf("err: %v", err)
	}

	// Attempt to login
	lreq := &logical.Request{
		Path: "auth/foo/login",
	}
	lresp, err := c.HandleRequest(namespace.RootContext(nil), lreq)
	if err != nil {
		t.Fatalf("err: %v", err)
	}

	// Ensure we got a client token back
	clientToken := lresp.Auth.ClientToken
	if clientToken == "" {
		t.Fatalf("bad: %#v", lresp)
	}

	// Check the policy and metadata
	te, err := c.tokenStore.Lookup(namespace.RootContext(nil), clientToken)
	if err != nil {
		t.Fatalf("err: %v", err)
	}
	expect := &logical.TokenEntry{
		ID:       clientToken,
		Accessor: te.Accessor,
		Parent:   "",
		Policies: []string{"bar", "default", "foo"},
		Path:     "auth/foo/login",
		Meta: map[string]string{
			"user": "armon",
		},
		DisplayName:  "foo-armon",
		TTL:          time.Hour * 24,
		CreationTime: te.CreationTime,
		NamespaceID:  namespace.RootNamespaceID,
		CubbyholeID:  te.CubbyholeID,
		Type:         logical.TokenTypeService,
	}

	if diff := deep.Equal(te, expect); diff != nil {
		t.Fatal(diff)
	}

	// Check that we have a lease with default duration
	if lresp.Auth.TTL != noop.System().DefaultLeaseTTL() {
		t.Fatalf("bad: %#v, defaultLeaseTTL: %#v", lresp.Auth, c.defaultLeaseTTL)
	}
}

func TestCore_HandleRequest_AuditTrail(t *testing.T) {
	// Create a noop audit backend
	noop := &NoopAudit{}
	c, _, root := TestCoreUnsealed(t)
	c.auditBackends["noop"] = func(ctx context.Context, config *audit.BackendConfig) (audit.Backend, error) {
		noop = &NoopAudit{
			Config: config,
		}
		return noop, nil
	}

	// Enable the audit backend
	req := logical.TestRequest(t, logical.UpdateOperation, "sys/audit/noop")
	req.Data["type"] = "noop"
	req.ClientToken = root
	resp, err := c.HandleRequest(namespace.RootContext(nil), req)
	if err != nil {
		t.Fatalf("err: %v", err)
	}

	// Make a request
	req = &logical.Request{
		Operation: logical.UpdateOperation,
		Path:      "secret/test",
		Data: map[string]interface{}{
			"foo":   "bar",
			"lease": "1h",
		},
		ClientToken: root,
	}
	req.ClientToken = root
	if _, err := c.HandleRequest(namespace.RootContext(nil), req); err != nil {
		t.Fatalf("err: %v", err)
	}

	// Check the audit trail on request and response
	if len(noop.ReqAuth) != 1 {
		t.Fatalf("bad: %#v", noop)
	}
	auth := noop.ReqAuth[0]
	if auth.ClientToken != root {
		t.Fatalf("bad client token: %#v", auth)
	}
	if len(auth.Policies) != 1 || auth.Policies[0] != "root" {
		t.Fatalf("bad: %#v", auth)
	}
	if len(noop.Req) != 1 || !reflect.DeepEqual(noop.Req[0], req) {
		t.Fatalf("Bad: %#v", noop.Req[0])
	}

	if len(noop.RespAuth) != 2 {
		t.Fatalf("bad: %#v", noop)
	}
	if !reflect.DeepEqual(noop.RespAuth[1], auth) {
		t.Fatalf("bad: %#v", auth)
	}
	if len(noop.RespReq) != 2 || !reflect.DeepEqual(noop.RespReq[1], req) {
		t.Fatalf("Bad: %#v", noop.RespReq[1])
	}
	if len(noop.Resp) != 2 || !reflect.DeepEqual(noop.Resp[1], resp) {
		t.Fatalf("Bad: %#v", noop.Resp[1])
	}
}

func TestCore_HandleRequest_AuditTrail_noHMACKeys(t *testing.T) {
	// Create a noop audit backend
	var noop *NoopAudit
	c, _, root := TestCoreUnsealed(t)
	c.auditBackends["noop"] = func(ctx context.Context, config *audit.BackendConfig) (audit.Backend, error) {
		noop = &NoopAudit{
			Config: config,
		}
		return noop, nil
	}

	// Specify some keys to not HMAC
	req := logical.TestRequest(t, logical.UpdateOperation, "sys/mounts/secret/tune")
	req.Data["audit_non_hmac_request_keys"] = "foo"
	req.ClientToken = root
	resp, err := c.HandleRequest(namespace.RootContext(nil), req)
	if err != nil {
		t.Fatalf("err: %v", err)
	}

	req = logical.TestRequest(t, logical.UpdateOperation, "sys/mounts/secret/tune")
	req.Data["audit_non_hmac_response_keys"] = "baz"
	req.ClientToken = root
	resp, err = c.HandleRequest(namespace.RootContext(nil), req)
	if err != nil {
		t.Fatalf("err: %v", err)
	}

	// Enable the audit backend
	req = logical.TestRequest(t, logical.UpdateOperation, "sys/audit/noop")
	req.Data["type"] = "noop"
	req.ClientToken = root
	resp, err = c.HandleRequest(namespace.RootContext(nil), req)
	if err != nil {
		t.Fatalf("err: %v", err)
	}

	// Make a request
	req = &logical.Request{
		Operation: logical.UpdateOperation,
		Path:      "secret/test",
		Data: map[string]interface{}{
			"foo": "bar",
		},
		ClientToken: root,
	}
	req.ClientToken = root
	if _, err := c.HandleRequest(namespace.RootContext(nil), req); err != nil {
		t.Fatalf("err: %v", err)
	}

	// Check the audit trail on request and response
	if len(noop.ReqAuth) != 1 {
		t.Fatalf("bad: %#v", noop)
	}
	auth := noop.ReqAuth[0]
	if auth.ClientToken != root {
		t.Fatalf("bad client token: %#v", auth)
	}
	if len(auth.Policies) != 1 || auth.Policies[0] != "root" {
		t.Fatalf("bad: %#v", auth)
	}
	if len(noop.Req) != 1 || !reflect.DeepEqual(noop.Req[0], req) {
		t.Fatalf("Bad: %#v", noop.Req[0])
	}
	if len(noop.ReqNonHMACKeys) != 1 || noop.ReqNonHMACKeys[0] != "foo" {
		t.Fatalf("Bad: %#v", noop.ReqNonHMACKeys)
	}
	if len(noop.RespAuth) != 2 {
		t.Fatalf("bad: %#v", noop)
	}
	if !reflect.DeepEqual(noop.RespAuth[1], auth) {
		t.Fatalf("bad: %#v", auth)
	}
	if len(noop.RespReq) != 2 || !reflect.DeepEqual(noop.RespReq[1], req) {
		t.Fatalf("Bad: %#v", noop.RespReq[1])
	}
	if len(noop.Resp) != 2 || !reflect.DeepEqual(noop.Resp[1], resp) {
		t.Fatalf("Bad: %#v", noop.Resp[1])
	}

	// Test for response keys
	// Make a request
	req = &logical.Request{
		Operation:   logical.ReadOperation,
		Path:        "secret/test",
		ClientToken: root,
	}
	req.ClientToken = root
	req.SetTokenEntry(&logical.TokenEntry{ID: root, NamespaceID: "root", Policies: []string{"root"}})
	if _, err := c.HandleRequest(namespace.RootContext(nil), req); err != nil {
		t.Fatalf("err: %v", err)
	}
	if len(noop.RespNonHMACKeys) != 1 || noop.RespNonHMACKeys[0] != "baz" {
		t.Fatalf("Bad: %#v", noop.RespNonHMACKeys)
	}
	if len(noop.RespReqNonHMACKeys) != 1 || noop.RespReqNonHMACKeys[0] != "foo" {
		t.Fatalf("Bad: %#v", noop.RespReqNonHMACKeys)
	}
}

func TestCore_HandleLogin_AuditTrail(t *testing.T) {
	// Create a badass credential backend that always logs in as armon
	noop := &NoopAudit{}
	noopBack := &NoopBackend{
		Login: []string{"login"},
		Response: &logical.Response{
			Auth: &logical.Auth{
				LeaseOptions: logical.LeaseOptions{
					TTL: time.Hour,
				},
				Policies: []string{"foo", "bar"},
				Metadata: map[string]string{
					"user": "armon",
				},
			},
		},
		BackendType: logical.TypeCredential,
	}
	c, _, root := TestCoreUnsealed(t)
	c.credentialBackends["noop"] = func(context.Context, *logical.BackendConfig) (logical.Backend, error) {
		return noopBack, nil
	}
	c.auditBackends["noop"] = func(ctx context.Context, config *audit.BackendConfig) (audit.Backend, error) {
		noop = &NoopAudit{
			Config: config,
		}
		return noop, nil
	}

	// Enable the credential backend
	req := logical.TestRequest(t, logical.UpdateOperation, "sys/auth/foo")
	req.Data["type"] = "noop"
	req.ClientToken = root
	_, err := c.HandleRequest(namespace.RootContext(nil), req)
	if err != nil {
		t.Fatalf("err: %v", err)
	}

	// Enable the audit backend
	req = logical.TestRequest(t, logical.UpdateOperation, "sys/audit/noop")
	req.Data["type"] = "noop"
	req.ClientToken = root
	_, err = c.HandleRequest(namespace.RootContext(nil), req)
	if err != nil {
		t.Fatalf("err: %v", err)
	}

	// Attempt to login
	lreq := &logical.Request{
		Path: "auth/foo/login",
	}
	lresp, err := c.HandleRequest(namespace.RootContext(nil), lreq)
	if err != nil {
		t.Fatalf("err: %v", err)
	}

	// Ensure we got a client token back
	clientToken := lresp.Auth.ClientToken
	if clientToken == "" {
		t.Fatalf("bad: %#v", lresp)
	}

	// Check the audit trail on request and response
	if len(noop.ReqAuth) != 1 {
		t.Fatalf("bad: %#v", noop)
	}
	if len(noop.Req) != 1 || !reflect.DeepEqual(noop.Req[0], lreq) {
		t.Fatalf("Bad: %#v %#v", noop.Req[0], lreq)
	}

	if len(noop.RespAuth) != 2 {
		t.Fatalf("bad: %#v", noop)
	}
	auth := noop.RespAuth[1]
	if auth.ClientToken != clientToken {
		t.Fatalf("bad client token: %#v", auth)
	}
	if len(auth.Policies) != 3 || auth.Policies[0] != "bar" || auth.Policies[1] != "default" || auth.Policies[2] != "foo" {
		t.Fatalf("bad: %#v", auth)
	}
	if len(noop.RespReq) != 2 || !reflect.DeepEqual(noop.RespReq[1], lreq) {
		t.Fatalf("Bad: %#v", noop.RespReq[1])
	}
	if len(noop.Resp) != 2 || !reflect.DeepEqual(noop.Resp[1], lresp) {
		t.Fatalf("Bad: %#v %#v", noop.Resp[1], lresp)
	}
}

// Check that we register a lease for new tokens
func TestCore_HandleRequest_CreateToken_Lease(t *testing.T) {
	c, _, root := TestCoreUnsealed(t)

	// Create a new credential
	req := logical.TestRequest(t, logical.UpdateOperation, "auth/token/create")
	req.ClientToken = root
	req.Data["policies"] = []string{"foo"}
	resp, err := c.HandleRequest(namespace.RootContext(nil), req)
	if err != nil {
		t.Fatalf("err: %v", err)
	}

	// Ensure we got a new client token back
	if resp.IsError() {
		t.Fatalf("err: %v %v", err, *resp)
	}
	clientToken := resp.Auth.ClientToken
	if clientToken == "" {
		t.Fatalf("bad: %#v", resp)
	}

	// Check the policy and metadata
	te, err := c.tokenStore.Lookup(namespace.RootContext(nil), clientToken)
	if err != nil {
		t.Fatalf("err: %v", err)
	}
	expect := &logical.TokenEntry{
		ID:           clientToken,
		Accessor:     te.Accessor,
		Parent:       root,
		Policies:     []string{"default", "foo"},
		Path:         "auth/token/create",
		DisplayName:  "token",
		CreationTime: te.CreationTime,
		TTL:          time.Hour * 24 * 32,
		NamespaceID:  namespace.RootNamespaceID,
		CubbyholeID:  te.CubbyholeID,
		Type:         logical.TokenTypeService,
	}
	if diff := deep.Equal(te, expect); diff != nil {
		t.Fatal(diff)
	}

	// Check that we have a lease with default duration
	if resp.Auth.TTL != c.defaultLeaseTTL {
		t.Fatalf("bad: %#v", resp.Auth)
	}
}

// Check that we handle excluding the default policy
func TestCore_HandleRequest_CreateToken_NoDefaultPolicy(t *testing.T) {
	c, _, root := TestCoreUnsealed(t)

	// Create a new credential
	req := logical.TestRequest(t, logical.UpdateOperation, "auth/token/create")
	req.ClientToken = root
	req.Data["policies"] = []string{"foo"}
	req.Data["no_default_policy"] = true
	resp, err := c.HandleRequest(namespace.RootContext(nil), req)
	if err != nil {
		t.Fatalf("err: %v", err)
	}

	// Ensure we got a new client token back
	clientToken := resp.Auth.ClientToken
	if clientToken == "" {
		t.Fatalf("bad: %#v", resp)
	}

	// Check the policy and metadata
	te, err := c.tokenStore.Lookup(namespace.RootContext(nil), clientToken)
	if err != nil {
		t.Fatalf("err: %v", err)
	}
	expect := &logical.TokenEntry{
		ID:           clientToken,
		Accessor:     te.Accessor,
		Parent:       root,
		Policies:     []string{"foo"},
		Path:         "auth/token/create",
		DisplayName:  "token",
		CreationTime: te.CreationTime,
		TTL:          time.Hour * 24 * 32,
		NamespaceID:  namespace.RootNamespaceID,
		CubbyholeID:  te.CubbyholeID,
		Type:         logical.TokenTypeService,
	}
	if diff := deep.Equal(te, expect); diff != nil {
		t.Fatal(diff)
	}
}

func TestCore_LimitedUseToken(t *testing.T) {
	c, _, root := TestCoreUnsealed(t)

	// Create a new credential
	req := logical.TestRequest(t, logical.UpdateOperation, "auth/token/create")
	req.ClientToken = root
	req.Data["num_uses"] = "1"
	resp, err := c.HandleRequest(namespace.RootContext(nil), req)
	if err != nil {
		t.Fatalf("err: %v", err)
	}

	// Put a secret
	req = &logical.Request{
		Operation: logical.UpdateOperation,
		Path:      "secret/foo",
		Data: map[string]interface{}{
			"foo": "bar",
		},
		ClientToken: resp.Auth.ClientToken,
	}
	_, err = c.HandleRequest(namespace.RootContext(nil), req)
	if err != nil {
		t.Fatalf("err: %v", err)
	}

	// Second operation should fail
	_, err = c.HandleRequest(namespace.RootContext(nil), req)
	if err == nil || !errwrap.Contains(err, logical.ErrPermissionDenied.Error()) {
		t.Fatalf("err: %v", err)
	}
}

func TestCore_Standby_Seal(t *testing.T) {
	// Create the first core and initialize it
	logger = logging.NewVaultLogger(log.Trace)

	inm, err := inmem.NewInmemHA(nil, logger)
	if err != nil {
		t.Fatal(err)
	}
	inmha, err := inmem.NewInmemHA(nil, logger)
	if err != nil {
		t.Fatal(err)
	}

	redirectOriginal := "http://127.0.0.1:8200"
	core, err := NewCore(&CoreConfig{
		Physical:     inm,
		HAPhysical:   inmha.(physical.HABackend),
		RedirectAddr: redirectOriginal,
		DisableMlock: true,
	})
	if err != nil {
		t.Fatalf("err: %v", err)
	}
	keys, root := TestCoreInit(t, core)
	for _, key := range keys {
		if _, err := TestCoreUnseal(core, TestKeyCopy(key)); err != nil {
			t.Fatalf("unseal err: %s", err)
		}
	}

	// Verify unsealed
	if core.Sealed() {
		t.Fatal("should not be sealed")
	}

	// Wait for core to become active
	TestWaitActive(t, core)

	// Check the leader is local
	isLeader, advertise, _, err := core.Leader()
	if err != nil {
		t.Fatalf("err: %v", err)
	}
	if !isLeader {
		t.Fatalf("should be leader")
	}
	if advertise != redirectOriginal {
		t.Fatalf("Bad advertise: %v, orig is %v", advertise, redirectOriginal)
	}

	// Create the second core and initialize it
	redirectOriginal2 := "http://127.0.0.1:8500"
	core2, err := NewCore(&CoreConfig{
		Physical:     inm,
		HAPhysical:   inmha.(physical.HABackend),
		RedirectAddr: redirectOriginal2,
		DisableMlock: true,
	})
	if err != nil {
		t.Fatalf("err: %v", err)
	}
	for _, key := range keys {
		if _, err := TestCoreUnseal(core2, TestKeyCopy(key)); err != nil {
			t.Fatalf("unseal err: %s", err)
		}
	}

	// Verify unsealed
	if core2.Sealed() {
		t.Fatal("should not be sealed")
	}

	// Core2 should be in standby
	standby, err := core2.Standby()
	if err != nil {
		t.Fatalf("err: %v", err)
	}
	if !standby {
		t.Fatalf("should be standby")
	}

	// Check the leader is not local
	isLeader, advertise, _, err = core2.Leader()
	if err != nil {
		t.Fatalf("err: %v", err)
	}
	if isLeader {
		t.Fatalf("should not be leader")
	}
	if advertise != redirectOriginal {
		t.Fatalf("Bad advertise: %v, orig is %v", advertise, redirectOriginal)
	}

	// Seal the standby core with the correct token. Shouldn't go down
	err = core2.Seal(root)
	if err == nil {
		t.Fatal("should not be sealed")
	}

	keyUUID, err := uuid.GenerateUUID()
	if err != nil {
		t.Fatal(err)
	}
	// Seal the standby core with an invalid token. Shouldn't go down
	err = core2.Seal(keyUUID)
	if err == nil {
		t.Fatal("should not be sealed")
	}
}

func TestCore_StepDown(t *testing.T) {
	// Create the first core and initialize it
	logger = logging.NewVaultLogger(log.Trace)

	inm, err := inmem.NewInmemHA(nil, logger)
	if err != nil {
		t.Fatal(err)
	}
	inmha, err := inmem.NewInmemHA(nil, logger)
	if err != nil {
		t.Fatal(err)
	}

	redirectOriginal := "http://127.0.0.1:8200"
	core, err := NewCore(&CoreConfig{
		Physical:     inm,
		HAPhysical:   inmha.(physical.HABackend),
		RedirectAddr: redirectOriginal,
		DisableMlock: true,
	})
	if err != nil {
		t.Fatalf("err: %v", err)
	}
	keys, root := TestCoreInit(t, core)
	for _, key := range keys {
		if _, err := TestCoreUnseal(core, TestKeyCopy(key)); err != nil {
			t.Fatalf("unseal err: %s", err)
		}
	}

	// Verify unsealed
	if core.Sealed() {
		t.Fatal("should not be sealed")
	}

	// Wait for core to become active
	TestWaitActive(t, core)

	// Check the leader is local
	isLeader, advertise, _, err := core.Leader()
	if err != nil {
		t.Fatalf("err: %v", err)
	}
	if !isLeader {
		t.Fatalf("should be leader")
	}
	if advertise != redirectOriginal {
		t.Fatalf("Bad advertise: %v, orig is %v", advertise, redirectOriginal)
	}

	// Create the second core and initialize it
	redirectOriginal2 := "http://127.0.0.1:8500"
	core2, err := NewCore(&CoreConfig{
		Physical:     inm,
		HAPhysical:   inmha.(physical.HABackend),
		RedirectAddr: redirectOriginal2,
		DisableMlock: true,
	})
	if err != nil {
		t.Fatalf("err: %v", err)
	}
	for _, key := range keys {
		if _, err := TestCoreUnseal(core2, TestKeyCopy(key)); err != nil {
			t.Fatalf("unseal err: %s", err)
		}
	}

	// Verify unsealed
	if core2.Sealed() {
		t.Fatal("should not be sealed")
	}

	// Core2 should be in standby
	standby, err := core2.Standby()
	if err != nil {
		t.Fatalf("err: %v", err)
	}
	if !standby {
		t.Fatalf("should be standby")
	}

	// Check the leader is not local
	isLeader, advertise, _, err = core2.Leader()
	if err != nil {
		t.Fatalf("err: %v", err)
	}
	if isLeader {
		t.Fatalf("should not be leader")
	}
	if advertise != redirectOriginal {
		t.Fatalf("Bad advertise: %v, orig is %v", advertise, redirectOriginal)
	}

	req := &logical.Request{
		ClientToken: root,
		Path:        "sys/step-down",
	}

	// Create an identifier for the request
	req.ID, err = uuid.GenerateUUID()
	if err != nil {
		t.Fatalf("failed to generate identifier for the request: path: %s err: %v", req.Path, err)
	}

	// Step down core
	err = core.StepDown(namespace.RootContext(nil), req)
	if err != nil {
		t.Fatal("error stepping down core 1")
	}

	// Give time to switch leaders
	time.Sleep(5 * time.Second)

	// Core1 should be in standby
	standby, err = core.Standby()
	if err != nil {
		t.Fatalf("err: %v", err)
	}
	if !standby {
		t.Fatalf("should be standby")
	}

	// Check the leader is core2
	isLeader, advertise, _, err = core2.Leader()
	if err != nil {
		t.Fatalf("err: %v", err)
	}
	if !isLeader {
		t.Fatalf("should be leader")
	}
	if advertise != redirectOriginal2 {
		t.Fatalf("Bad advertise: %v, orig is %v", advertise, redirectOriginal2)
	}

	// Check the leader is not local
	isLeader, advertise, _, err = core.Leader()
	if err != nil {
		t.Fatalf("err: %v", err)
	}
	if isLeader {
		t.Fatalf("should not be leader")
	}
	if advertise != redirectOriginal2 {
		t.Fatalf("Bad advertise: %v, orig is %v", advertise, redirectOriginal2)
	}

	// Step down core2
	err = core2.StepDown(namespace.RootContext(nil), req)
	if err != nil {
		t.Fatal("error stepping down core 1")
	}

	// Give time to switch leaders -- core 1 will still be waiting on its
	// cooling off period so give it a full 10 seconds to recover
	time.Sleep(10 * time.Second)

	// Core2 should be in standby
	standby, err = core2.Standby()
	if err != nil {
		t.Fatalf("err: %v", err)
	}
	if !standby {
		t.Fatalf("should be standby")
	}

	// Check the leader is core1
	isLeader, advertise, _, err = core.Leader()
	if err != nil {
		t.Fatalf("err: %v", err)
	}
	if !isLeader {
		t.Fatalf("should be leader")
	}
	if advertise != redirectOriginal {
		t.Fatalf("Bad advertise: %v, orig is %v", advertise, redirectOriginal)
	}

	// Check the leader is not local
	isLeader, advertise, _, err = core2.Leader()
	if err != nil {
		t.Fatalf("err: %v", err)
	}
	if isLeader {
		t.Fatalf("should not be leader")
	}
	if advertise != redirectOriginal {
		t.Fatalf("Bad advertise: %v, orig is %v", advertise, redirectOriginal)
	}
}

func TestCore_CleanLeaderPrefix(t *testing.T) {
	// Create the first core and initialize it
	logger = logging.NewVaultLogger(log.Trace)

	inm, err := inmem.NewInmemHA(nil, logger)
	if err != nil {
		t.Fatal(err)
	}
	inmha, err := inmem.NewInmemHA(nil, logger)
	if err != nil {
		t.Fatal(err)
	}

	redirectOriginal := "http://127.0.0.1:8200"
	core, err := NewCore(&CoreConfig{
		Physical:     inm,
		HAPhysical:   inmha.(physical.HABackend),
		RedirectAddr: redirectOriginal,
		DisableMlock: true,
	})
	if err != nil {
		t.Fatalf("err: %v", err)
	}
	keys, root := TestCoreInit(t, core)
	for _, key := range keys {
		if _, err := TestCoreUnseal(core, TestKeyCopy(key)); err != nil {
			t.Fatalf("unseal err: %s", err)
		}
	}

	// Verify unsealed
	if core.Sealed() {
		t.Fatal("should not be sealed")
	}

	// Wait for core to become active
	TestWaitActive(t, core)

	// Ensure that the original clean function has stopped running
	time.Sleep(2 * time.Second)

	// Put several random entries
	for i := 0; i < 5; i++ {
		keyUUID, err := uuid.GenerateUUID()
		if err != nil {
			t.Fatal(err)
		}
		valueUUID, err := uuid.GenerateUUID()
		if err != nil {
			t.Fatal(err)
		}
		core.barrier.Put(namespace.RootContext(nil), &logical.StorageEntry{
			Key:   coreLeaderPrefix + keyUUID,
			Value: []byte(valueUUID),
		})
	}

	entries, err := core.barrier.List(namespace.RootContext(nil), coreLeaderPrefix)
	if err != nil {
		t.Fatalf("err: %v", err)
	}
	if len(entries) != 6 {
		t.Fatalf("wrong number of core leader prefix entries, got %d", len(entries))
	}

	// Check the leader is local
	isLeader, advertise, _, err := core.Leader()
	if err != nil {
		t.Fatalf("err: %v", err)
	}
	if !isLeader {
		t.Fatalf("should be leader")
	}
	if advertise != redirectOriginal {
		t.Fatalf("Bad advertise: %v, orig is %v", advertise, redirectOriginal)
	}

	// Create a second core, attached to same in-memory store
	redirectOriginal2 := "http://127.0.0.1:8500"
	core2, err := NewCore(&CoreConfig{
		Physical:     inm,
		HAPhysical:   inmha.(physical.HABackend),
		RedirectAddr: redirectOriginal2,
		DisableMlock: true,
	})
	if err != nil {
		t.Fatalf("err: %v", err)
	}
	for _, key := range keys {
		if _, err := TestCoreUnseal(core2, TestKeyCopy(key)); err != nil {
			t.Fatalf("unseal err: %s", err)
		}
	}

	// Verify unsealed
	if core2.Sealed() {
		t.Fatal("should not be sealed")
	}

	// Core2 should be in standby
	standby, err := core2.Standby()
	if err != nil {
		t.Fatalf("err: %v", err)
	}
	if !standby {
		t.Fatalf("should be standby")
	}

	// Check the leader is not local
	isLeader, advertise, _, err = core2.Leader()
	if err != nil {
		t.Fatalf("err: %v", err)
	}
	if isLeader {
		t.Fatalf("should not be leader")
	}
	if advertise != redirectOriginal {
		t.Fatalf("Bad advertise: %v, orig is %v", advertise, redirectOriginal)
	}

	// Seal the first core, should step down
	err = core.Seal(root)
	if err != nil {
		t.Fatalf("err: %v", err)
	}

	// Core should be in standby
	standby, err = core.Standby()
	if err != nil {
		t.Fatalf("err: %v", err)
	}
	if !standby {
		t.Fatalf("should be standby")
	}

	// Wait for core2 to become active
	TestWaitActive(t, core2)

	// Check the leader is local
	isLeader, advertise, _, err = core2.Leader()
	if err != nil {
		t.Fatalf("err: %v", err)
	}
	if !isLeader {
		t.Fatalf("should be leader")
	}
	if advertise != redirectOriginal2 {
		t.Fatalf("Bad advertise: %v, orig is %v", advertise, redirectOriginal2)
	}

	// Give time for the entries to clear out; it is conservative at 1/second
	time.Sleep(10 * leaderPrefixCleanDelay)

	entries, err = core2.barrier.List(namespace.RootContext(nil), coreLeaderPrefix)
	if err != nil {
		t.Fatalf("err: %v", err)
	}
	if len(entries) != 1 {
		t.Fatalf("wrong number of core leader prefix entries, got %d", len(entries))
	}
}

func TestCore_Standby(t *testing.T) {
	logger = logging.NewVaultLogger(log.Trace)

	inmha, err := inmem.NewInmemHA(nil, logger)
	if err != nil {
		t.Fatal(err)
	}

	testCore_Standby_Common(t, inmha, inmha.(physical.HABackend))
}

func TestCore_Standby_SeparateHA(t *testing.T) {
	logger = logging.NewVaultLogger(log.Trace)

	inmha, err := inmem.NewInmemHA(nil, logger)
	if err != nil {
		t.Fatal(err)
	}
	inmha2, err := inmem.NewInmemHA(nil, logger)
	if err != nil {
		t.Fatal(err)
	}

	testCore_Standby_Common(t, inmha, inmha2.(physical.HABackend))
}

func testCore_Standby_Common(t *testing.T, inm physical.Backend, inmha physical.HABackend) {
	// Create the first core and initialize it
	redirectOriginal := "http://127.0.0.1:8200"
	core, err := NewCore(&CoreConfig{
		Physical:     inm,
		HAPhysical:   inmha,
		RedirectAddr: redirectOriginal,
		DisableMlock: true,
	})
	if err != nil {
		t.Fatalf("err: %v", err)
	}
	keys, root := TestCoreInit(t, core)
	for _, key := range keys {
		if _, err := TestCoreUnseal(core, TestKeyCopy(key)); err != nil {
			t.Fatalf("unseal err: %s", err)
		}
	}

	// Verify unsealed
	if core.Sealed() {
		t.Fatal("should not be sealed")
	}

	// Wait for core to become active
	TestWaitActive(t, core)

	testCoreAddSecretMount(t, core, root)

	// Put a secret
	req := &logical.Request{
		Operation: logical.UpdateOperation,
		Path:      "secret/foo",
		Data: map[string]interface{}{
			"foo": "bar",
		},
		ClientToken: root,
	}
	_, err = core.HandleRequest(namespace.RootContext(nil), req)
	if err != nil {
		t.Fatalf("err: %v", err)
	}

	// Check the leader is local
	isLeader, advertise, _, err := core.Leader()
	if err != nil {
		t.Fatalf("err: %v", err)
	}
	if !isLeader {
		t.Fatalf("should be leader")
	}
	if advertise != redirectOriginal {
		t.Fatalf("Bad advertise: %v, orig is %v", advertise, redirectOriginal)
	}

	// Create a second core, attached to same in-memory store
	redirectOriginal2 := "http://127.0.0.1:8500"
	core2, err := NewCore(&CoreConfig{
		Physical:     inm,
		HAPhysical:   inmha,
		RedirectAddr: redirectOriginal2,
		DisableMlock: true,
	})
	if err != nil {
		t.Fatalf("err: %v", err)
	}
	for _, key := range keys {
		if _, err := TestCoreUnseal(core2, TestKeyCopy(key)); err != nil {
			t.Fatalf("unseal err: %s", err)
		}
	}

	// Verify unsealed
	if core2.Sealed() {
		t.Fatal("should not be sealed")
	}

	// Core2 should be in standby
	standby, err := core2.Standby()
	if err != nil {
		t.Fatalf("err: %v", err)
	}
	if !standby {
		t.Fatalf("should be standby")
	}

	// Request should fail in standby mode
	_, err = core2.HandleRequest(namespace.RootContext(nil), req)
	if err != consts.ErrStandby {
		t.Fatalf("err: %v", err)
	}

	// Check the leader is not local
	isLeader, advertise, _, err = core2.Leader()
	if err != nil {
		t.Fatalf("err: %v", err)
	}
	if isLeader {
		t.Fatalf("should not be leader")
	}
	if advertise != redirectOriginal {
		t.Fatalf("Bad advertise: %v, orig is %v", advertise, redirectOriginal)
	}

	// Seal the first core, should step down
	err = core.Seal(root)
	if err != nil {
		t.Fatalf("err: %v", err)
	}

	// Core should be in standby
	standby, err = core.Standby()
	if err != nil {
		t.Fatalf("err: %v", err)
	}
	if !standby {
		t.Fatalf("should be standby")
	}

	// Wait for core2 to become active
	TestWaitActive(t, core2)

	// Read the secret
	req = &logical.Request{
		Operation:   logical.ReadOperation,
		Path:        "secret/foo",
		ClientToken: root,
	}
	resp, err := core2.HandleRequest(namespace.RootContext(nil), req)
	if err != nil {
		t.Fatalf("err: %v", err)
	}

	// Verify the response
	if resp.Data["foo"] != "bar" {
		t.Fatalf("bad: %#v", resp)
	}

	// Check the leader is local
	isLeader, advertise, _, err = core2.Leader()
	if err != nil {
		t.Fatalf("err: %v", err)
	}
	if !isLeader {
		t.Fatalf("should be leader")
	}
	if advertise != redirectOriginal2 {
		t.Fatalf("Bad advertise: %v, orig is %v", advertise, redirectOriginal2)
	}

	if inm.(*inmem.InmemHABackend) == inmha.(*inmem.InmemHABackend) {
		lockSize := inm.(*inmem.InmemHABackend).LockMapSize()
		if lockSize == 0 {
			t.Fatalf("locks not used with only one HA backend")
		}
	} else {
		lockSize := inmha.(*inmem.InmemHABackend).LockMapSize()
		if lockSize == 0 {
			t.Fatalf("locks not used with expected HA backend")
		}

		lockSize = inm.(*inmem.InmemHABackend).LockMapSize()
		if lockSize != 0 {
			t.Fatalf("locks used with unexpected HA backend")
		}
	}
}

// Ensure that InternalData is never returned
func TestCore_HandleRequest_Login_InternalData(t *testing.T) {
	noop := &NoopBackend{
		Login: []string{"login"},
		Response: &logical.Response{
			Auth: &logical.Auth{
				Policies: []string{"foo", "bar"},
				InternalData: map[string]interface{}{
					"foo": "bar",
				},
			},
		},
		BackendType: logical.TypeCredential,
	}

	c, _, root := TestCoreUnsealed(t)
	c.credentialBackends["noop"] = func(context.Context, *logical.BackendConfig) (logical.Backend, error) {
		return noop, nil
	}

	// Enable the credential backend
	req := logical.TestRequest(t, logical.UpdateOperation, "sys/auth/foo")
	req.Data["type"] = "noop"
	req.ClientToken = root
	_, err := c.HandleRequest(namespace.RootContext(nil), req)
	if err != nil {
		t.Fatalf("err: %v", err)
	}

	// Attempt to login
	lreq := &logical.Request{
		Path: "auth/foo/login",
	}
	lresp, err := c.HandleRequest(namespace.RootContext(nil), lreq)
	if err != nil {
		t.Fatalf("err: %v", err)
	}

	// Ensure we do not get the internal data
	if lresp.Auth.InternalData != nil {
		t.Fatalf("bad: %#v", lresp)
	}
}

// Ensure that InternalData is never returned
func TestCore_HandleRequest_InternalData(t *testing.T) {
	noop := &NoopBackend{
		Response: &logical.Response{
			Secret: &logical.Secret{
				InternalData: map[string]interface{}{
					"foo": "bar",
				},
			},
			Data: map[string]interface{}{
				"foo": "bar",
			},
		},
	}

	c, _, root := TestCoreUnsealed(t)
	c.logicalBackends["noop"] = func(context.Context, *logical.BackendConfig) (logical.Backend, error) {
		return noop, nil
	}

	// Enable the credential backend
	req := logical.TestRequest(t, logical.UpdateOperation, "sys/mounts/foo")
	req.Data["type"] = "noop"
	req.ClientToken = root
	_, err := c.HandleRequest(namespace.RootContext(nil), req)
	if err != nil {
		t.Fatalf("err: %v", err)
	}

	// Attempt to read
	lreq := &logical.Request{
		Operation:   logical.ReadOperation,
		Path:        "foo/test",
		ClientToken: root,
	}
	lreq.SetTokenEntry(&logical.TokenEntry{ID: root, NamespaceID: "root", Policies: []string{"root"}})
	lresp, err := c.HandleRequest(namespace.RootContext(nil), lreq)
	if err != nil {
		t.Fatalf("err: %v", err)
	}

	// Ensure we do not get the internal data
	if lresp.Secret.InternalData != nil {
		t.Fatalf("bad: %#v", lresp)
	}
}

// Ensure login does not return a secret
func TestCore_HandleLogin_ReturnSecret(t *testing.T) {
	// Create a badass credential backend that always logs in as armon
	noopBack := &NoopBackend{
		Login: []string{"login"},
		Response: &logical.Response{
			Secret: &logical.Secret{},
			Auth: &logical.Auth{
				Policies: []string{"foo", "bar"},
			},
		},
		BackendType: logical.TypeCredential,
	}
	c, _, root := TestCoreUnsealed(t)
	c.credentialBackends["noop"] = func(context.Context, *logical.BackendConfig) (logical.Backend, error) {
		return noopBack, nil
	}

	// Enable the credential backend
	req := logical.TestRequest(t, logical.UpdateOperation, "sys/auth/foo")
	req.Data["type"] = "noop"
	req.ClientToken = root
	_, err := c.HandleRequest(namespace.RootContext(nil), req)
	if err != nil {
		t.Fatalf("err: %v", err)
	}

	// Attempt to login
	lreq := &logical.Request{
		Path: "auth/foo/login",
	}
	_, err = c.HandleRequest(namespace.RootContext(nil), lreq)
	if err != ErrInternalError {
		t.Fatalf("err: %v", err)
	}
}

// Renew should return the same lease back
func TestCore_RenewSameLease(t *testing.T) {
	c, _, root := TestCoreUnsealed(t)

	// Create a leasable secret
	req := &logical.Request{
		Operation: logical.UpdateOperation,
		Path:      "secret/test",
		Data: map[string]interface{}{
			"foo":   "bar",
			"lease": "1h",
		},
		ClientToken: root,
	}
	resp, err := c.HandleRequest(namespace.RootContext(nil), req)
	if err != nil {
		t.Fatalf("err: %v", err)
	}
	if resp != nil {
		t.Fatalf("bad: %#v", resp)
	}

	// Read the key
	req.Operation = logical.ReadOperation
	req.Data = nil
	req.SetTokenEntry(&logical.TokenEntry{ID: root, NamespaceID: "root", Policies: []string{"root"}})
	resp, err = c.HandleRequest(namespace.RootContext(nil), req)
	if err != nil {
		t.Fatalf("err: %v", err)
	}
	if resp == nil || resp.Secret == nil || resp.Secret.LeaseID == "" {
		t.Fatalf("bad: %#v", resp.Secret)
	}
	original := resp.Secret.LeaseID

	// Renew the lease
	req = logical.TestRequest(t, logical.UpdateOperation, "sys/renew/"+resp.Secret.LeaseID)
	req.ClientToken = root
	resp, err = c.HandleRequest(namespace.RootContext(nil), req)
	if err != nil {
		t.Fatalf("err: %v", err)
	}

	// Verify the lease did not change
	if resp.Secret.LeaseID != original {
		t.Fatalf("lease id changed: %s %s", original, resp.Secret.LeaseID)
	}

	// Renew the lease (alternate path)
	req = logical.TestRequest(t, logical.UpdateOperation, "sys/leases/renew/"+resp.Secret.LeaseID)
	req.ClientToken = root
	resp, err = c.HandleRequest(namespace.RootContext(nil), req)
	if err != nil {
		t.Fatalf("err: %v", err)
	}

	// Verify the lease did not change
	if resp.Secret.LeaseID != original {
		t.Fatalf("lease id changed: %s %s", original, resp.Secret.LeaseID)
	}
}

// Renew of a token should not create a new lease
func TestCore_RenewToken_SingleRegister(t *testing.T) {
	c, _, root := TestCoreUnsealed(t)

	// Create a new token
	req := &logical.Request{
		Operation: logical.UpdateOperation,
		Path:      "auth/token/create",
		Data: map[string]interface{}{
			"lease": "1h",
		},
		ClientToken: root,
	}
	resp, err := c.HandleRequest(namespace.RootContext(nil), req)
	if err != nil {
		t.Fatalf("err: %v", err)
	}
	newClient := resp.Auth.ClientToken

	// Renew the token
	req = logical.TestRequest(t, logical.UpdateOperation, "auth/token/renew")
	req.ClientToken = newClient
	req.Data = map[string]interface{}{
		"token": newClient,
	}
	resp, err = c.HandleRequest(namespace.RootContext(nil), req)
	if err != nil {
		t.Fatalf("err: %v", err)
	}

	// Revoke using the renew prefix
	req = logical.TestRequest(t, logical.UpdateOperation, "sys/revoke-prefix/auth/token/renew/")
	req.ClientToken = root
	resp, err = c.HandleRequest(namespace.RootContext(nil), req)
	if err != nil {
		t.Fatalf("err: %v", err)
	}

	// Verify our token is still valid (e.g. we did not get invalidated by the revoke)
	req = logical.TestRequest(t, logical.UpdateOperation, "auth/token/lookup")
	req.Data = map[string]interface{}{
		"token": newClient,
	}
	req.ClientToken = newClient
	resp, err = c.HandleRequest(namespace.RootContext(nil), req)
	if err != nil {
		t.Fatalf("err: %v", err)
	}

	// Verify the token exists
	if resp.Data["id"] != newClient {
		t.Fatalf("bad: %#v", resp.Data)
	}
}

// Based on bug GH-203, attempt to disable a credential backend with leased secrets
func TestCore_EnableDisableCred_WithLease(t *testing.T) {
	noopBack := &NoopBackend{
		Login: []string{"login"},
		Response: &logical.Response{
			Auth: &logical.Auth{
				Policies: []string{"root"},
			},
		},
		BackendType: logical.TypeCredential,
	}

	c, _, root := TestCoreUnsealed(t)
	c.credentialBackends["noop"] = func(context.Context, *logical.BackendConfig) (logical.Backend, error) {
		return noopBack, nil
	}

	var secretWritingPolicy = `
name = "admins"
path "secret/*" {
	capabilities = ["update", "create", "read"]
}
`

	ps := c.policyStore
	policy, _ := ParseACLPolicy(namespace.RootNamespace, secretWritingPolicy)
	if err := ps.SetPolicy(namespace.RootContext(nil), policy); err != nil {
		t.Fatal(err)
	}

	// Enable the credential backend
	req := logical.TestRequest(t, logical.UpdateOperation, "sys/auth/foo")
	req.Data["type"] = "noop"
	req.ClientToken = root
	_, err := c.HandleRequest(namespace.RootContext(nil), req)
	if err != nil {
		t.Fatalf("err: %v", err)
	}

	// Attempt to login -- should fail because we don't allow root to be returned
	lreq := &logical.Request{
		Path: "auth/foo/login",
	}
	lresp, err := c.HandleRequest(namespace.RootContext(nil), lreq)
	if err == nil || lresp == nil || !lresp.IsError() {
		t.Fatalf("expected error trying to auth and receive root policy")
	}

	// Fix and try again
	noopBack.Response.Auth.Policies = []string{"admins"}
	lreq = &logical.Request{
		Path: "auth/foo/login",
	}
	lresp, err = c.HandleRequest(namespace.RootContext(nil), lreq)
	if err != nil {
		t.Fatalf("err: %v", err)
	}

	// Create a leasable secret
	req = &logical.Request{
		Operation: logical.UpdateOperation,
		Path:      "secret/test",
		Data: map[string]interface{}{
			"foo":   "bar",
			"lease": "1h",
		},
		ClientToken: lresp.Auth.ClientToken,
	}
	resp, err := c.HandleRequest(namespace.RootContext(nil), req)
	if err != nil {
		t.Fatalf("err: %v", err)
	}
	if resp != nil {
		t.Fatalf("bad: %#v", resp)
	}

	// Read the key
	req.Operation = logical.ReadOperation
	req.Data = nil
	req.SetTokenEntry(&logical.TokenEntry{ID: root, NamespaceID: "root", Policies: []string{"root"}})
	resp, err = c.HandleRequest(namespace.RootContext(nil), req)
	if err != nil {
		t.Fatalf("err: %v", err)
	}
	if resp == nil || resp.Secret == nil || resp.Secret.LeaseID == "" {
		t.Fatalf("bad: %#v", resp.Secret)
	}

	// Renew the lease
	req = logical.TestRequest(t, logical.UpdateOperation, "sys/leases/renew")
	req.Data = map[string]interface{}{
		"lease_id": resp.Secret.LeaseID,
	}
	req.ClientToken = lresp.Auth.ClientToken
	_, err = c.HandleRequest(namespace.RootContext(nil), req)
	if err != nil {
		t.Fatalf("err: %v", err)
	}

	// Disable the credential backend
	req = logical.TestRequest(t, logical.DeleteOperation, "sys/auth/foo")
	req.ClientToken = root
	resp, err = c.HandleRequest(namespace.RootContext(nil), req)
	if err != nil {
		t.Fatalf("err: %v %#v", err, resp)
	}
}

func TestCore_HandleRequest_MountPointType(t *testing.T) {
	noop := &NoopBackend{
		Response: &logical.Response{},
	}
	c, _, root := TestCoreUnsealed(t)
	c.logicalBackends["noop"] = func(context.Context, *logical.BackendConfig) (logical.Backend, error) {
		return noop, nil
	}

	// Enable the logical backend
	req := logical.TestRequest(t, logical.UpdateOperation, "sys/mounts/foo")
	req.Data["type"] = "noop"
	req.Data["description"] = "foo"
	req.ClientToken = root
	_, err := c.HandleRequest(namespace.RootContext(nil), req)
	if err != nil {
		t.Fatalf("err: %v", err)
	}

	// Attempt to request
	req = &logical.Request{
		Operation:  logical.ReadOperation,
		Path:       "foo/test",
		Connection: &logical.Connection{},
	}
	req.ClientToken = root
	if _, err := c.HandleRequest(namespace.RootContext(nil), req); err != nil {
		t.Fatalf("err: %v", err)
	}

	// Verify Path, MountPoint, and MountType
	if noop.Requests[0].Path != "test" {
		t.Fatalf("bad: %#v", noop.Requests)
	}
	if noop.Requests[0].MountPoint != "foo/" {
		t.Fatalf("bad: %#v", noop.Requests)
	}
	if noop.Requests[0].MountType != "noop" {
		t.Fatalf("bad: %#v", noop.Requests)
	}
}

func TestCore_Standby_Rotate(t *testing.T) {
	// Create the first core and initialize it
	logger = logging.NewVaultLogger(log.Trace)

	inm, err := inmem.NewInmemHA(nil, logger)
	if err != nil {
		t.Fatal(err)
	}
	inmha, err := inmem.NewInmemHA(nil, logger)
	if err != nil {
		t.Fatal(err)
	}

	redirectOriginal := "http://127.0.0.1:8200"
	core, err := NewCore(&CoreConfig{
		Physical:     inm,
		HAPhysical:   inmha.(physical.HABackend),
		RedirectAddr: redirectOriginal,
		DisableMlock: true,
	})
	if err != nil {
		t.Fatalf("err: %v", err)
	}
	keys, root := TestCoreInit(t, core)
	for _, key := range keys {
		if _, err := TestCoreUnseal(core, TestKeyCopy(key)); err != nil {
			t.Fatalf("unseal err: %s", err)
		}
	}

	// Wait for core to become active
	TestWaitActive(t, core)

	// Create a second core, attached to same in-memory store
	redirectOriginal2 := "http://127.0.0.1:8500"
	core2, err := NewCore(&CoreConfig{
		Physical:     inm,
		HAPhysical:   inmha.(physical.HABackend),
		RedirectAddr: redirectOriginal2,
		DisableMlock: true,
	})
	if err != nil {
		t.Fatalf("err: %v", err)
	}
	for _, key := range keys {
		if _, err := TestCoreUnseal(core2, TestKeyCopy(key)); err != nil {
			t.Fatalf("unseal err: %s", err)
		}
	}

	// Rotate the encryption key
	req := &logical.Request{
		Operation:   logical.UpdateOperation,
		Path:        "sys/rotate",
		ClientToken: root,
	}
	_, err = core.HandleRequest(namespace.RootContext(nil), req)
	if err != nil {
		t.Fatalf("err: %v", err)
	}

	// Seal the first core, should step down
	err = core.Seal(root)
	if err != nil {
		t.Fatalf("err: %v", err)
	}

	// Wait for core2 to become active
	TestWaitActive(t, core2)

	// Read the key status
	req = &logical.Request{
		Operation:   logical.ReadOperation,
		Path:        "sys/key-status",
		ClientToken: root,
	}
	resp, err := core2.HandleRequest(namespace.RootContext(nil), req)
	if err != nil {
		t.Fatalf("err: %v", err)
	}

	// Verify the response
	if resp.Data["term"] != 2 {
		t.Fatalf("bad: %#v", resp)
	}
}

func TestCore_HandleRequest_Headers(t *testing.T) {
	noop := &NoopBackend{
		Response: &logical.Response{
			Data: map[string]interface{}{},
		},
	}

	c, _, root := TestCoreUnsealed(t)
	c.logicalBackends["noop"] = func(context.Context, *logical.BackendConfig) (logical.Backend, error) {
		return noop, nil
	}

	// Enable the backend
	req := logical.TestRequest(t, logical.UpdateOperation, "sys/mounts/foo")
	req.Data["type"] = "noop"
	req.ClientToken = root
	_, err := c.HandleRequest(namespace.RootContext(nil), req)
	if err != nil {
		t.Fatalf("err: %v", err)
	}

	// Mount tune
	req = logical.TestRequest(t, logical.UpdateOperation, "sys/mounts/foo/tune")
	req.Data["passthrough_request_headers"] = []string{"Should-Passthrough", "should-passthrough-case-insensitive"}
	req.ClientToken = root
	_, err = c.HandleRequest(namespace.RootContext(nil), req)
	if err != nil {
		t.Fatalf("err: %v", err)
	}

	// Attempt to read
	lreq := &logical.Request{
		Operation:   logical.ReadOperation,
		Path:        "foo/test",
		ClientToken: root,
		Headers: map[string][]string{
			"Should-Passthrough":                  []string{"foo"},
			"Should-Passthrough-Case-Insensitive": []string{"baz"},
			"Should-Not-Passthrough":              []string{"bar"},
			consts.AuthHeaderName:                 []string{"nope"},
		},
	}
	_, err = c.HandleRequest(namespace.RootContext(nil), lreq)
	if err != nil {
		t.Fatalf("err: %v", err)
	}

	// Check the headers
	headers := noop.Requests[0].Headers

	// Test passthrough values
	if val, ok := headers["Should-Passthrough"]; ok {
		expected := []string{"foo"}
		if !reflect.DeepEqual(val, expected) {
			t.Fatalf("expected: %v, got: %v", expected, val)
		}
	} else {
		t.Fatalf("expected 'Should-Passthrough' to be present in the headers map")
	}

	if val, ok := headers["Should-Passthrough-Case-Insensitive"]; ok {
		expected := []string{"baz"}
		if !reflect.DeepEqual(val, expected) {
			t.Fatalf("expected: %v, got: %v", expected, val)
		}
	} else {
		t.Fatal("expected 'Should-Passthrough-Case-Insensitive' to be present in the headers map")
	}

	if _, ok := headers["Should-Not-Passthrough"]; ok {
		t.Fatal("did not expect 'Should-Not-Passthrough' to be in the headers map")
	}

	if _, ok := headers[consts.AuthHeaderName]; ok {
		t.Fatalf("did not expect %q to be in the headers map", consts.AuthHeaderName)
	}
}

func TestCore_HandleRequest_Headers_denyList(t *testing.T) {
	noop := &NoopBackend{
		Response: &logical.Response{
			Data: map[string]interface{}{},
		},
	}

	c, _, root := TestCoreUnsealed(t)
	c.logicalBackends["noop"] = func(context.Context, *logical.BackendConfig) (logical.Backend, error) {
		return noop, nil
	}

	// Enable the backend
	req := logical.TestRequest(t, logical.UpdateOperation, "sys/mounts/foo")
	req.Data["type"] = "noop"
	req.ClientToken = root
	_, err := c.HandleRequest(namespace.RootContext(nil), req)
	if err != nil {
		t.Fatalf("err: %v", err)
	}

	// Mount tune
	req = logical.TestRequest(t, logical.UpdateOperation, "sys/mounts/foo/tune")
	req.Data["passthrough_request_headers"] = []string{"Authorization", consts.AuthHeaderName}
	req.ClientToken = root
	_, err = c.HandleRequest(namespace.RootContext(nil), req)
	if err != nil {
		t.Fatalf("err: %v", err)
	}

	// Attempt to read
	lreq := &logical.Request{
		Operation:   logical.ReadOperation,
		Path:        "foo/test",
		ClientToken: root,
		Headers: map[string][]string{
			consts.AuthHeaderName: []string{"foo"},
		},
	}
	_, err = c.HandleRequest(namespace.RootContext(nil), lreq)
	if err != nil {
		t.Fatalf("err: %v", err)
	}

	// Check the headers
	headers := noop.Requests[0].Headers

	// Test passthrough values, they should not be present in the backend
	if _, ok := headers[consts.AuthHeaderName]; ok {
		t.Fatalf("did not expect %q to be in the headers map", consts.AuthHeaderName)
	}
}

<<<<<<< HEAD
// mockServiceDiscovery is a mocked ServiceDiscovery that is used for
// testing whether a standalone ServiceDiscovery works properly
type mockServiceDiscovery struct {
	sealedStateChangeCount int
}

func (m *mockServiceDiscovery) NotifyActiveStateChange() error {
	return errors.New("NotifyActiveStateChange is intentionally not implemented")
}

func (m *mockServiceDiscovery) NotifySealedStateChange() error {
	m.sealedStateChangeCount++
	return nil
}

func (m *mockServiceDiscovery) NotifyPerformanceStandbyStateChange() error {
	return errors.New("NotifyPerformanceStandbyStateChange is intentionally not implemented")
}

func (m *mockServiceDiscovery) RunServiceDiscovery(
	_ *sync.WaitGroup, _ physical.ShutdownChannel, _ string,
	_ physical.ActiveFunction, _ physical.SealedFunction,
	_ physical.PerformanceStandbyFunction) error {
	return errors.New("RunServiceDiscovery is intentionally not implemented")
}

// Test with a mocked ServiceDiscovery to see whether the service_discovery a
// standalone ServiceDiscovery works properly
func TestCore_ServiceDiscovery(t *testing.T) {

	mock := &mockServiceDiscovery{}
	conf := &CoreConfig{
		ConfigServiceDiscovery: mock,
	}

	// create an unsealed core
	c, keys, root := TestCoreUnsealedWithConfig(t, conf)
	if mock.sealedStateChangeCount != 1 {
		t.Fatalf("err: sealed state change count should be %d, not %d", 1, mock.sealedStateChangeCount)
	}

	// seal the core
	err := c.Seal(root)
	if err != nil {
		t.Fatalf("err: %v", err)
	}
	if mock.sealedStateChangeCount != 2 {
		t.Fatalf("err: sealed state change count should be %d, not %d", 2, mock.sealedStateChangeCount)
	}

	// unseal the core
	var unseal bool
	for _, key := range keys {
		unseal, err = TestCoreUnseal(c, key)
		if err != nil {
			t.Fatalf("err: %v", err)
		}
	}
	if !unseal {
		t.Fatalf("err: should be unsealed")
	}
	if mock.sealedStateChangeCount != 3 {
		t.Fatalf("err: sealed state change count should be %d, not %d", 3, mock.sealedStateChangeCount)
=======
func TestCore_HandleRequest_TokenCreate_RegisterAuthFailure(t *testing.T) {
	core, _, root := TestCoreUnsealed(t)

	// Create a root token and use that for subsequent requests
	req := logical.TestRequest(t, logical.CreateOperation, "auth/token/create")
	req.Data = map[string]interface{}{
		"policies": []string{"root"},
	}
	req.ClientToken = root
	resp, err := core.HandleRequest(namespace.RootContext(nil), req)
	if err != nil {
		t.Fatal(err)
	}
	if resp == nil || resp.Auth == nil || resp.Auth.ClientToken == "" {
		t.Fatalf("expected a response from token creation, got: %#v", resp)
	}
	tokenWithRootPolicy := resp.Auth.ClientToken

	// Use new token to create yet a new token, this should succeed
	req = logical.TestRequest(t, logical.CreateOperation, "auth/token/create")
	req.ClientToken = tokenWithRootPolicy
	_, err = core.HandleRequest(namespace.RootContext(nil), req)
	if err != nil {
		t.Fatal(err)
	}

	// Try again but force failure on RegisterAuth to simulate a network failure
	// when registering the lease (e.g. a storage failure). This should trigger
	// an expiration manager cleanup on the newly created token
	core.expiration.testRegisterAuthFailure.Store(true)
	req = logical.TestRequest(t, logical.CreateOperation, "auth/token/create")
	req.ClientToken = tokenWithRootPolicy
	resp, err = core.HandleRequest(namespace.RootContext(nil), req)
	if err == nil {
		t.Fatalf("expected error, got a response: %#v", resp)
	}
	core.expiration.testRegisterAuthFailure.Store(false)

	// Do a lookup against the client token that we used for the failed request.
	// It should still be present
	req = logical.TestRequest(t, logical.UpdateOperation, "auth/token/lookup")
	req.Data = map[string]interface{}{
		"token": tokenWithRootPolicy,
	}
	req.ClientToken = root
	_, err = core.HandleRequest(namespace.RootContext(nil), req)
	if err != nil {
		t.Fatal(err)
	}

	// Do a token creation request with the token to ensure that it's still
	// valid, should succeed.
	req = logical.TestRequest(t, logical.CreateOperation, "auth/token/create")
	req.ClientToken = tokenWithRootPolicy
	resp, err = core.HandleRequest(namespace.RootContext(nil), req)
	if err != nil {
		t.Fatal(err)
>>>>>>> 0e6c4a42
	}
}<|MERGE_RESOLUTION|>--- conflicted
+++ resolved
@@ -2389,7 +2389,6 @@
 	}
 }
 
-<<<<<<< HEAD
 // mockServiceDiscovery is a mocked ServiceDiscovery that is used for
 // testing whether a standalone ServiceDiscovery works properly
 type mockServiceDiscovery struct {
@@ -2453,7 +2452,9 @@
 	}
 	if mock.sealedStateChangeCount != 3 {
 		t.Fatalf("err: sealed state change count should be %d, not %d", 3, mock.sealedStateChangeCount)
-=======
+	}
+}
+
 func TestCore_HandleRequest_TokenCreate_RegisterAuthFailure(t *testing.T) {
 	core, _, root := TestCoreUnsealed(t)
 
@@ -2511,6 +2512,5 @@
 	resp, err = core.HandleRequest(namespace.RootContext(nil), req)
 	if err != nil {
 		t.Fatal(err)
->>>>>>> 0e6c4a42
 	}
 }