// Copyright (c) HashiCorp, Inc.
// SPDX-License-Identifier: BUSL-1.1package vault

package vault

import (
	"context"
	"errors"
	"fmt"
	"os"
	"path"
	"strconv"
	"sync"
	"time"

	"github.com/hashicorp/vault/helper/fairshare"
	"github.com/hashicorp/vault/helper/namespace"
	"github.com/hashicorp/vault/sdk/helper/base62"
	"github.com/hashicorp/vault/sdk/logical"

	log "github.com/hashicorp/go-hclog"

	"github.com/hashicorp/vault/sdk/queue"
)

const (
	fairshareRotationWorkersOverrideVar = "VAULT_CREDENTIAL_ROTATION_WORKERS"
)

type RotationManager struct {
	core   *Core
	logger log.Logger
	mu     sync.Mutex

	jobManager  *fairshare.JobManager
	queue       *queue.PriorityQueue
	done        chan struct{}
	quitContext context.Context

	router   *Router
	backends func() *[]MountEntry // list of logical and auth backends, remember to call RUnlock
}

// rotationEntry is used to structure the values the expiration
// manager stores. This is used to handle renew and revocation.
type rotationEntry struct {
	RotationID  string                 `json:"rotation_id"`
	Path        string                 `json:"path"`
	Data        map[string]interface{} `json:"data"`
	RotationJob *logical.RotationJob   `json:"static_secret"`
	IssueTime   time.Time              `json:"issue_time"`
	ExpireTime  time.Time              `json:"expire_time"`
	Namespace   *namespace.Namespace   `json:"namespace"`
}

func (rm *RotationManager) Start() error {
	done := rm.done
	go func() {
		ticker := time.NewTicker(10 * time.Second)
		rm.logger.Info("started ticker")
		for {
			// rm.mu.Lock()
			select {
			case <-done:
				rm.logger.Debug("done with loop; received from channel")
				return
			case t := <-ticker.C:
				rm.logger.Info("time", "time", t.Format(time.RFC3339))
				err := rm.CheckQueue()
				if err != nil {
					rm.logger.Error("check queue error", "err", err)
				}
			}
		}
	}()
	return nil
}

// Stop is used to prevent further automatic rotations.
func (rm *RotationManager) Stop() error {
	// Stop all the pending rotation timers
	rm.logger.Debug("stop triggered")
	defer rm.logger.Debug("finished stopping")

	rm.jobManager.Stop()

	// close done channel
	close(rm.done)

	return nil
}

func (rm *RotationManager) CheckQueue() error {
	// loop runs forever, so break whenever you get to the first credential that doesn't need updating
	for {
		now := time.Now()
		i, err := rm.queue.Pop()
		if err != nil {
			rm.logger.Info("automated rotation queue empty")
			return nil
		}

		if i.Priority > now.Unix() {
			rm.logger.Debug("Item not ready for rotation; adding back to queue")
			err := rm.queue.Push(i)
			if err != nil {
				// this is pretty bad because we have no real way to fix it and save the item, but the Push operation only
				// errors on malformed items, which shouldn't be possible here
				return err
			}
			break // this item is not ripe yet, which means all later items are also unripe, so exit the check loop
		}

		var re *rotationEntry
		entry, ok := i.Value.(*rotationEntry)
		if !ok {
			return fmt.Errorf("error parsing rotation entry from queue")
		}

		re = entry
<<<<<<< HEAD

=======
		rm.logger.Debug("check", "window", re.RootCredential.Schedule.RotationWindow, "time", re.RootCredential.Schedule.NextVaultRotation)
		// TODO should we push the credential back into the queue if it is not in the rotation window?
>>>>>>> 801a49a6
		// if not in window, do we check the next credential?
		if !logical.DefaultScheduler.IsInsideRotationWindow(re.RotationJob.Schedule, now) {
			rm.logger.Debug("Not inside rotation window, pushing back to queue")
			err := rm.queue.Push(i)
			if err != nil {
				// this is pretty bad because we have no real way to fix it and save the item, but the Push operation only
				// errors on malformed items, which shouldn't be possible here
				return err
			}
			break
		}
		rm.logger.Debug("Item ready for rotation; making rotation request to sdk/backend")
		// do rotation
		req := &logical.Request{
			Operation: logical.RotationOperation,
			Path:      re.Path,
		}

		rm.jobManager.AddJob(&rotationJob{
			rm:    rm,
			req:   req,
			entry: re,
		}, "best-queue-ever")
	}

	return nil
}

// Register takes a request and response with an associated StaticSecret. The
// secret gets assigned a RotationID and the management of the rotation is
// assumed by the rotation manager.
func (rm *RotationManager) Register(ctx context.Context, reqPath string, job *logical.RotationJob) (id string, retErr error) {
	rm.logger.Debug("Starting registration")

	// Ignore if there is no rotation job
	if job == nil {
		return "", nil
	}

	// TODO: Check if we need to validate the root credential

	// Create a rotation entry. We use TokenLength because that is what is used
	// by ExpirationManager
	rm.logger.Debug("Generating random rotation ID")
	rotationRand, err := base62.Random(TokenLength)
	if err != nil {
		return "", err
	}

	rotationID := path.Join(reqPath, rotationRand)

	ns := job.Namespace
	if ns.ID != namespace.RootNamespaceID {
		rotationID = fmt.Sprintf("%s.%s", rotationID, ns.ID)
	}

	issueTime := time.Now()
	expireTime := time.Now()
	if resp.RootCredential.Schedule.Schedule != nil {
		expireTime = logical.DefaultScheduler.NextRotationTimeFromInput(resp.RootCredential.Schedule, time.Now())
		resp.RootCredential.Schedule.NextVaultRotation = expireTime
	}
	rm.logger.Debug("SCHEDULE", "VALUE", resp.RootCredential.Schedule.RotationSchedule)
	rm.logger.Debug("WINDOW", "VALUE", resp.RootCredential.Schedule.RotationWindow)
	rm.logger.Debug("TTL", "VALUE", resp.RootCredential.Schedule.TTL)
	re := &rotationEntry{
		RotationID:  rotationID,
		Path:        reqPath,
		RotationJob: job,
		IssueTime:   issueTime,
		// expires the next time the schedule is activated from the issue time
<<<<<<< HEAD
		ExpireTime: job.Schedule.Schedule.Next(issueTime),
		Namespace:  ns,
=======
		ExpireTime: expireTime,
		namespace:  ns,
>>>>>>> 801a49a6
	}

	// lock and populate the queue
	// @TODO figure out why locking is leading to infinite loop
	// r.core.stateLock.Lock()

	rm.logger.Debug("Creating queue item")
	rm.logger.Debug("next rotation time", "exp", expireTime.Format(time.RFC3339))

	// @TODO for different cases, update rotation entry if it is already in queue
	// for now, assuming it is a fresh root credential and the schedule is not being updated
	item := &queue.Item{
		Key:      re.RotationID,
		Value:    re,
		Priority: re.ExpireTime.Unix(),
	}

	rm.logger.Debug("Pushing item into credential queue")

	if err := rm.queue.Push(item); err != nil {
		// TODO handle error
		rm.logger.Debug("Error pushing item into credential queue")
		return "", err
	}

	// r.core.stateLock.Unlock()
	return re.RotationID, nil
}

func getNumRotationWorkers(c *Core, l log.Logger) int {
	numWorkers := c.numExpirationWorkers

	workerOverride := os.Getenv(fairshareRotationWorkersOverrideVar)
	if workerOverride != "" {
		i, err := strconv.Atoi(workerOverride)
		if err != nil {
			l.Warn("vault rotation workers override must be an integer", "value", workerOverride)
		} else if i < 1 || i > 10000 {
			l.Warn("vault rotation workers override out of range", "value", i)
		} else {
			numWorkers = i
		}
	}

	return numWorkers
}

func (c *Core) startRotation() error {
	logger := c.baseLogger.Named("rotation-job-manager")

	jobManager := fairshare.NewJobManager("rotate", getNumRotationWorkers(c, logger), logger, c.metricSink)
	jobManager.Start()

	c.AddLogger(logger)
	c.rotationManager = &RotationManager{
		core:   c,
		logger: logger,
		// TODO figure out how to populate this if credentials already exist after unseal
		queue:       queue.New(),
		done:        make(chan struct{}),
		jobManager:  jobManager,
		quitContext: c.activeContext,
		router:      c.router,
	}
	err := c.rotationManager.Start()
	if err != nil {
		return err
	}
	return nil
}

// stopRotation is used to stop the rotation manager before
// sealing Vault.
func (c *Core) stopRotation() error {
	if c.rotationManager != nil {
		if err := c.rotationManager.Stop(); err != nil {
			return err
		}
		c.metricsMutex.Lock()
		defer c.metricsMutex.Unlock()
		c.rotationManager = nil
	}
	return nil
}

// rotationJob implements fairshare.Job
//
// if you do queue management here you _must_ lock
type rotationJob struct {
	rm    *RotationManager
	req   *logical.Request
	entry *rotationEntry
}

// Execute is an implementation of fairshare.Job.Execute and in this case handles requesting rotation from
// the backend. It will return an error both in the case of a direct error, and in the case of certain kinds
// of error-shaped logical.Response returns.
func (j *rotationJob) Execute() error {
	ctx := namespace.ContextWithNamespace(j.rm.quitContext, j.entry.Namespace)
	_, err := j.rm.router.Route(ctx, j.req)

	// TODO: clean up this branch
	if errors.Is(err, logical.ErrUnsupportedOperation) {
		j.rm.logger.Info("unsupported")
		return err
	} else if err != nil {
		// requeue with backoff
		j.rm.logger.Info("other rotate error", "err", err)
		return err
	}

	// TODO: inspect logical.Response for other error-y things (there may not be any)

	// success
	j.rm.logger.Debug("Successfully called rotate root code for backend")
	issueTime := time.Now()
	j.entry.RootCredential.Schedule.LastVaultRotation = issueTime
	expireTime := logical.DefaultScheduler.NextRotationTime(j.entry.RootCredential.Schedule)
	newEntry := &rotationEntry{
<<<<<<< HEAD
		RotationID:  j.entry.RotationID,
		Path:        j.entry.Path,
		Data:        j.entry.Data,
		RotationJob: j.entry.RotationJob,
		IssueTime:   issueTime,
		// expires the next time the schedule is activated from the issue time
		ExpireTime: j.entry.RotationJob.Schedule.Schedule.Next(issueTime),
		Namespace:  j.entry.Namespace,
=======
		RotationID:     j.entry.RotationID,
		Path:           j.entry.Path,
		Data:           j.entry.Data,
		RootCredential: j.entry.RootCredential,
		IssueTime:      issueTime,
		ExpireTime:     expireTime,
		namespace:      j.entry.namespace,
>>>>>>> 801a49a6
	}
	j.entry.RotationJob.Schedule.NextVaultRotation = newEntry.ExpireTime

	// lock and populate the queue
	j.rm.mu.Lock()

	item := &queue.Item{
		// will preserve same rotation ID, only updating Value, Priority with new rotation time
		Key:      newEntry.RotationID,
		Value:    newEntry,
		Priority: newEntry.ExpireTime.Unix(),
	}

	j.rm.logger.Debug("Pushing item into credential queue")
	j.rm.logger.Debug("will rotate at", "time", newEntry.ExpireTime.Format(time.RFC3339))

	if err := j.rm.queue.Push(item); err != nil {
		// TODO handle error
		j.rm.logger.Debug("Error pushing item into credential queue")
		return err
	}
	j.rm.mu.Unlock()

	return nil
}

// OnFailure implements the OnFailure interface method and requeues with a backoff when it happens
func (j *rotationJob) OnFailure(err error) {
	j.rm.logger.Info("rotation failed, requeuing", "error", err)

	err = j.rm.queue.Push(&queue.Item{
		Key:      j.entry.RotationID,
		Value:    j.entry,
		Priority: time.Now().Add(10 * time.Second).Unix(), // TODO: Configure this
	})
	// an error here is really bad because we can't really fix it and will lose the rotation entry as a result.
	if err != nil {
		j.rm.logger.Error("can't requeue an item", "id", j.entry.RotationID)
	}
}<|MERGE_RESOLUTION|>--- conflicted
+++ resolved
@@ -118,12 +118,6 @@
 		}
 
 		re = entry
-<<<<<<< HEAD
-
-=======
-		rm.logger.Debug("check", "window", re.RootCredential.Schedule.RotationWindow, "time", re.RootCredential.Schedule.NextVaultRotation)
-		// TODO should we push the credential back into the queue if it is not in the rotation window?
->>>>>>> 801a49a6
 		// if not in window, do we check the next credential?
 		if !logical.DefaultScheduler.IsInsideRotationWindow(re.RotationJob.Schedule, now) {
 			rm.logger.Debug("Not inside rotation window, pushing back to queue")
@@ -195,13 +189,8 @@
 		RotationJob: job,
 		IssueTime:   issueTime,
 		// expires the next time the schedule is activated from the issue time
-<<<<<<< HEAD
-		ExpireTime: job.Schedule.Schedule.Next(issueTime),
+    ExpireTime: expireTime,
 		Namespace:  ns,
-=======
-		ExpireTime: expireTime,
-		namespace:  ns,
->>>>>>> 801a49a6
 	}
 
 	// lock and populate the queue
@@ -321,24 +310,15 @@
 	j.entry.RootCredential.Schedule.LastVaultRotation = issueTime
 	expireTime := logical.DefaultScheduler.NextRotationTime(j.entry.RootCredential.Schedule)
 	newEntry := &rotationEntry{
-<<<<<<< HEAD
 		RotationID:  j.entry.RotationID,
 		Path:        j.entry.Path,
 		Data:        j.entry.Data,
 		RotationJob: j.entry.RotationJob,
 		IssueTime:   issueTime,
 		// expires the next time the schedule is activated from the issue time
-		ExpireTime: j.entry.RotationJob.Schedule.Schedule.Next(issueTime),
-		Namespace:  j.entry.Namespace,
-=======
-		RotationID:     j.entry.RotationID,
-		Path:           j.entry.Path,
-		Data:           j.entry.Data,
-		RootCredential: j.entry.RootCredential,
-		IssueTime:      issueTime,
-		ExpireTime:     expireTime,
-		namespace:      j.entry.namespace,
->>>>>>> 801a49a6
+    ExpireTime:  expireTime,
+		Namespace:   j.entry.Namespace,
+
 	}
 	j.entry.RotationJob.Schedule.NextVaultRotation = newEntry.ExpireTime
 
