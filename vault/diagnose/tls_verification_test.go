--- conflicted
+++ resolved
@@ -2,7 +2,6 @@
 
 import (
 	"context"
-	"crypto/tls"
 	"fmt"
 	"strings"
 	"testing"
@@ -142,16 +141,8 @@
 	if errs == nil || len(errs) != 1 {
 		t.Fatalf("TLS Config check on fake certificate should fail")
 	}
-	if !strings.Contains(errs[0].Error(), "certificate signed by unknown authority") {
-		t.Fatalf("Bad error message: %s", errs[0])
-	}
-
-	// TODO: Due to the cert used in this test, the code in ListenerChecks does not reach the part where
-	// tls.LoadX509KeyPair is called. So for now, adding that part to the test. We may need to find good
-	// certs for theses tests
-	_, err := tls.LoadX509KeyPair("./../../api/test-fixtures/keys/cert.pem", "./test-fixtures/ecdsa.key")
-	if !strings.Contains(err.Error(), "tls: private key type does not match public key type") {
-		t.Fatalf("Bad error message: %s", err)
+	if !strings.Contains(errs[0].Error(), "tls: private key type does not match public key type") {
+		t.Fatalf("Bad error message: %s", errs[0])
 	}
 
 	listeners = []listenerutil.Listener{
@@ -172,11 +163,8 @@
 	if errs == nil || len(errs) != 1 {
 		t.Fatalf("TLS Config check on fake certificate should fail")
 	}
-
-	// TODO: Manually testing tls.LoadX509KeyPair. Find a fix for it
-	_, err = tls.LoadX509KeyPair("./test-fixtures/ecdsa.crt", "./../../api/test-fixtures/keys/key.pem")
-	if !strings.Contains(err.Error(), "tls: private key type does not match public key type") {
-		t.Fatalf("Bad error message: %s", err)
+	if !strings.Contains(errs[0].Error(), "tls: private key type does not match public key type") {
+		t.Fatalf("Bad error message: %s", errs[0])
 	}
 }
 
@@ -205,7 +193,7 @@
 	}
 }
 
-// TestTLSMultiCerts verifies that a unique error message is thrown when a cert is specified twice.
+// TestTLSCertAsKey verifies that a unique error message is thrown when a cert is specified twice.
 func TestTLSCertAsKey(t *testing.T) {
 	listeners := []listenerutil.Listener{
 		{
@@ -224,12 +212,7 @@
 	if errs == nil || len(errs) != 1 {
 		t.Fatalf("TLS Config check on fake certificate should fail")
 	}
-	if !strings.Contains(errs[0].Error(), "certificate signed by unknown authority") {
-		t.Fatalf("Bad error message: %s", errs[0])
-	}
-	// TODO: Manually testing tls.LoadX509KeyPair. Find a fix for it
-	_, err := tls.LoadX509KeyPair("./../../api/test-fixtures/keys/cert.pem", "./../../api/test-fixtures/keys/cert.pem")
-	if !strings.Contains(err.Error(), "found a certificate rather than a key in the PEM for the private key") {
+	if !strings.Contains(errs[0].Error(), "found a certificate rather than a key in the PEM for the private key") {
 		t.Fatalf("Bad error message: %s", errs[0])
 	}
 }
@@ -279,36 +262,8 @@
 	}
 	_, errs := ListenerChecks(context.Background(), listeners)
 
-	if errs == nil {
+	if errs != nil {
 		t.Fatalf("server certificate without root certificate is insecure, but still valid")
-	}
-	if !strings.Contains(errs[0].Error(), "certificate signed by unknown authority") {
-		t.Fatalf("Bad error message: %s", errs[0])
-	}
-
-}
-
-func TestTLSSelfSignedCert(t *testing.T) {
-	listeners := []listenerutil.Listener{
-		{
-			Config: &configutil.Listener{
-				Type:                          "tcp",
-				Address:                       "127.0.0.1:443",
-				ClusterAddress:                "127.0.0.1:8201",
-				TLSCertFile:                   "./test-fixtures/selfSignedCert.pem",
-				TLSKeyFile:                    "./test-fixtures/selfSignedCertKey.pem",
-				TLSMinVersion:                 "tls10",
-				TLSRequireAndVerifyClientCert: true,
-				TLSDisableClientCerts:         false,
-			},
-		},
-	}
-	_, errs := ListenerChecks(context.Background(), listeners)
-	if errs == nil {
-		t.Fatalf("Self-signed certificate is insecure")
-	}
-	if !strings.Contains(errs[0].Error(), "certificate signed by unknown authority") {
-		t.Fatalf("Bad error message: %s", errs[0])
 	}
 }
 
@@ -507,18 +462,10 @@
 		},
 	}
 	_, errs := ListenerChecks(context.Background(), listeners)
-<<<<<<< HEAD
-	if errs == nil {
-		t.Fatalf("TLS Config check on invalid 'tls_min_version' should fail")
-=======
 	if errs == nil || len(errs) != 1 {
 		t.Fatalf("TLS Config check on bad ClientCAFile certificate should fail")
->>>>>>> 72c18c60
 	}
 	if !strings.Contains(errs[0].Error(), "Found at least one leafCert in a root CA cert.") {
-		t.Fatalf("Bad error message: %s", errs[0])
-	}
-	if !strings.Contains(errs[1].Error(), "certificate signed by unknown authority") {
 		t.Fatalf("Bad error message: %s", errs[0])
 	}
 }
@@ -567,13 +514,8 @@
 		},
 	}
 	_, errs := ListenerChecks(context.Background(), listeners)
-<<<<<<< HEAD
-	if errs == nil {
-		t.Fatalf("TLS Config check on invalid 'tls_max_version' should fail")
-=======
 	if errs == nil || len(errs) != 1 {
 		t.Fatalf("TLS Config check on bad ClientCAFile certificate should fail")
->>>>>>> 72c18c60
 	}
 	if !strings.Contains(errs[0].Error(), "Found at least one intermediate cert in a root CA cert.") {
 		t.Fatalf("Bad error message: %s", errs[0])
@@ -609,7 +551,7 @@
 	}
 }
 
-func TestTLSSelfSignedCert(t *testing.T) {
+func TestTLSSelfSignedCerts(t *testing.T) {
 	listeners := []listenerutil.Listener{
 		{
 			Config: &configutil.Listener{
@@ -632,7 +574,4 @@
 	if !strings.Contains(errs[0].Error(), "No root cert found!") {
 		t.Fatalf("Bad error message: %s", errs[0])
 	}
-	if !strings.Contains(errs[1].Error(), "certificate signed by unknown authority") {
-		t.Fatalf("Bad error message: %s", errs[0])
-	}
 }