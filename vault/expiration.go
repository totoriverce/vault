--- conflicted
+++ resolved
@@ -125,8 +125,8 @@
 	if err != nil {
 		return fmt.Errorf("failed to scan for leases: %v", err)
 	}
-
-<<<<<<< HEAD
+	m.logger.Debug("expiration: leases collected", "num_existing", len(existing))
+
 	// Make the channels used for the worker pool
 	broker := make(chan string)
 	quit := make(chan bool)
@@ -165,25 +165,15 @@
 		}()
 		wg.Add(1)
 	}
-=======
-	m.logger.Debug("expiration: leases collected", "num_existing", len(existing))
-
-	// Restore each key
-	for i, leaseID := range existing {
-		if i%500 == 0 {
-			m.logger.Trace("expiration: leases loading", "progress", i)
-		}
-		// Load the entry
-		le, err := m.loadEntry(leaseID)
-		if err != nil {
-			return err
-		}
->>>>>>> 5f6c4a96
 
 	// Distribute the collected keys to the workers in a go routine
 	go func() {
 		defer wg.Done()
-		for _, leaseID := range existing {
+		for i, leaseID := range existing {
+			if i%500 == 0 {
+				m.logger.Trace("expiration: leases loading", "progress", i)
+			}
+
 			select {
 			case <-quit:
 				return
