// Copyright (c) HashiCorp, Inc.
// SPDX-License-Identifier: BUSL-1.1

package vault

import (
	"context"
	"crypto/ecdsa"
	"crypto/rand"
	"crypto/subtle"
	"crypto/tls"
	"crypto/x509"
	"encoding/json"
	"errors"
	"fmt"
	"io"
	"net"
	"net/http"
	"net/url"
	"os"
	"path/filepath"
	"runtime"
	"strconv"
	"strings"
	"sync"
	"sync/atomic"
	"time"

	"github.com/armon/go-metrics"
	"github.com/hashicorp/errwrap"
	log "github.com/hashicorp/go-hclog"
	wrapping "github.com/hashicorp/go-kms-wrapping/v2"
	aeadwrapper "github.com/hashicorp/go-kms-wrapping/wrappers/aead/v2"
	"github.com/hashicorp/go-kms-wrapping/wrappers/awskms/v2"
	"github.com/hashicorp/go-multierror"
	"github.com/hashicorp/go-secure-stdlib/mlock"
	"github.com/hashicorp/go-secure-stdlib/parseutil"
	"github.com/hashicorp/go-secure-stdlib/reloadutil"
	"github.com/hashicorp/go-secure-stdlib/strutil"
	"github.com/hashicorp/go-secure-stdlib/tlsutil"
	"github.com/hashicorp/go-uuid"
	kv "github.com/hashicorp/vault-plugin-secrets-kv"
	"github.com/hashicorp/vault/api"
	"github.com/hashicorp/vault/audit"
	"github.com/hashicorp/vault/command/server"
	"github.com/hashicorp/vault/helper/identity/mfa"
	"github.com/hashicorp/vault/helper/locking"
	"github.com/hashicorp/vault/helper/metricsutil"
	"github.com/hashicorp/vault/helper/namespace"
	"github.com/hashicorp/vault/helper/osutil"
	"github.com/hashicorp/vault/physical/raft"
	"github.com/hashicorp/vault/sdk/helper/certutil"
	"github.com/hashicorp/vault/sdk/helper/consts"
	"github.com/hashicorp/vault/sdk/helper/jsonutil"
	"github.com/hashicorp/vault/sdk/helper/logging"
	"github.com/hashicorp/vault/sdk/helper/pathmanager"
	"github.com/hashicorp/vault/sdk/logical"
	"github.com/hashicorp/vault/sdk/physical"
	sr "github.com/hashicorp/vault/serviceregistration"
	"github.com/hashicorp/vault/shamir"
	"github.com/hashicorp/vault/vault/cluster"
	"github.com/hashicorp/vault/vault/eventbus"
	"github.com/hashicorp/vault/vault/quotas"
	vaultseal "github.com/hashicorp/vault/vault/seal"
	"github.com/hashicorp/vault/version"
	"github.com/patrickmn/go-cache"
	uberAtomic "go.uber.org/atomic"
	"google.golang.org/grpc"
)

const (
	// CoreLockPath is the path used to acquire a coordinating lock
	// for a highly-available deploy.
	CoreLockPath = "core/lock"

	// The poison pill is used as a check during certain scenarios to indicate
	// to standby nodes that they should seal
	poisonPillPath   = "core/poison-pill"
	poisonPillDRPath = "core/poison-pill-dr"

	// coreLeaderPrefix is the prefix used for the UUID that contains
	// the currently elected leader.
	coreLeaderPrefix = "core/leader/"

	// coreKeyringCanaryPath is used as a canary to indicate to replicated
	// clusters that they need to perform a rekey operation synchronously; this
	// isn't keyring-canary to avoid ignoring it when ignoring core/keyring
	coreKeyringCanaryPath = "core/canary-keyring"

	// coreGroupPolicyApplicationPath is used to store the behaviour for
	// how policies should be applied
	coreGroupPolicyApplicationPath = "core/group-policy-application-mode"

	// groupPolicyApplicationModeWithinNamespaceHierarchy is a configuration option for group
	// policy application modes, which allows only in-namespace-hierarchy policy application
	groupPolicyApplicationModeWithinNamespaceHierarchy = "within_namespace_hierarchy"

	// groupPolicyApplicationModeAny is a configuration option for group
	// policy application modes, which allows policy application irrespective of namespaces
	groupPolicyApplicationModeAny = "any"

	indexHeaderHMACKeyPath = "core/index-header-hmac-key"

	// defaultMFAAuthResponseTTL is the default duration that Vault caches the
	// MfaAuthResponse when the value is not specified in the server config
	defaultMFAAuthResponseTTL = 300 * time.Second

	// defaultUserLockoutLogInterval is the default duration that Vault will
	// emit a log informing that a user lockout is in effect when the value
	// is not specified in the server config
	defaultUserLockoutLogInterval = 1 * time.Minute

	// defaultMaxTOTPValidateAttempts is the default value for the number
	// of failed attempts to validate a request subject to TOTP MFA. If the
	// number of failed totp passcode validations exceeds this max value, the
	// user needs to wait until a fresh totp passcode is generated.
	defaultMaxTOTPValidateAttempts = 5

	// ForwardSSCTokenToActive is the value that must be set in the
	// forwardToActive to trigger forwarding if a perf standby encounters
	// an SSC Token that it does not have the WAL state for.
	ForwardSSCTokenToActive = "new_token"

	WrapperTypeHsmAutoDeprecated = wrapping.WrapperType("hsm-auto")

	// undoLogsAreSafeStoragePath is a storage path that we write once we know undo logs are
	// safe, so we don't have to keep checking all the time.
	undoLogsAreSafeStoragePath = "core/raft/undo_logs_are_safe"

	ErrMlockFailedTemplate = "Failed to lock memory: %v\n\n" +
		"This usually means that the mlock syscall is not available.\n" +
		"Vault uses mlock to prevent memory from being swapped to\n" +
		"disk. This requires root privileges as well as a machine\n" +
		"that supports mlock. Please enable mlock on your system or\n" +
		"disable Vault from using it. To disable Vault from using it,\n" +
		"set the `disable_mlock` configuration option in your configuration\n" +
		"file."
)

var (
	// ErrAlreadyInit is returned if the core is already
	// initialized. This prevents a re-initialization.
	ErrAlreadyInit = errors.New("Vault is already initialized")

	// ErrNotInit is returned if a non-initialized barrier
	// is attempted to be unsealed.
	ErrNotInit = errors.New("Vault is not initialized")

	// ErrInternalError is returned when we don't want to leak
	// any information about an internal error
	ErrInternalError = errors.New("internal error")

	// ErrHANotEnabled is returned if the operation only makes sense
	// in an HA setting
	ErrHANotEnabled = errors.New("Vault is not configured for highly-available mode")

	// ErrIntrospectionNotEnabled is returned if "introspection_endpoint" is not
	// enabled in the configuration file
	ErrIntrospectionNotEnabled = errors.New("The Vault configuration must set \"introspection_endpoint\" to true to enable this endpoint")

	// manualStepDownSleepPeriod is how long to sleep after a user-initiated
	// step down of the active node, to prevent instantly regrabbing the lock.
	// It's var not const so that tests can manipulate it.
	manualStepDownSleepPeriod = 10 * time.Second

	// Functions only in the Enterprise version
	// TODO remove once entPostUnseal is implemented in ENT
	enterprisePostUnseal = enterprisePostUnsealImpl
	// TODO remove once entPreSeal is implemented in ENT
	enterprisePreSeal = enterprisePreSealImpl
	// TODO remove once entSetupFilteredPaths is implemented in ENT
	enterpriseSetupFilteredPaths = enterpriseSetupFilteredPathsImpl
	// TODO remove once entSetupQuotas is implemented in ENT
	enterpriseSetupQuotas = enterpriseSetupQuotasImpl
	// TODO remove once entSetupAPILock is implemented in ENT
	enterpriseSetupAPILock = setupAPILockImpl
	// TODO remove once entStartReplication is implemented in ENT
	startReplication = startReplicationImpl
	// TODO remove once entStopReplication is implemented in ENT
	stopReplication = stopReplicationImpl
	// TODO remove once EntLastWAL is implemented in ENT
	LastWAL = lastWALImpl
	// TODO remove once EntLastPerformanceWAL is implemented in ENT
	LastPerformanceWAL = lastPerformanceWALImpl
	// TODO remove once EntLastDRWAL is implemented in ENT
	LastDRWAL = lastDRWALImpl
	// TODO remove once EntPerformanceMerkleRoot is implemented in ENT
	PerformanceMerkleRoot = merkleRootImpl
	// TODO remove once EntDRMerkleRoot is implemented in ENT
	DRMerkleRoot = merkleRootImpl
	// TODO remove once EntLastRemoteWAL is implemented in ENT
	LastRemoteWAL = lastRemoteWALImpl
	// TODO remove once entLastRemoteUpstreamWAL is implemented in ENT
	LastRemoteUpstreamWAL = lastRemoteUpstreamWALImpl
	// TODO remove once EntWaitUntilWALShipped is implemented in ENT
	WaitUntilWALShipped = waitUntilWALShippedImpl
	// TODO remove once entCheckStoredLicense is implemented in ENT
	storedLicenseCheck = func(c *Core, conf *CoreConfig) error { return nil }
	// TODO remove once entIsLicenseAutoloaded is implemented in ENT
	LicenseAutoloaded = func(*Core) bool { return false }
	// TODO remove once entCheckLicenseInit is implemented in ENT
	LicenseInitCheck = func(*Core) error { return nil }
	// TODO remove once EntGetLicenseState is implemented in ENT
	LicenseSummary = func(*Core) (*LicenseState, error) { return nil, nil }
	// TODO remove once EntReloadLicense is implemented in ENT
	LicenseReload = func(*Core) error { return nil }
)

// NonFatalError is an error that can be returned during NewCore that should be
// displayed but not cause a program exit
type NonFatalError struct {
	Err error
}

func (e *NonFatalError) WrappedErrors() []error {
	return []error{e.Err}
}

func (e *NonFatalError) Error() string {
	return e.Err.Error()
}

// NewNonFatalError returns a new non-fatal error.
func NewNonFatalError(err error) *NonFatalError {
	return &NonFatalError{Err: err}
}

// IsFatalError returns true if the given error is a fatal error.
func IsFatalError(err error) bool {
	return !errwrap.ContainsType(err, new(NonFatalError))
}

// ErrInvalidKey is returned if there is a user-based error with a provided
// unseal key. This will be shown to the user, so should not contain
// information that is sensitive.
type ErrInvalidKey struct {
	Reason string
}

func (e *ErrInvalidKey) Error() string {
	return fmt.Sprintf("invalid key: %v", e.Reason)
}

type RegisterAuthFunc func(context.Context, time.Duration, string, *logical.Auth, string) error

type activeAdvertisement struct {
	RedirectAddr     string                     `json:"redirect_addr"`
	ClusterAddr      string                     `json:"cluster_addr,omitempty"`
	ClusterCert      []byte                     `json:"cluster_cert,omitempty"`
	ClusterKeyParams *certutil.ClusterKeyParams `json:"cluster_key_params,omitempty"`
}

type unlockInformation struct {
	Parts [][]byte
	Nonce string
}

type raftInformation struct {
	challenge           *wrapping.BlobInfo
	leaderClient        *api.Client
	leaderBarrierConfig *SealConfig
	nonVoter            bool
	joinInProgress      bool
}

type migrationInformation struct {
	// seal to use during a migration operation. It is the
	// seal we're migrating *from*.
	seal Seal

	// unsealKey was the unseal key provided for the migration seal.
	// This will be set as the recovery key when migrating from shamir to auto-seal.
	// We don't need to do anything with it when migrating auto->shamir because
	// we don't store the shamir combined key for shamir seals, nor when
	// migrating auto->auto because then the recovery key doesn't change.
	unsealKey []byte
}

// Core is used as the central manager of Vault activity. It is the primary point of
// interface for API handlers and is responsible for managing the logical and physical
// backends, router, security barrier, and audit trails.
type Core struct {
	entCore

	// The registry of builtin plugins is passed in here as an interface because
	// if it's used directly, it results in import cycles.
	builtinRegistry BuiltinRegistry

	// N.B.: This is used to populate a dev token down replication, as
	// otherwise, after replication is started, a dev would have to go through
	// the generate-root process simply to talk to the new follower cluster.
	devToken string

	// HABackend may be available depending on the physical backend
	ha physical.HABackend

	// storageType is the the storage type set in the storage configuration
	storageType string

	// redirectAddr is the address we advertise as leader if held
	redirectAddr string

	// clusterAddr is the address we use for clustering
	clusterAddr *atomic.Value

	// physical backend is the un-trusted backend with durable data
	physical physical.Backend

	// serviceRegistration is the ServiceRegistration network
	serviceRegistration sr.ServiceRegistration

	// hcpLinkStatus is a string describing the status of HCP link connection
	hcpLinkStatus HCPLinkStatus

	// underlyingPhysical will always point to the underlying backend
	// implementation. This is an un-trusted backend with durable data
	underlyingPhysical physical.Backend

	// seal is our seal, for seal configuration information
	seal Seal

	// raftJoinDoneCh is used by the raft retry join routine to inform unseal process
	// that the join is complete
	raftJoinDoneCh chan struct{}

	// postUnsealStarted informs the raft retry join routine that unseal key
	// validation is completed and post unseal has started so that it can complete
	// the join process when Shamir seal is in use
	postUnsealStarted *uint32

	// raftInfo will contain information required for this node to join as a
	// peer to an existing raft cluster. This is marked atomic to prevent data
	// races and casted to raftInformation wherever it is used.
	raftInfo *atomic.Value

	// migrationInfo is used during (and possibly after) a seal migration.
	// This contains information about the seal we are migrating *from*.  Even
	// post seal migration, provided the old seal is still in configuration
	// migrationInfo will be populated, which on enterprise may be necessary for
	// seal rewrap.
	migrationInfo     *migrationInformation
	sealMigrationDone *uint32

	// barrier is the security barrier wrapping the physical backend
	barrier SecurityBarrier

	// router is responsible for managing the mount points for logical backends.
	router *Router

	// logicalBackends is the mapping of backends to use for this core
	logicalBackends map[string]logical.Factory

	// credentialBackends is the mapping of backends to use for this core
	credentialBackends map[string]logical.Factory

	// auditBackends is the mapping of backends to use for this core
	auditBackends map[string]audit.Factory

	// stateLock protects mutable state
	stateLock locking.RWMutex
	sealed    *uint32

	standby              bool
	perfStandby          bool
	standbyDoneCh        chan struct{}
	standbyStopCh        *atomic.Value
	manualStepDownCh     chan struct{}
	keepHALockOnStepDown *uint32
	heldHALock           physical.Lock

	// shutdownDoneCh is used to notify when core.Shutdown() completes.
	// core.Shutdown() is typically issued in a goroutine to allow Vault to
	// release the stateLock. This channel is marked atomic to prevent race
	// conditions.
	shutdownDoneCh *atomic.Value

	// unlockInfo has the keys provided to Unseal until the threshold number of parts is available, as well as the operation nonce
	unlockInfo *unlockInformation

	// generateRootProgress holds the shares until we reach enough
	// to verify the master key
	generateRootConfig   *GenerateRootConfig
	generateRootProgress [][]byte
	generateRootLock     sync.Mutex

	// These variables holds the config and shares we have until we reach
	// enough to verify the appropriate master key. Note that the same lock is
	// used; this isn't time-critical so this shouldn't be a problem.
	barrierRekeyConfig  *SealConfig
	recoveryRekeyConfig *SealConfig
	rekeyLock           sync.RWMutex

	// mounts is loaded after unseal since it is a protected
	// configuration
	mounts *MountTable

	// mountsLock is used to ensure that the mounts table does not
	// change underneath a calling function
	mountsLock locking.DeadlockRWMutex

	// mountMigrationTracker tracks past and ongoing remount operations
	// against their migration ids
	mountMigrationTracker *sync.Map

	// auth is loaded after unseal since it is a protected
	// configuration
	auth *MountTable

	// authLock is used to ensure that the auth table does not
	// change underneath a calling function
	authLock locking.DeadlockRWMutex

	// audit is loaded after unseal since it is a protected
	// configuration
	audit *MountTable

	// auditLock is used to ensure that the audit table does not
	// change underneath a calling function
	auditLock sync.RWMutex

	// auditBroker is used to ingest the audit events and fan
	// out into the configured audit backends
	auditBroker *AuditBroker

	// auditedHeaders is used to configure which http headers
	// can be output in the audit logs
	auditedHeaders *AuditedHeadersConfig

	// systemBackend is the backend which is used to manage internal operations
	systemBackend   *SystemBackend
	loginMFABackend *LoginMFABackend

	// cubbyholeBackend is the backend which manages the per-token storage
	cubbyholeBackend *CubbyholeBackend

	// systemBarrierView is the barrier view for the system backend
	systemBarrierView *BarrierView

	// expiration manager is used for managing LeaseIDs,
	// renewal, expiration and revocation
	expiration *ExpirationManager

	// rollback manager is used to run rollbacks periodically
	rollback *RollbackManager

	// policy store is used to manage named ACL policies
	policyStore *PolicyStore

	// token store is used to manage authentication tokens
	tokenStore *TokenStore

	// identityStore is used to manage client entities
	identityStore *IdentityStore

	// activityLog is used to track active client count
	activityLog *ActivityLog
	// activityLogLock protects the activityLog and activityLogConfig
	activityLogLock sync.RWMutex

	// metricsCh is used to stop the metrics streaming
	metricsCh chan struct{}

	// metricsMutex is used to prevent a race condition between
	// metrics emission and sealing leading to a nil pointer
	metricsMutex sync.Mutex

	// inFlightReqMap is used to store info about in-flight requests
	inFlightReqData *InFlightRequests

	// mfaResponseAuthQueue is used to cache the auth response per request ID
	mfaResponseAuthQueue     *LoginMFAPriorityQueue
	mfaResponseAuthQueueLock sync.Mutex

	// metricSink is the destination for all metrics that have
	// a cluster label.
	metricSink *metricsutil.ClusterMetricSink

	defaultLeaseTTL time.Duration
	maxLeaseTTL     time.Duration

	// baseLogger is used to avoid ResetNamed as it strips useful prefixes in
	// e.g. testing
	baseLogger log.Logger
	logger     log.Logger

	// log level provided by config, CLI flag, or env
	logLevel string

	// Disables the trace display for Sentinel checks
	sentinelTraceDisabled bool

	// cachingDisabled indicates whether caches are disabled
	cachingDisabled bool
	// Cache stores the actual cache; we always have this but may bypass it if
	// disabled
	physicalCache physical.ToggleablePurgemonster

	// logRequestsLevel indicates at which level requests should be logged
	logRequestsLevel *uberAtomic.Int32

	// reloadFuncs is a map containing reload functions
	reloadFuncs map[string][]reloadutil.ReloadFunc

	// reloadFuncsLock controls access to the funcs
	reloadFuncsLock sync.RWMutex

	// wrappingJWTKey is the key used for generating JWTs containing response
	// wrapping information
	wrappingJWTKey *ecdsa.PrivateKey

	//
	// Cluster information
	//
	// Name
	clusterName string
	// ID
	clusterID uberAtomic.String
	// Specific cipher suites to use for clustering, if any
	clusterCipherSuites []uint16
	// Used to modify cluster parameters
	clusterParamsLock sync.RWMutex
	// The private key stored in the barrier used for establishing
	// mutually-authenticated connections between Vault cluster members
	localClusterPrivateKey *atomic.Value
	// The local cluster cert
	localClusterCert *atomic.Value
	// The parsed form of the local cluster cert
	localClusterParsedCert *atomic.Value
	// The TCP addresses we should use for clustering
	clusterListenerAddrs []*net.TCPAddr
	// The handler to use for request forwarding
	clusterHandler http.Handler
	// Write lock used to ensure that we don't have multiple connections adjust
	// this value at the same time
	requestForwardingConnectionLock sync.RWMutex
	// Lock for the leader values, ensuring we don't run the parts of Leader()
	// that change things concurrently
	leaderParamsLock sync.RWMutex
	// Current cluster leader values
	clusterLeaderParams *atomic.Value
	// Info on cluster members
	clusterPeerClusterAddrsCache *cache.Cache
	// The context for the client
	rpcClientConnContext context.Context
	// The function for canceling the client connection
	rpcClientConnCancelFunc context.CancelFunc
	// The grpc ClientConn for RPC calls
	rpcClientConn *grpc.ClientConn
	// The grpc forwarding client
	rpcForwardingClient *forwardingClient
	// The UUID used to hold the leader lock. Only set on active node
	leaderUUID string

	// CORS Information
	corsConfig *CORSConfig

	// replicationState keeps the current replication state cached for quick
	// lookup; activeNodeReplicationState stores the active value on standbys
	replicationState           *uint32
	activeNodeReplicationState *uint32

	// uiConfig contains UI configuration
	uiConfig *UIConfig

	// rawEnabled indicates whether the Raw endpoint is enabled
	rawEnabled bool

	// inspectableEnabled indicates whether the Inspect endpoint is enabled
	introspectionEnabled     bool
	introspectionEnabledLock sync.Mutex

	// pluginDirectory is the location vault will look for plugin binaries
	pluginDirectory string

	// pluginFileUid is the uid of the plugin files and directory
	pluginFileUid int

	// pluginFilePermissions is the permissions of the plugin files and directory
	pluginFilePermissions int

	// pluginCatalog is used to manage plugin configurations
	pluginCatalog *PluginCatalog

	// pluginRuntimeCatalog is used to manage plugin runtime configurations
	pluginRuntimeCatalog *PluginRuntimeCatalog

	// The userFailedLoginInfo map has user failed login information.
	// It has user information (alias-name and mount accessor) as a key
	// and login counter, last failed login time as value
	userFailedLoginInfo map[FailedLoginUser]*FailedLoginInfo

	// userFailedLoginInfoLock controls access to the userFailedLoginInfoMap
	userFailedLoginInfoLock sync.RWMutex

	enableMlock bool

	// This can be used to trigger operations to stop running when Vault is
	// going to be shut down, stepped down, or sealed
	activeContext           context.Context
	activeContextCancelFunc *atomic.Value

	// Stores the sealunwrapper for downgrade needs
	sealUnwrapper physical.Backend

	// unsealwithStoredKeysLock is a mutex that prevents multiple processes from
	// unsealing with stored keys are the same time.
	unsealWithStoredKeysLock sync.Mutex

	// Stores any funcs that should be run on successful postUnseal
	postUnsealFuncs []func()

	// Stores any funcs that should be run on successful barrier unseal in
	// recovery mode
	postRecoveryUnsealFuncs []func() error

	// replicationFailure is used to mark when replication has entered an
	// unrecoverable failure.
	replicationFailure *uint32

	// disablePerfStanby is used to tell a standby not to attempt to become a
	// perf standby
	disablePerfStandby bool

	licensingStopCh chan struct{}

	// Stores loggers so we can reset the level
	allLoggers     []log.Logger
	allLoggersLock sync.RWMutex

	// Can be toggled atomically to cause the core to never try to become
	// active, or give up active as soon as it gets it
	neverBecomeActive *uint32

	// clusterListener starts up and manages connections on the cluster ports
	clusterListener *atomic.Value

	// customListenerHeader holds custom response headers for a listener
	customListenerHeader *atomic.Value

	// Telemetry objects
	metricsHelper *metricsutil.MetricsHelper

	// raftFollowerStates tracks information about all the raft follower nodes.
	raftFollowerStates *raft.FollowerStates
	// Stop channel for raft TLS rotations
	raftTLSRotationStopCh chan struct{}
	// Stores the pending peers we are waiting to give answers
	pendingRaftPeers *sync.Map

	// rawConfig stores the config as-is from the provided server configuration.
	rawConfig *atomic.Value

	coreNumber int

	// secureRandomReader is the reader used for CSP operations
	secureRandomReader io.Reader

	recoveryMode bool

	clusterNetworkLayer cluster.NetworkLayer

	// PR1103disabled is used to test upgrade workflows: when set to true,
	// the correct behaviour for namespaced cubbyholes is disabled, so we
	// can test an upgrade to a version that includes the fixes from
	// https://github.com/hashicorp/vault-enterprise/pull/1103
	PR1103disabled bool

	quotaManager *quotas.Manager

	clusterHeartbeatInterval time.Duration

	// activityLogConfig contains override values for the activity log
	// it is protected by activityLogLock
	activityLogConfig ActivityLogCoreConfig

	censusConfig atomic.Value

	// activeTime is set on active nodes indicating the time at which this node
	// became active.
	activeTime time.Time

	// KeyRotateGracePeriod is how long we allow an upgrade path
	// for standby instances before we delete the upgrade keys
	keyRotateGracePeriod *int64

	autoRotateCancel context.CancelFunc

	updateLockedUserEntriesCancel context.CancelFunc

	lockoutLoggerCancel    context.CancelFunc
	userLockoutLogInterval time.Duration

	// number of workers to use for lease revocation in the expiration manager
	numExpirationWorkers int

	IndexHeaderHMACKey uberAtomic.Value

	// disableAutopilot is used to disable the autopilot subsystem in raft storage
	disableAutopilot bool

	// enable/disable identifying response headers
	enableResponseHeaderHostname   bool
	enableResponseHeaderRaftNodeID bool

	// disableSSCTokens is used to disable server side consistent token creation/usage
	disableSSCTokens bool

	// versionHistory is a map of vault versions to VaultVersion. The
	// VaultVersion.TimestampInstalled when the version will denote when the version
	// was first run. Note that because perf standbys should be upgraded first, and
	// only the active node will actually write the new version timestamp, a perf
	// standby shouldn't rely on the stored version timestamps being present.
	versionHistory map[string]VaultVersion

	// effectiveSDKVersion contains the SDK version that standby nodes should use when
	// heartbeating with the active node. Default to the current SDK version.
	effectiveSDKVersion string

	numRollbackWorkers       int
	rollbackPeriod           time.Duration
	rollbackMountPathMetrics bool

	experiments []string

	pendingRemovalMountsAllowed bool
	expirationRevokeRetryBase   time.Duration

	events *eventbus.EventBus

	// writeForwardedPaths are a set of storage paths which are GRPC forwarded
	// to the active node of the primary cluster, when present. This PathManager
	// contains absolute paths that we intend to forward (and template) when
	// we're on a secondary cluster.
	writeForwardedPaths *pathmanager.PathManager

	// if populated, the callback is called for every request
	// for testing purposes
	requestResponseCallback func(logical.Backend, *logical.Request, *logical.Response)

	// If any role based quota (LCQ or RLQ) is enabled, don't track lease counts by role
	impreciseLeaseRoleTracking bool
}

// c.stateLock needs to be held in read mode before calling this function.
func (c *Core) HAState() consts.HAState {
	switch {
	case c.perfStandby:
		return consts.PerfStandby
	case c.standby:
		return consts.Standby
	default:
		return consts.Active
	}
}

func (c *Core) HAStateWithLock() consts.HAState {
	c.stateLock.RLock()
	defer c.stateLock.RUnlock()

	return c.HAState()
}

// CoreConfig is used to parameterize a core
type CoreConfig struct {
	entCoreConfig

	DevToken string

	BuiltinRegistry BuiltinRegistry

	LogicalBackends map[string]logical.Factory

	CredentialBackends map[string]logical.Factory

	AuditBackends map[string]audit.Factory

	Physical physical.Backend

	StorageType string

	// May be nil, which disables HA operations
	HAPhysical physical.HABackend

	ServiceRegistration sr.ServiceRegistration

	// Seal is the configured seal, or if none is configured explicitly, a
	// shamir seal.  In migration scenarios this is the new seal.
	Seal Seal

	// Unwrap seal is the optional seal marked "disabled"; this is the old
	// seal in migration scenarios.
	UnwrapSeal Seal

	SecureRandomReader io.Reader

	LogLevel string

	Logger log.Logger

	// Use the deadlocks library to detect deadlocks
	DetectDeadlocks string

	// If any role based quota (LCQ or RLQ) is enabled, don't track lease counts by role
	ImpreciseLeaseRoleTracking bool

	// Disables the trace display for Sentinel checks
	DisableSentinelTrace bool

	// Disables the LRU cache on the physical backend
	DisableCache bool

	// Disables mlock syscall
	DisableMlock bool

	// Custom cache size for the LRU cache on the physical backend, or zero for default
	CacheSize int

	// Set as the leader address for HA
	RedirectAddr string

	// Set as the cluster address for HA
	ClusterAddr string

	DefaultLeaseTTL time.Duration

	MaxLeaseTTL time.Duration

	ClusterName string

	ClusterCipherSuites string

	EnableUI bool

	// Enable the raw endpoint
	EnableRaw bool

	// Enable the introspection endpoint
	EnableIntrospection bool

	PluginDirectory string

	PluginFileUid int

	PluginFilePermissions int

	DisableSealWrap bool

	RawConfig *server.Config

	ReloadFuncs     *map[string][]reloadutil.ReloadFunc
	ReloadFuncsLock *sync.RWMutex

	// Licensing
	License         string
	LicensePath     string
	LicensingConfig *LicensingConfig

	// Configured Census Agent
	CensusAgent CensusReporter

	DisablePerformanceStandby bool
	DisableIndexing           bool
	DisableKeyEncodingChecks  bool

	AllLoggers []log.Logger

	// Telemetry objects
	MetricsHelper *metricsutil.MetricsHelper
	MetricSink    *metricsutil.ClusterMetricSink

	RecoveryMode bool

	ClusterNetworkLayer cluster.NetworkLayer

	ClusterHeartbeatInterval time.Duration

	// Activity log controls
	ActivityLogConfig ActivityLogCoreConfig

	// number of workers to use for lease revocation in the expiration manager
	NumExpirationWorkers int

	// DisableAutopilot is used to disable autopilot subsystem in raft storage
	DisableAutopilot bool

	// Whether to send headers in the HTTP response showing hostname or raft node ID
	EnableResponseHeaderHostname   bool
	EnableResponseHeaderRaftNodeID bool

	// DisableSSCTokens is used to disable the use of server side consistent tokens
	DisableSSCTokens bool

	EffectiveSDKVersion string

	RollbackPeriod time.Duration

	Experiments []string

	PendingRemovalMountsAllowed bool

	ExpirationRevokeRetryBase time.Duration

	// AdministrativeNamespacePath is used to configure the administrative namespace, which has access to some sys endpoints that are
	// only accessible in the root namespace, currently sys/audit-hash and sys/monitor.
	AdministrativeNamespacePath string

	NumRollbackWorkers int

	UserLockoutLogInterval time.Duration
}

// SubloggerHook implements the SubloggerAdder interface. This implementation
// manages CoreConfig.AllLoggers state prior to (and during) NewCore.
func (c *CoreConfig) SubloggerHook(logger log.Logger) log.Logger {
	c.AllLoggers = append(c.AllLoggers, logger)
	return logger
}

// GetServiceRegistration returns the config's ServiceRegistration, or nil if it does
// not exist.
func (c *CoreConfig) GetServiceRegistration() sr.ServiceRegistration {
	// Check whether there is a ServiceRegistration explicitly configured
	if c.ServiceRegistration != nil {
		return c.ServiceRegistration
	}

	// Check if HAPhysical is configured and implements ServiceRegistration
	if c.HAPhysical != nil && c.HAPhysical.HAEnabled() {
		if disc, ok := c.HAPhysical.(sr.ServiceRegistration); ok {
			return disc
		}
	}

	// No service discovery is available.
	return nil
}

// CreateCore conducts static validations on the Core Config
// and returns an uninitialized core.
func CreateCore(conf *CoreConfig) (*Core, error) {
	if conf.HAPhysical != nil && conf.HAPhysical.HAEnabled() {
		if conf.RedirectAddr == "" {
			return nil, fmt.Errorf("missing API address, please set in configuration or via environment")
		}
	}

	if conf.DefaultLeaseTTL == 0 {
		conf.DefaultLeaseTTL = defaultLeaseTTL
	}
	if conf.MaxLeaseTTL == 0 {
		conf.MaxLeaseTTL = maxLeaseTTL
	}
	if conf.DefaultLeaseTTL > conf.MaxLeaseTTL {
		return nil, fmt.Errorf("cannot have DefaultLeaseTTL larger than MaxLeaseTTL")
	}

	if conf.UserLockoutLogInterval == 0 {
		conf.UserLockoutLogInterval = defaultUserLockoutLogInterval
	}

	// Validate the advertise addr if its given to us
	if conf.RedirectAddr != "" {
		u, err := url.Parse(conf.RedirectAddr)
		if err != nil {
			return nil, fmt.Errorf("redirect address is not valid url: %w", err)
		}

		if u.Scheme == "" {
			return nil, fmt.Errorf("redirect address must include scheme (ex. 'http')")
		}
	}

	// Make a default logger if not provided
	if conf.Logger == nil {
		conf.Logger = logging.NewVaultLogger(log.Trace)
	}

	// Make a default metric sink if not provided
	if conf.MetricSink == nil {
		conf.MetricSink = metricsutil.BlackholeSink()
	}

	// Instantiate a non-nil raw config if none is provided
	if conf.RawConfig == nil {
		conf.RawConfig = new(server.Config)
	}

	// secureRandomReader cannot be nil
	if conf.SecureRandomReader == nil {
		conf.SecureRandomReader = rand.Reader
	}

	clusterHeartbeatInterval := conf.ClusterHeartbeatInterval
	if clusterHeartbeatInterval == 0 {
		clusterHeartbeatInterval = 5 * time.Second
	}

	if conf.NumExpirationWorkers == 0 {
		conf.NumExpirationWorkers = numExpirationWorkersDefault
	}

	if conf.NumRollbackWorkers == 0 {
		conf.NumRollbackWorkers = RollbackDefaultNumWorkers
	}
	// Use imported logging deadlock if requested
	var stateLock locking.RWMutex
	if strings.Contains(conf.DetectDeadlocks, "statelock") {
		stateLock = &locking.DeadlockRWMutex{}
	} else {
		stateLock = &locking.SyncRWMutex{}
	}

	effectiveSDKVersion := conf.EffectiveSDKVersion
	if effectiveSDKVersion == "" {
		effectiveSDKVersion = version.GetVersion().Version
	}

	// Setup the core
	c := &Core{
		entCore:              entCore{},
		devToken:             conf.DevToken,
		physical:             conf.Physical,
		serviceRegistration:  conf.GetServiceRegistration(),
		underlyingPhysical:   conf.Physical,
		storageType:          conf.StorageType,
		redirectAddr:         conf.RedirectAddr,
		clusterAddr:          new(atomic.Value),
		clusterListener:      new(atomic.Value),
		customListenerHeader: new(atomic.Value),
		seal:                 conf.Seal,
		stateLock:            stateLock,
		router:               NewRouter(),
		sealed:               new(uint32),
		sealMigrationDone:    new(uint32),
		standby:              true,
		standbyStopCh:        new(atomic.Value),
		baseLogger:           conf.Logger,
		logger:               conf.Logger.Named("core"),
		logLevel:             conf.LogLevel,

		defaultLeaseTTL:                conf.DefaultLeaseTTL,
		maxLeaseTTL:                    conf.MaxLeaseTTL,
		sentinelTraceDisabled:          conf.DisableSentinelTrace,
		cachingDisabled:                conf.DisableCache,
		clusterName:                    conf.ClusterName,
		clusterNetworkLayer:            conf.ClusterNetworkLayer,
		clusterPeerClusterAddrsCache:   cache.New(3*clusterHeartbeatInterval, time.Second),
		enableMlock:                    !conf.DisableMlock,
		rawEnabled:                     conf.EnableRaw,
		introspectionEnabled:           conf.EnableIntrospection,
		shutdownDoneCh:                 new(atomic.Value),
		replicationState:               new(uint32),
		localClusterPrivateKey:         new(atomic.Value),
		localClusterCert:               new(atomic.Value),
		localClusterParsedCert:         new(atomic.Value),
		activeNodeReplicationState:     new(uint32),
		keepHALockOnStepDown:           new(uint32),
		replicationFailure:             new(uint32),
		disablePerfStandby:             true,
		activeContextCancelFunc:        new(atomic.Value),
		allLoggers:                     conf.AllLoggers,
		builtinRegistry:                conf.BuiltinRegistry,
		neverBecomeActive:              new(uint32),
		clusterLeaderParams:            new(atomic.Value),
		metricsHelper:                  conf.MetricsHelper,
		metricSink:                     conf.MetricSink,
		secureRandomReader:             conf.SecureRandomReader,
		rawConfig:                      new(atomic.Value),
		recoveryMode:                   conf.RecoveryMode,
		postUnsealStarted:              new(uint32),
		raftInfo:                       new(atomic.Value),
		raftJoinDoneCh:                 make(chan struct{}),
		clusterHeartbeatInterval:       clusterHeartbeatInterval,
		activityLogConfig:              conf.ActivityLogConfig,
		keyRotateGracePeriod:           new(int64),
		numExpirationWorkers:           conf.NumExpirationWorkers,
		raftFollowerStates:             raft.NewFollowerStates(),
		disableAutopilot:               conf.DisableAutopilot,
		enableResponseHeaderHostname:   conf.EnableResponseHeaderHostname,
		enableResponseHeaderRaftNodeID: conf.EnableResponseHeaderRaftNodeID,
		mountMigrationTracker:          &sync.Map{},
		disableSSCTokens:               conf.DisableSSCTokens,
		effectiveSDKVersion:            effectiveSDKVersion,
		userFailedLoginInfo:            make(map[FailedLoginUser]*FailedLoginInfo),
		userLockoutLogInterval:         conf.UserLockoutLogInterval,
		experiments:                    conf.Experiments,
		pendingRemovalMountsAllowed:    conf.PendingRemovalMountsAllowed,
		expirationRevokeRetryBase:      conf.ExpirationRevokeRetryBase,
		rollbackMountPathMetrics:       conf.MetricSink.TelemetryConsts.RollbackMetricsIncludeMountPoint,
		numRollbackWorkers:             conf.NumRollbackWorkers,
		impreciseLeaseRoleTracking:     conf.ImpreciseLeaseRoleTracking,
	}

	c.standbyStopCh.Store(make(chan struct{}))
	atomic.StoreUint32(c.sealed, 1)
	c.metricSink.SetGaugeWithLabels([]string{"core", "unsealed"}, 0, nil)

	c.shutdownDoneCh.Store(make(chan struct{}))

	c.router.logger = c.logger.Named("router")
	c.router.rollbackMetricsMountName = c.rollbackMountPathMetrics

	c.inFlightReqData = &InFlightRequests{
		InFlightReqMap:   &sync.Map{},
		InFlightReqCount: uberAtomic.NewUint64(0),
	}

	c.SetConfig(conf.RawConfig)

	atomic.StoreUint32(c.replicationState, uint32(consts.ReplicationDRDisabled|consts.ReplicationPerformanceDisabled))
	c.localClusterCert.Store(([]byte)(nil))
	c.localClusterParsedCert.Store((*x509.Certificate)(nil))
	c.localClusterPrivateKey.Store((*ecdsa.PrivateKey)(nil))

	c.clusterLeaderParams.Store((*ClusterLeaderParams)(nil))
	c.clusterAddr.Store(conf.ClusterAddr)
	c.activeContextCancelFunc.Store((context.CancelFunc)(nil))
	atomic.StoreInt64(c.keyRotateGracePeriod, int64(2*time.Minute))

	c.hcpLinkStatus = HCPLinkStatus{
		lock:             sync.RWMutex{},
		ConnectionStatus: "disconnected",
	}

	c.raftInfo.Store((*raftInformation)(nil))

	switch conf.ClusterCipherSuites {
	case "tls13", "tls12":
		// Do nothing, let Go use the default

	case "":
		// Add in forward compatible TLS 1.3 suites, followed by handpicked 1.2 suites
		c.clusterCipherSuites = []uint16{
			// 1.3
			tls.TLS_AES_128_GCM_SHA256,
			tls.TLS_AES_256_GCM_SHA384,
			tls.TLS_CHACHA20_POLY1305_SHA256,
			// 1.2
			tls.TLS_ECDHE_ECDSA_WITH_AES_128_GCM_SHA256,
			tls.TLS_ECDHE_ECDSA_WITH_AES_256_GCM_SHA384,
			tls.TLS_ECDHE_ECDSA_WITH_CHACHA20_POLY1305,
		}

	default:
		suites, err := tlsutil.ParseCiphers(conf.ClusterCipherSuites)
		if err != nil {
			return nil, fmt.Errorf("error parsing cluster cipher suites: %w", err)
		}
		c.clusterCipherSuites = suites
	}

	// Load CORS config and provide a value for the core field.
	c.corsConfig = &CORSConfig{
		core:    c,
		Enabled: new(uint32),
	}

	// Load write-forwarded path manager.
	c.writeForwardedPaths = pathmanager.New()

	// Load seal information.
	if c.seal == nil {
		wrapper := aeadwrapper.NewShamirWrapper()
		wrapper.SetConfig(context.Background(), awskms.WithLogger(c.logger.Named("shamir")))

		access, err := vaultseal.NewAccessFromWrapper(c.logger, wrapper, SealConfigTypeShamir.String())
		if err != nil {
			return nil, err
		}
		c.seal = NewDefaultSeal(access)
	}
	c.seal.SetCore(c)
	return c, nil
}

// NewCore creates, initializes and configures a Vault node (core).
func NewCore(conf *CoreConfig) (*Core, error) {
	// NOTE: The order of configuration of the core has some importance, as we can
	// make use of an early return if we are running this new core in recovery mode.
	c, err := CreateCore(conf)
	if err != nil {
		return nil, err
	}

	err = coreInit(c, conf)
	if err != nil {
		return nil, err
	}

	switch {
	case conf.DisableMlock:
		// User configured that memory lock should be disabled on unix systems.
	default:
		err = mlock.LockMemory()
		if err != nil {
			return nil, fmt.Errorf(ErrMlockFailedTemplate, err)
		}
	}

	// Construct a new AES-GCM barrier
	c.barrier, err = NewAESGCMBarrier(c.physical)
	if err != nil {
		return nil, fmt.Errorf("barrier setup failed: %w", err)
	}

	err = c.entCheckStoredLicense(conf)
	if err != nil {
		return nil, err
	}

	// We create the funcs here, then populate the given config with it so that
	// the caller can share state
	conf.ReloadFuncsLock = &c.reloadFuncsLock
	c.reloadFuncsLock.Lock()
	c.reloadFuncs = make(map[string][]reloadutil.ReloadFunc)
	c.reloadFuncsLock.Unlock()
	conf.ReloadFuncs = &c.reloadFuncs

	c.rollbackPeriod = conf.RollbackPeriod
	if c.rollbackPeriod == 0 {
		// Default to 1 minute
		c.rollbackPeriod = 1 * time.Minute
	}

	// For recovery mode we've now configured enough to return early.
	if c.recoveryMode {
		return c, nil
	}

	if conf.PluginDirectory != "" {
		c.pluginDirectory, err = filepath.Abs(conf.PluginDirectory)
		if err != nil {
			return nil, fmt.Errorf("core setup failed, could not verify plugin directory: %w", err)
		}
	}

	if conf.PluginFileUid != 0 {
		c.pluginFileUid = conf.PluginFileUid
	}
	if conf.PluginFilePermissions != 0 {
		c.pluginFilePermissions = conf.PluginFilePermissions
	}

	// Create secondaries (this will only impact Enterprise versions of Vault)
	c.createSecondaries(conf.Logger)

	if conf.HAPhysical != nil && conf.HAPhysical.HAEnabled() {
		c.ha = conf.HAPhysical
	}

	// MFA method
	c.loginMFABackend = NewLoginMFABackend(c, conf.Logger)

<<<<<<< HEAD
	logicalBackends := make(map[string]logical.Factory)
	for k, f := range conf.LogicalBackends {
		logicalBackends[k] = f
	}
	_, ok := logicalBackends["kv"]
	if !ok {
		logicalBackends["kv"] = kv.Factory
	}
=======
	// Logical backends
	c.configureLogicalBackends(conf.LogicalBackends, conf.Logger, conf.AdministrativeNamespacePath)
>>>>>>> 2d01ba63

	// Credentials backends
	c.configureCredentialsBackends(conf.CredentialBackends, conf.Logger)

	// Audit backends
	c.configureAuditBackends(conf.AuditBackends)

	// UI
	uiStoragePrefix := systemBarrierPrefix + "ui"
	c.uiConfig = NewUIConfig(conf.EnableUI, physical.NewView(c.physical, uiStoragePrefix), NewBarrierView(c.barrier, uiStoragePrefix))

	// Listeners
	err = c.configureListeners(conf)
	if err != nil {
		return nil, err
	}

	// Log level
	c.configureLogRequestLevel(conf.RawConfig.LogLevel)

	// Quotas
	quotasLogger := conf.Logger.Named("quotas")
	c.quotaManager, err = quotas.NewManager(quotasLogger, c.quotaLeaseWalker, c.metricSink)
	if err != nil {
		return nil, err
	}

	err = c.adjustForSealMigration(conf.UnwrapSeal)
	if err != nil {
		return nil, err
	}

	// Version history
	if c.versionHistory == nil {
		c.logger.Info("Initializing version history cache for core")
		c.versionHistory = make(map[string]VaultVersion)
	}

	// Events
	events, err := eventbus.NewEventBus(conf.Logger.Named("events"))
	if err != nil {
		return nil, err
	}
	c.events = events
	c.events.Start()

	// Make sure we're keeping track of the subloggers added above. We haven't
	// yet registered core to the server command's SubloggerAdder, so any new
	// subloggers will be in conf.AllLoggers.
	c.allLoggers = conf.AllLoggers

	return c, nil
}

// configureListeners configures the Core with the listeners from the CoreConfig.
func (c *Core) configureListeners(conf *CoreConfig) error {
	c.clusterListener.Store((*cluster.Listener)(nil))

	if conf.RawConfig.Listeners == nil {
		c.customListenerHeader.Store(([]*ListenerCustomHeaders)(nil))
		return nil
	}

	uiHeaders, err := c.UIHeaders()
	if err != nil {
		return err
	}

	c.customListenerHeader.Store(NewListenerCustomHeader(conf.RawConfig.Listeners, c.logger, uiHeaders))

	return nil
}

// configureLogRequestLevel configures the Core with the supplied log level.
func (c *Core) configureLogRequestLevel(level string) {
	c.logRequestsLevel = uberAtomic.NewInt32(0)

	lvl := log.LevelFromString(level)

	switch {
	case lvl > log.NoLevel && lvl < log.Off:
		c.logRequestsLevel.Store(int32(lvl))
	case level != "":
		c.logger.Warn("invalid log_requests_level", "level", level)
	}
}

// configureAuditBackends configures the Core with the ability to create audit
// backends for various types.
func (c *Core) configureAuditBackends(backends map[string]audit.Factory) {
	auditBackends := make(map[string]audit.Factory, len(backends))

	for k, f := range backends {
		auditBackends[k] = f
	}

	c.auditBackends = auditBackends
}

// configureCredentialsBackends configures the Core with the ability to create
// credential backends for various types.
func (c *Core) configureCredentialsBackends(backends map[string]logical.Factory, logger log.Logger) {
	credentialBackends := make(map[string]logical.Factory, len(backends))

	for k, f := range backends {
		credentialBackends[k] = f
	}

	credentialBackends[mountTypeToken] = func(ctx context.Context, config *logical.BackendConfig) (logical.Backend, error) {
		return NewTokenStore(ctx, logger.Named("token"), c, config)
	}

	c.credentialBackends = credentialBackends

	c.addExtraCredentialBackends()
}

// configureLogicalBackends configures the Core with the ability to create
// logical backends for various types.
func (c *Core) configureLogicalBackends(backends map[string]logical.Factory, logger log.Logger, adminNamespacePath string) {
	logicalBackends := make(map[string]logical.Factory, len(backends))

	for k, f := range backends {
		logicalBackends[k] = f
	}

	// KV
	_, ok := logicalBackends[mountTypeKV]
	if !ok {
		logicalBackends[mountTypeKV] = PassthroughBackendFactory
	}

	// Cubbyhole
	logicalBackends[mountTypeCubbyhole] = CubbyholeBackendFactory

	// System
	logicalBackends[mountTypeSystem] = func(ctx context.Context, config *logical.BackendConfig) (logical.Backend, error) {
		b := NewSystemBackend(c, logger.Named("system"))
		if err := b.Setup(ctx, config); err != nil {
			return nil, err
		}
		return b, nil
	}

	// Identity
	logicalBackends[mountTypeIdentity] = func(ctx context.Context, config *logical.BackendConfig) (logical.Backend, error) {
		return NewIdentityStore(ctx, c, config, logger.Named("identity"))
	}

	c.logicalBackends = logicalBackends

	c.addExtraLogicalBackends(adminNamespacePath)
}

// handleVersionTimeStamps stores the current version at the current time to
// storage, and then loads all versions and upgrade timestamps out from storage.
func (c *Core) handleVersionTimeStamps(ctx context.Context) error {
	currentTime := time.Now().UTC()

	vaultVersion := &VaultVersion{
		TimestampInstalled: currentTime,
		Version:            version.Version,
		BuildDate:          version.BuildDate,
	}

	isUpdated, err := c.storeVersionEntry(ctx, vaultVersion, false)
	if err != nil {
		return fmt.Errorf("error storing vault version: %w", err)
	}
	if isUpdated {
		c.logger.Info("Recorded vault version", "vault version", version.Version, "upgrade time", currentTime, "build date", version.BuildDate)
	}

	// Finally, repopulate the version history cache
	err = c.loadVersionHistory(ctx)
	if err != nil {
		return err
	}
	return nil
}

// HostnameHeaderEnabled determines whether to add the X-Vault-Hostname header
// to HTTP responses.
func (c *Core) HostnameHeaderEnabled() bool {
	return c.enableResponseHeaderHostname
}

// RaftNodeIDHeaderEnabled determines whether to add the X-Vault-Raft-Node-ID header
// to HTTP responses.
func (c *Core) RaftNodeIDHeaderEnabled() bool {
	return c.enableResponseHeaderRaftNodeID
}

// DisableSSCTokens determines whether to use server side consistent tokens or not.
func (c *Core) DisableSSCTokens() bool {
	return c.disableSSCTokens
}

// ShutdownCoreError logs a shutdown error and shuts down the Vault core.
func (c *Core) ShutdownCoreError(err error) {
	c.Logger().Error("shutting down core", "error", err)
	if shutdownErr := c.ShutdownWait(); shutdownErr != nil {
		c.Logger().Error("failed to shutdown core", "error", shutdownErr)
	}
}

// Shutdown is invoked when the Vault instance is about to be terminated. It
// should not be accessible as part of an API call as it will cause an availability
// problem. It is only used to gracefully quit in the case of HA so that failover
// happens as quickly as possible.
func (c *Core) Shutdown() error {
	c.logger.Debug("shutdown called")
	err := c.sealInternal()

	c.stateLock.Lock()
	defer c.stateLock.Unlock()

	doneCh := c.shutdownDoneCh.Load().(chan struct{})
	if doneCh != nil {
		close(doneCh)
		c.shutdownDoneCh.Store((chan struct{})(nil))
	}

	return err
}

func (c *Core) ShutdownWait() error {
	donech := c.ShutdownDone()
	err := c.Shutdown()
	if donech != nil {
		<-donech
	}
	return err
}

// ShutdownDone returns a channel that will be closed after Shutdown completes
func (c *Core) ShutdownDone() <-chan struct{} {
	return c.shutdownDoneCh.Load().(chan struct{})
}

// CORSConfig returns the current CORS configuration
func (c *Core) CORSConfig() *CORSConfig {
	return c.corsConfig
}

func (c *Core) GetContext() (context.Context, context.CancelFunc) {
	c.stateLock.RLock()
	defer c.stateLock.RUnlock()

	return context.WithCancel(namespace.RootContext(c.activeContext))
}

// Sealed checks if the Vault is current sealed
func (c *Core) Sealed() bool {
	return atomic.LoadUint32(c.sealed) == 1
}

// SecretProgress returns the number of keys provided so far
func (c *Core) SecretProgress() (int, string) {
	c.stateLock.RLock()
	defer c.stateLock.RUnlock()
	switch c.unlockInfo {
	case nil:
		return 0, ""
	default:
		return len(c.unlockInfo.Parts), c.unlockInfo.Nonce
	}
}

// ResetUnsealProcess removes the current unlock parts from memory, to reset
// the unsealing process
func (c *Core) ResetUnsealProcess() {
	c.stateLock.Lock()
	defer c.stateLock.Unlock()
	c.unlockInfo = nil
}

func (c *Core) UnsealMigrate(key []byte) (bool, error) {
	err := c.unsealFragment(key, true)
	return !c.Sealed(), err
}

// Unseal is used to provide one of the key parts to unseal the Vault.
func (c *Core) Unseal(key []byte) (bool, error) {
	err := c.unsealFragment(key, false)
	return !c.Sealed(), err
}

// unseal takes a key fragment and attempts to use it to unseal Vault.
// Vault may remain sealed afterwards even when no error is returned,
// depending on whether enough key fragments were provided to meet the
// target threshold.
//
// The provided key should be a recovery key fragment if the seal
// is an autoseal, or a regular seal key fragment for shamir.  In
// migration scenarios "seal" in the preceding sentence refers to
// the migration seal in c.migrationInfo.seal.
//
// We use getUnsealKey to work out if we have enough fragments,
// and if we don't have enough we return early.  Otherwise we get
// back the combined key.
//
// For legacy shamir the combined key *is* the master key.  For
// shamir the combined key is used to decrypt the master key
// read from storage.  For autoseal the combined key isn't used
// except to verify that the stored recovery key matches.
//
// In migration scenarios a side-effect of unsealing is that
// the members of c.migrationInfo are populated (excluding
// .seal, which must already be populated before unseal is called.)
func (c *Core) unsealFragment(key []byte, migrate bool) error {
	defer metrics.MeasureSince([]string{"core", "unseal"}, time.Now())

	c.stateLock.Lock()
	defer c.stateLock.Unlock()

	ctx := context.Background()

	if migrate && c.migrationInfo == nil {
		return fmt.Errorf("can't perform a seal migration, no migration seal found")
	}
	if migrate && c.isRaftUnseal() {
		return fmt.Errorf("can't perform a seal migration while joining a raft cluster")
	}
	if !migrate && c.migrationInfo != nil {
		done, err := c.sealMigrated(ctx)
		if err != nil {
			return fmt.Errorf("error checking to see if seal is migrated: %w", err)
		}
		if !done {
			return fmt.Errorf("migrate option not provided and seal migration is pending")
		}
	}

	c.logger.Debug("unseal key supplied", "migrate", migrate)

	// Explicitly check for init status. This also checks if the seal
	// configuration is valid (i.e. non-nil).
	init, err := c.Initialized(ctx)
	if err != nil {
		return err
	}
	if !init && !c.isRaftUnseal() {
		return ErrNotInit
	}

	// Verify the key length
	min, max := c.barrier.KeyLength()
	max += shamir.ShareOverhead
	if len(key) < min {
		return &ErrInvalidKey{fmt.Sprintf("key is shorter than minimum %d bytes", min)}
	}
	if len(key) > max {
		return &ErrInvalidKey{fmt.Sprintf("key is longer than maximum %d bytes", max)}
	}

	// Check if already unsealed
	if !c.Sealed() {
		return nil
	}

	sealToUse := c.seal
	if migrate {
		c.logger.Info("unsealing using migration seal")
		sealToUse = c.migrationInfo.seal
	}

	newKey, err := c.recordUnsealPart(key)
	if !newKey || err != nil {
		return err
	}

	// getUnsealKey returns either a recovery key (in the case of an autoseal)
	// or a master key (legacy shamir) or an unseal key (new-style shamir).
	combinedKey, err := c.getUnsealKey(ctx, sealToUse)
	if err != nil || combinedKey == nil {
		return err
	}
	if migrate {
		c.migrationInfo.unsealKey = combinedKey
	}

	if c.isRaftUnseal() {
		return c.unsealWithRaft(combinedKey)
	}
	masterKey, err := c.unsealKeyToMasterKeyPreUnseal(ctx, sealToUse, combinedKey)
	if err != nil {
		return err
	}
	return c.unsealInternal(ctx, masterKey)
}

func (c *Core) unsealWithRaft(combinedKey []byte) error {
	ctx := context.Background()

	if c.seal.BarrierSealConfigType() == SealConfigTypeShamir {
		// If this is a legacy shamir seal this serves no purpose but it
		// doesn't hurt.
		err := c.seal.GetAccess().SetShamirSealKey(combinedKey)
		if err != nil {
			return err
		}
	}

	raftInfo := c.raftInfo.Load().(*raftInformation)

	switch raftInfo.joinInProgress {
	case true:
		// JoinRaftCluster is already trying to perform a join based on retry_join configuration.
		// Inform that routine that unseal key validation is complete so that it can continue to
		// try and join possible leader nodes, and wait for it to complete.

		atomic.StoreUint32(c.postUnsealStarted, 1)

		c.logger.Info("waiting for raft retry join process to complete")
		<-c.raftJoinDoneCh

	default:
		// This is the case for manual raft join. Send the answer to the leader node and
		// wait for data to start streaming in.
		if err := c.joinRaftSendAnswer(ctx, c.seal.GetAccess(), raftInfo); err != nil {
			return err
		}
		// Reset the state
		c.raftInfo.Store((*raftInformation)(nil))
	}

	go func() {
		var masterKey []byte
		keyringFound := false

		// Wait until we at least have the keyring before we attempt to
		// unseal the node.
		for {
			if !keyringFound {
				keys, err := c.underlyingPhysical.List(ctx, keyringPrefix)
				if err != nil {
					c.logger.Error("failed to list physical keys", "error", err)
					return
				}
				if strutil.StrListContains(keys, "keyring") {
					keyringFound = true
				}
			}
			if keyringFound && len(masterKey) == 0 {
				var err error
				masterKey, err = c.unsealKeyToMasterKeyPreUnseal(ctx, c.seal, combinedKey)
				if err != nil {
					c.logger.Error("failed to read master key", "error", err)
					return
				}
			}
			if keyringFound && len(masterKey) > 0 {
				err := c.unsealInternal(ctx, masterKey)
				if err != nil {
					c.logger.Error("failed to unseal", "error", err)
				}
				return
			}
			time.Sleep(1 * time.Second)
		}
	}()

	return nil
}

// recordUnsealPart takes in a key fragment, and returns true if it's a new fragment.
func (c *Core) recordUnsealPart(key []byte) (bool, error) {
	// Check if we already have this piece
	if c.unlockInfo != nil {
		for _, existing := range c.unlockInfo.Parts {
			if subtle.ConstantTimeCompare(existing, key) == 1 {
				return false, nil
			}
		}
	} else {
		uuid, err := uuid.GenerateUUID()
		if err != nil {
			return false, err
		}
		c.unlockInfo = &unlockInformation{
			Nonce: uuid,
		}
	}

	// Store this key
	c.unlockInfo.Parts = append(c.unlockInfo.Parts, key)
	return true, nil
}

// getUnsealKey uses key fragments recorded by recordUnsealPart and
// returns the combined key if the key share threshold is met.
// If the key fragments are part of a recovery key, also verify that
// it matches the stored recovery key on disk.
func (c *Core) getUnsealKey(ctx context.Context, seal Seal) ([]byte, error) {
	var config *SealConfig
	var err error

	raftInfo := c.raftInfo.Load().(*raftInformation)

	switch {
	case seal.RecoveryKeySupported():
		config, err = seal.RecoveryConfig(ctx)
	case c.isRaftUnseal():
		// Ignore follower's seal config and refer to leader's barrier
		// configuration.
		config = raftInfo.leaderBarrierConfig
	default:
		config, err = seal.BarrierConfig(ctx)
	}
	if err != nil {
		return nil, err
	}
	if config == nil {
		return nil, fmt.Errorf("failed to obtain seal/recovery configuration")
	}

	// Check if we don't have enough keys to unlock, proceed through the rest of
	// the call only if we have met the threshold
	if len(c.unlockInfo.Parts) < config.SecretThreshold {
		if c.logger.IsDebug() {
			c.logger.Debug("cannot unseal, not enough keys", "keys", len(c.unlockInfo.Parts), "threshold", config.SecretThreshold, "nonce", c.unlockInfo.Nonce)
		}
		return nil, nil
	}

	defer func() {
		c.unlockInfo = nil
	}()

	// Recover the split key. recoveredKey is the shamir combined
	// key, or the single provided key if the threshold is 1.
	var unsealKey []byte
	if config.SecretThreshold == 1 {
		unsealKey = make([]byte, len(c.unlockInfo.Parts[0]))
		copy(unsealKey, c.unlockInfo.Parts[0])
	} else {
		unsealKey, err = shamir.Combine(c.unlockInfo.Parts)
		if err != nil {
			return nil, &ErrInvalidKey{fmt.Sprintf("failed to compute combined key: %v", err)}
		}
	}

	if seal.RecoveryKeySupported() {
		if err := seal.VerifyRecoveryKey(ctx, unsealKey); err != nil {
			return nil, &ErrInvalidKey{fmt.Sprintf("failed to verify recovery key: %v", err)}
		}
	}

	return unsealKey, nil
}

// sealMigrated must be called with the stateLock held.  It returns true if
// the seal configured in HCL and the seal configured in storage match.
// For the auto->auto same seal migration scenario, it will return false even
// if the preceding conditions are true but we cannot decrypt the master key
// in storage using the configured seal.
func (c *Core) sealMigrated(ctx context.Context) (bool, error) {
	if atomic.LoadUint32(c.sealMigrationDone) == 1 {
		return true, nil
	}

	existBarrierSealConfig, existRecoverySealConfig, err := c.PhysicalSealConfigs(ctx)
	if err != nil {
		return false, err
	}

	if !c.seal.BarrierSealConfigType().IsSameAs(existBarrierSealConfig.Type) {
		return false, nil
	}
	if c.seal.RecoveryKeySupported() && !SealConfigTypeRecovery.IsSameAs(existRecoverySealConfig.Type) {
		return false, nil
	}

	if c.seal.BarrierSealConfigType() != c.migrationInfo.seal.BarrierSealConfigType() {
		return true, nil
	}

	// The above checks can handle the auto->shamir and shamir->auto
	// and auto1->auto2 cases.  For auto1->auto1, we need to actually try
	// to read and decrypt the keys.

	keysMig, errMig := c.migrationInfo.seal.GetStoredKeys(ctx)
	keys, err := c.seal.GetStoredKeys(ctx)

	switch {
	case len(keys) > 0 && err == nil:
		return true, nil
	case len(keysMig) > 0 && errMig == nil:
		return false, nil
	case errors.Is(err, &ErrDecrypt{}) && errors.Is(errMig, &ErrDecrypt{}):
		return false, fmt.Errorf("decrypt error, neither the old nor new seal can read stored keys: old seal err=%v, new seal err=%v", errMig, err)
	default:
		return false, fmt.Errorf("neither the old nor new seal can read stored keys: old seal err=%v, new seal err=%v", errMig, err)
	}
}

// migrateSeal must be called with the stateLock held.
func (c *Core) migrateSeal(ctx context.Context) error {
	if c.migrationInfo == nil {
		// There is no defaultSeal <-> autoSeal migration, but we may need to
		// migrate seal configuration from single <-> multi autoSeal
		return c.migrateMultiSealConfig(ctx)
	}

	ok, err := c.sealMigrated(ctx)
	if err != nil {
		return fmt.Errorf("error checking if seal is migrated or not: %w", err)
	}

	if ok {
		c.logger.Info("migration is already performed")
		return nil
	}

	c.logger.Info("seal migration initiated")

	switch {
	case c.migrationInfo.seal.RecoveryKeySupported() && c.seal.RecoveryKeySupported():
		c.logger.Info("migrating from one auto-unseal to another", "from",
			c.migrationInfo.seal.BarrierSealConfigType(), "to", c.seal.BarrierSealConfigType())

		// Set the recovery and barrier keys to be the same.
		recoveryKey, err := c.migrationInfo.seal.RecoveryKey(ctx)
		if err != nil {
			return fmt.Errorf("error getting recovery key to set on new seal: %w", err)
		}

		if err := c.seal.SetRecoveryKey(ctx, recoveryKey); err != nil {
			return fmt.Errorf("error setting new recovery key information during migrate: %w", err)
		}

		barrierKeys, err := c.migrationInfo.seal.GetStoredKeys(ctx)
		if err != nil {
			return fmt.Errorf("error getting stored keys to set on new seal: %w", err)
		}

		if err := c.seal.SetStoredKeys(ctx, barrierKeys); err != nil {
			return fmt.Errorf("error setting new barrier key information during migrate: %w", err)
		}

	case c.migrationInfo.seal.RecoveryKeySupported():
		c.logger.Info("migrating from one auto-unseal to shamir", "from", c.migrationInfo.seal.BarrierSealConfigType())
		// Auto to Shamir, since recovery key isn't supported on new seal

		recoveryKey, err := c.migrationInfo.seal.RecoveryKey(ctx)
		if err != nil {
			return fmt.Errorf("error getting recovery key to set on new seal: %w", err)
		}

		// We have recovery keys; we're going to use them as the new shamir KeK.
		err = c.seal.GetAccess().SetShamirSealKey(recoveryKey)
		if err != nil {
			return fmt.Errorf("failed to set master key in seal: %w", err)
		}

		barrierKeys, err := c.migrationInfo.seal.GetStoredKeys(ctx)
		if err != nil {
			return fmt.Errorf("error getting stored keys to set on new seal: %w", err)
		}

		if err := c.seal.SetStoredKeys(ctx, barrierKeys); err != nil {
			return fmt.Errorf("error setting new barrier key information during migrate: %w", err)
		}

	case c.seal.RecoveryKeySupported():
		c.logger.Info("migrating from shamir to auto-unseal", "to", c.seal.BarrierSealConfigType())
		// Migration is happening from shamir -> auto. In this case use the shamir
		// combined key that was used to store the master key as the new recovery key.
		if err := c.seal.SetRecoveryKey(ctx, c.migrationInfo.unsealKey); err != nil {
			return fmt.Errorf("error setting new recovery key information: %w", err)
		}

		// Generate a new master key
		newMasterKey, err := c.barrier.GenerateKey(c.secureRandomReader)
		if err != nil {
			return fmt.Errorf("error generating new master key: %w", err)
		}

		// Rekey the barrier.  This handles the case where the shamir seal we're
		// migrating from was a legacy seal without a stored master key.
		if err := c.barrier.Rekey(ctx, newMasterKey); err != nil {
			return fmt.Errorf("error rekeying barrier during migration: %w", err)
		}

		// Store the new master key
		if err := c.seal.SetStoredKeys(ctx, [][]byte{newMasterKey}); err != nil {
			return fmt.Errorf("error storing new master key: %w", err)
		}

	default:
		return errors.New("unhandled migration case (shamir to shamir)")
	}

	err = c.migrateSealConfig(ctx)
	if err != nil {
		return fmt.Errorf("error storing new seal configs: %w", err)
	}

	// Flag migration performed for seal-rewrap later
	atomic.StoreUint32(c.sealMigrationDone, 1)

	c.logger.Info("seal migration complete")
	return nil
}

// unsealInternal takes in the master key and attempts to unseal the barrier.
// N.B.: This must be called with the state write lock held.
func (c *Core) unsealInternal(ctx context.Context, masterKey []byte) error {
	// Attempt to unlock
	if err := c.barrier.Unseal(ctx, masterKey); err != nil {
		return err
	}

	if err := preUnsealInternal(ctx, c); err != nil {
		return err
	}

	if err := c.startClusterListener(ctx); err != nil {
		return err
	}

	if err := c.startRaftBackend(ctx); err != nil {
		return err
	}

	if err := c.setupReplicationResolverHandler(); err != nil {
		c.logger.Warn("failed to start replication resolver server", "error", err)
	}

	// Do post-unseal setup if HA is not enabled
	if c.ha == nil {
		// We still need to set up cluster info even if it's not part of a
		// cluster right now. This also populates the cached cluster object.
		if err := c.setupCluster(ctx); err != nil {
			c.logger.Error("cluster setup failed", "error", err)
			c.barrier.Seal()
			c.logger.Warn("vault is sealed")
			return err
		}

		if err := c.migrateSeal(ctx); err != nil {
			c.logger.Error("seal migration error", "error", err)
			c.barrier.Seal()
			c.logger.Warn("vault is sealed")
			return err
		}

		ctx, ctxCancel := context.WithCancel(namespace.RootContext(nil))
		if err := c.postUnseal(ctx, ctxCancel, standardUnsealStrategy{}); err != nil {
			c.logger.Error("post-unseal setup failed", "error", err)
			c.barrier.Seal()
			c.logger.Warn("vault is sealed")
			return err
		}

		// Force a cache bust here, which will also run migration code
		if c.seal.RecoveryKeySupported() {
			c.seal.ClearRecoveryConfig(ctx)
		}

		c.standby = false
	} else {
		// Go to standby mode, wait until we are active to unseal
		c.standbyDoneCh = make(chan struct{})
		c.manualStepDownCh = make(chan struct{}, 1)
		c.standbyStopCh.Store(make(chan struct{}))
		go c.runStandby(c.standbyDoneCh, c.manualStepDownCh, c.standbyStopCh.Load().(chan struct{}))
	}

	// Success!
	atomic.StoreUint32(c.sealed, 0)
	c.metricSink.SetGaugeWithLabels([]string{"core", "unsealed"}, 1, nil)

	if c.logger.IsInfo() {
		c.logger.Info("vault is unsealed")
	}

	if c.serviceRegistration != nil {
		if err := c.serviceRegistration.NotifySealedStateChange(false); err != nil {
			if c.logger.IsWarn() {
				c.logger.Warn("failed to notify unsealed status", "error", err)
			}
		}
		if err := c.serviceRegistration.NotifyInitializedStateChange(true); err != nil {
			if c.logger.IsWarn() {
				c.logger.Warn("failed to notify initialized status", "error", err)
			}
		}
	}
	return nil
}

// SealWithRequest takes in a logical.Request, acquires the lock, and passes
// through to sealInternal
func (c *Core) SealWithRequest(httpCtx context.Context, req *logical.Request) error {
	defer metrics.MeasureSince([]string{"core", "seal-with-request"}, time.Now())

	if c.Sealed() {
		return nil
	}

	c.stateLock.RLock()

	// This will unlock the read lock
	// We use background context since we may not be active
	ctx, cancel := context.WithCancel(namespace.RootContext(nil))
	defer cancel()

	go func() {
		select {
		case <-ctx.Done():
		case <-httpCtx.Done():
			cancel()
		}
	}()

	// This will unlock the read lock
	return c.sealInitCommon(ctx, req)
}

// Seal takes in a token and creates a logical.Request, acquires the lock, and
// passes through to sealInternal
func (c *Core) Seal(token string) error {
	defer metrics.MeasureSince([]string{"core", "seal"}, time.Now())

	if c.Sealed() {
		return nil
	}

	c.stateLock.RLock()

	req := &logical.Request{
		Operation:   logical.UpdateOperation,
		Path:        "sys/seal",
		ClientToken: token,
	}

	// This will unlock the read lock
	// We use background context since we may not be active
	return c.sealInitCommon(namespace.RootContext(nil), req)
}

// sealInitCommon is common logic for Seal and SealWithRequest and is used to
// re-seal the Vault. This requires the Vault to be unsealed again to perform
// any further operations. Note: this function will read-unlock the state lock.
func (c *Core) sealInitCommon(ctx context.Context, req *logical.Request) (retErr error) {
	defer metrics.MeasureSince([]string{"core", "seal-internal"}, time.Now())

	var unlocked bool
	defer func() {
		if !unlocked {
			c.stateLock.RUnlock()
		}
	}()

	if req == nil {
		return errors.New("nil request to seal")
	}

	// Since there is no token store in standby nodes, sealing cannot be done.
	// Ideally, the request has to be forwarded to leader node for validation
	// and the operation should be performed. But for now, just returning with
	// an error and recommending a vault restart, which essentially does the
	// same thing.
	if c.standby {
		c.logger.Error("vault cannot seal when in standby mode; please restart instead")
		return errors.New("vault cannot seal when in standby mode; please restart instead")
	}

	err := c.PopulateTokenEntry(ctx, req)
	if err != nil {
		if errwrap.Contains(err, logical.ErrPermissionDenied.Error()) {
			return logical.ErrPermissionDenied
		}
		return logical.ErrInvalidRequest
	}
	acl, te, entity, identityPolicies, err := c.fetchACLTokenEntryAndEntity(ctx, req)
	if err != nil {
		return err
	}

	// Audit-log the request before going any further
	auth := &logical.Auth{
		ClientToken: req.ClientToken,
		Accessor:    req.ClientTokenAccessor,
	}
	if te != nil {
		auth.IdentityPolicies = identityPolicies[te.NamespaceID]
		delete(identityPolicies, te.NamespaceID)
		auth.ExternalNamespacePolicies = identityPolicies
		auth.TokenPolicies = te.Policies
		auth.Policies = append(te.Policies, identityPolicies[te.NamespaceID]...)
		auth.Metadata = te.Meta
		auth.DisplayName = te.DisplayName
		auth.EntityID = te.EntityID
		auth.TokenType = te.Type
	}

	logInput := &logical.LogInput{
		Auth:    auth,
		Request: req,
	}
	if err := c.auditBroker.LogRequest(ctx, logInput, c.auditedHeaders); err != nil {
		c.logger.Error("failed to audit request", "request_path", req.Path, "error", err)
		return errors.New("failed to audit request, cannot continue")
	}

	if entity != nil && entity.Disabled {
		c.logger.Warn("permission denied as the entity on the token is disabled")
		return logical.ErrPermissionDenied
	}
	if te != nil && te.EntityID != "" && entity == nil {
		c.logger.Warn("permission denied as the entity on the token is invalid")
		return logical.ErrPermissionDenied
	}

	// Attempt to use the token (decrement num_uses)
	// On error bail out; if the token has been revoked, bail out too
	if te != nil {
		te, err = c.tokenStore.UseToken(ctx, te)
		if err != nil {
			c.logger.Error("failed to use token", "error", err)
			return ErrInternalError
		}
		if te == nil {
			// Token is no longer valid
			return logical.ErrPermissionDenied
		}
	}

	// Verify that this operation is allowed
	authResults := c.performPolicyChecks(ctx, acl, te, req, entity, &PolicyCheckOpts{
		RootPrivsRequired: true,
	})
	if !authResults.Allowed {
		retErr = multierror.Append(retErr, authResults.Error)
		if authResults.Error.ErrorOrNil() == nil || authResults.DeniedError {
			retErr = multierror.Append(retErr, logical.ErrPermissionDenied)
		}
		return retErr
	}

	if te != nil && te.NumUses == tokenRevocationPending {
		// Token needs to be revoked. We do this immediately here because
		// we won't have a token store after sealing.
		leaseID, err := c.expiration.CreateOrFetchRevocationLeaseByToken(c.activeContext, te)
		if err == nil {
			err = c.expiration.Revoke(c.activeContext, leaseID)
		}
		if err != nil {
			c.logger.Error("token needed revocation before seal but failed to revoke", "error", err)
			retErr = multierror.Append(retErr, ErrInternalError)
		}
	}

	// Unlock; sealing will grab the lock when needed
	unlocked = true
	c.stateLock.RUnlock()

	sealErr := c.sealInternal()

	if sealErr != nil {
		retErr = multierror.Append(retErr, sealErr)
	}

	return
}

// UIEnabled returns if the UI is enabled
func (c *Core) UIEnabled() bool {
	return c.uiConfig.Enabled()
}

// UIHeaders returns configured UI headers
func (c *Core) UIHeaders() (http.Header, error) {
	return c.uiConfig.Headers(context.Background())
}

// sealInternal is an internal method used to seal the vault.  It does not do
// any authorization checking.
func (c *Core) sealInternal() error {
	return c.sealInternalWithOptions(true, false, true)
}

func (c *Core) sealInternalWithOptions(grabStateLock, keepHALock, performCleanup bool) error {
	// Mark sealed, and if already marked return
	if swapped := atomic.CompareAndSwapUint32(c.sealed, 0, 1); !swapped {
		return nil
	}
	c.metricSink.SetGaugeWithLabels([]string{"core", "unsealed"}, 0, nil)

	c.logger.Info("marked as sealed")

	// Clear forwarding clients
	c.requestForwardingConnectionLock.Lock()
	c.clearForwardingClients()
	c.requestForwardingConnectionLock.Unlock()

	activeCtxCancel := c.activeContextCancelFunc.Load().(context.CancelFunc)
	cancelCtxAndLock := func() {
		doneCh := make(chan struct{})
		go func() {
			select {
			case <-doneCh:
			// Attempt to drain any inflight requests
			case <-time.After(DefaultMaxRequestDuration):
				if activeCtxCancel != nil {
					activeCtxCancel()
				}
			}
		}()

		c.stateLock.Lock()
		close(doneCh)
		// Stop requests from processing
		if activeCtxCancel != nil {
			activeCtxCancel()
		}
	}

	// Do pre-seal teardown if HA is not enabled
	if c.ha == nil {
		if grabStateLock {
			cancelCtxAndLock()
			defer c.stateLock.Unlock()
		}
		// Even in a non-HA context we key off of this for some things
		c.standby = true

		// Stop requests from processing
		if activeCtxCancel != nil {
			activeCtxCancel()
		}

		if err := c.preSeal(); err != nil {
			c.logger.Error("pre-seal teardown failed", "error", err)
			return fmt.Errorf("internal error")
		}
	} else {
		// If we are keeping the lock we already have the state write lock
		// held. Otherwise grab it here so that when stopCh is triggered we are
		// locked.
		if keepHALock {
			atomic.StoreUint32(c.keepHALockOnStepDown, 1)
		}
		if grabStateLock {
			cancelCtxAndLock()
			defer c.stateLock.Unlock()
		}

		// If we are trying to acquire the lock, force it to return with nil so
		// runStandby will exit
		// If we are active, signal the standby goroutine to shut down and wait
		// for completion. We have the state lock here so nothing else should
		// be toggling standby status.
		close(c.standbyStopCh.Load().(chan struct{}))
		c.logger.Debug("finished triggering standbyStopCh for runStandby")

		// Wait for runStandby to stop
		<-c.standbyDoneCh
		atomic.StoreUint32(c.keepHALockOnStepDown, 0)
		c.logger.Debug("runStandby done")
	}

	c.teardownReplicationResolverHandler()

	// Perform additional cleanup upon sealing.
	if performCleanup {
		if raftBackend := c.getRaftBackend(); raftBackend != nil {
			if err := raftBackend.TeardownCluster(c.getClusterListener()); err != nil {
				c.logger.Error("error stopping storage cluster", "error", err)
				return err
			}
		}

		// Stop the cluster listener
		c.stopClusterListener()
	}

	c.logger.Debug("sealing barrier")
	if err := c.barrier.Seal(); err != nil {
		c.logger.Error("error sealing barrier", "error", err)
		return err
	}

	if c.serviceRegistration != nil {
		if err := c.serviceRegistration.NotifySealedStateChange(true); err != nil {
			if c.logger.IsWarn() {
				c.logger.Warn("failed to notify sealed status", "error", err)
			}
		}
	}

	if c.quotaManager != nil {
		if err := c.quotaManager.Reset(); err != nil {
			c.logger.Error("error resetting quota manager", "error", err)
		}
	}

	postSealInternal(c)

	c.logger.Info("vault is sealed")

	return nil
}

type UnsealStrategy interface {
	unseal(context.Context, log.Logger, *Core) error
}

type standardUnsealStrategy struct{}

func (s standardUnsealStrategy) unseal(ctx context.Context, logger log.Logger, c *Core) error {
	// Clear forwarding clients; we're active
	c.requestForwardingConnectionLock.Lock()
	c.clearForwardingClients()
	c.requestForwardingConnectionLock.Unlock()

	// Mark the active time. We do this first so it can be correlated to the logs
	// for the active startup.
	c.activeTime = time.Now().UTC()

	if err := postUnsealPhysical(c); err != nil {
		return err
	}

	if err := c.entPostUnseal(false); err != nil {
		return err
	}
	if !c.ReplicationState().HasState(consts.ReplicationPerformanceSecondary | consts.ReplicationDRSecondary) {
		// Only perf primarys should write feature flags, but we do it by
		// excluding other states so that we don't have to change it when
		// a non-replicated cluster becomes a primary.
		if err := c.persistFeatureFlags(ctx); err != nil {
			return err
		}
	}

	if c.autoRotateCancel == nil {
		var autoRotateCtx context.Context
		autoRotateCtx, c.autoRotateCancel = context.WithCancel(c.activeContext)
		go c.autoRotateBarrierLoop(autoRotateCtx)
	}

	if !c.IsDRSecondary() {
		if err := c.ensureWrappingKey(ctx); err != nil {
			return err
		}
	}
	if err := c.setupPluginRuntimeCatalog(ctx); err != nil {
		return err
	}
	if err := c.setupPluginCatalog(ctx); err != nil {
		return err
	}
	if err := c.loadMounts(ctx); err != nil {
		return err
	}
	if err := c.entSetupFilteredPaths(); err != nil {
		return err
	}
	if err := c.setupMounts(ctx); err != nil {
		return err
	}
	if err := c.entSetupAPILock(ctx); err != nil {
		return err
	}
	if err := c.setupPolicyStore(ctx); err != nil {
		return err
	}
	if err := c.setupManagedKeyRegistry(); err != nil {
		return err
	}
	if err := c.loadCORSConfig(ctx); err != nil {
		return err
	}
	if err := c.loadCredentials(ctx); err != nil {
		return err
	}
	if err := c.entSetupFilteredPaths(); err != nil {
		return err
	}
	if err := c.setupCredentials(ctx); err != nil {
		return err
	}
	if err := c.setupQuotas(ctx, false); err != nil {
		return err
	}
	if err := c.setupHeaderHMACKey(ctx, false); err != nil {
		return err
	}
	if !c.IsDRSecondary() {
		c.updateLockedUserEntries()

		if err := c.startRollback(); err != nil {
			return err
		}
		if err := c.setupExpiration(expireLeaseStrategyFairsharing); err != nil {
			return err
		}
		if err := c.loadAudits(ctx); err != nil {
			return err
		}
		if err := c.setupAuditedHeadersConfig(ctx); err != nil {
			return err
		}

		if err := c.setupAudits(ctx); err != nil {
			return err
		}
		if err := c.loadIdentityStoreArtifacts(ctx); err != nil {
			return err
		}
		if err := loadPolicyMFAConfigs(ctx, c); err != nil {
			return err
		}
		c.setupCachedMFAResponseAuth()
		if err := c.loadLoginMFAConfigs(ctx); err != nil {
			return err
		}

		if err := c.setupCensusAgent(); err != nil {
			c.logger.Error("skipping reporting for nil agent", "error", err)
		}

		// not waiting on wg to avoid changing existing behavior
		var wg sync.WaitGroup
		if err := c.setupActivityLog(ctx, &wg); err != nil {
			return err
		}
	} else {
		var err error
		disableEventLogger, err := parseutil.ParseBool(os.Getenv(featureFlagDisableEventLogger))
		if err != nil {
			return fmt.Errorf("unable to parse feature flag: %q: %w", featureFlagDisableEventLogger, err)
		}
		c.auditBroker, err = NewAuditBroker(c.logger, !disableEventLogger)
		if err != nil {
			return err
		}
	}

	if !c.ReplicationState().HasState(consts.ReplicationPerformanceSecondary | consts.ReplicationDRSecondary) {
		// Cannot do this above, as we need other resources like mounts to be setup
		if err := c.setupPluginReload(); err != nil {
			return err
		}

		// store the sealGenInfo
		sealGenerationInfo := c.seal.GetAccess().GetSealGenerationInfo()
		err := c.SetPhysicalSealGenInfo(context.Background(), sealGenerationInfo)
		if err != nil {
			c.logger.Error("failed to store seal generation info", "error", err)
			return err
		}

		sealHaEnabled, err := server.IsSealHABetaEnabled()
		if err != nil {
			return err
		}
		if sealHaEnabled && !sealGenerationInfo.IsRewrapped() {
			// Flag migration performed for seal-rewrap later
			// Note that in the case where seal HA is not enabled, Core.migrateSeal() takes care of
			// triggering the rewrap when necessary.
			c.logger.Trace("seal generation information indicates that a seal-rewrap is needed", "generation", sealGenerationInfo.Generation, "rewrapped", sealGenerationInfo.IsRewrapped())
			atomic.StoreUint32(c.sealMigrationDone, 1)
		}

		startPartialSealRewrapping(c)
	}

	if c.getClusterListener() != nil && (c.ha != nil || shouldStartClusterListener(c)) {
		if err := c.setupRaftActiveNode(ctx); err != nil {
			return err
		}

		if err := c.startForwarding(ctx); err != nil {
			return err
		}

	}

	c.clusterParamsLock.Lock()
	defer c.clusterParamsLock.Unlock()
	if err := c.entStartReplication(); err != nil {
		return err
	}

	c.metricsCh = make(chan struct{})
	go c.emitMetricsActiveNode(c.metricsCh)

	// Establish version timestamps at the end of unseal on active nodes only.
	if err := c.handleVersionTimeStamps(ctx); err != nil {
		return err
	}

	return nil
}

// postUnseal is invoked on the active node, and performance standby nodes,
// after the barrier is unsealed, but before
// allowing any user operations. This allows us to setup any state that
// requires the Vault to be unsealed such as mount tables, logical backends,
// credential stores, etc.
func (c *Core) postUnseal(ctx context.Context, ctxCancelFunc context.CancelFunc, unsealer UnsealStrategy) (retErr error) {
	defer metrics.MeasureSince([]string{"core", "post_unseal"}, time.Now())

	// Clear any out
	c.postUnsealFuncs = nil

	// Create a new request context
	c.activeContext = ctx
	c.activeContextCancelFunc.Store(ctxCancelFunc)

	defer func() {
		if retErr != nil {
			ctxCancelFunc()
			_ = c.preSeal()
		}
	}()
	c.logger.Info("post-unseal setup starting")

	// Enable the cache
	c.physicalCache.Purge(ctx)
	if !c.cachingDisabled {
		c.physicalCache.SetEnabled(true)
	}

	// Purge these for safety in case of a rekey
	_ = c.seal.ClearBarrierConfig(ctx)
	if c.seal.RecoveryKeySupported() {
		_ = c.seal.ClearRecoveryConfig(ctx)
	}

	// Load prior un-updated store into version history cache to compare
	// previous state.
	if err := c.loadVersionHistory(ctx); err != nil {
		return err
	}

	if err := unsealer.unseal(ctx, c.logger, c); err != nil {
		return err
	}

	// Automatically re-encrypt the keys used for auto unsealing when the
	// seal's encryption key changes. The regular rotation of cryptographic
	// keys is a NIST recommendation. Access to prior keys for decryption
	// is normally supported for a configurable time period. Re-encrypting
	// the keys used for auto unsealing ensures Vault and its data will
	// continue to be accessible even after prior seal keys are destroyed.
	if seal, ok := c.seal.(*autoSeal); ok {
		if err := seal.UpgradeKeys(c.activeContext); err != nil {
			c.logger.Warn("post-unseal upgrade seal keys failed", "error", err)
		}

		// Start a periodic but infrequent heartbeat to detect auto-seal backend outages at runtime rather than being
		// surprised by this at the next need to unseal.
		seal.StartHealthCheck()
	}

	// This is intentionally the last block in this function. We want to allow
	// writes just before allowing client requests, to ensure everything has
	// been set up properly before any writes can have happened.
	//
	// Use a small temporary worker pool to run postUnsealFuncs in parallel
	postUnsealFuncConcurrency := runtime.NumCPU() * 2
	if v := os.Getenv("VAULT_POSTUNSEAL_FUNC_CONCURRENCY"); v != "" {
		pv, err := strconv.Atoi(v)
		if err != nil || pv < 1 {
			c.logger.Warn("invalid value for VAULT_POSTUNSEAL_FUNC_CURRENCY, must be a positive integer", "error", err, "value", pv)
		} else {
			postUnsealFuncConcurrency = pv
		}
	}
	if postUnsealFuncConcurrency <= 1 {
		// Out of paranoia, keep the old logic for parallism=1
		for _, v := range c.postUnsealFuncs {
			v()
		}
	} else {
		jobs := make(chan func())
		var wg sync.WaitGroup
		for i := 0; i < postUnsealFuncConcurrency; i++ {
			go func() {
				for v := range jobs {
					v()
					wg.Done()
				}
			}()
		}
		for _, v := range c.postUnsealFuncs {
			wg.Add(1)
			jobs <- v
		}
		wg.Wait()
		close(jobs)
	}

	if atomic.LoadUint32(c.sealMigrationDone) == 1 {
		if err := c.postSealMigration(ctx); err != nil {
			c.logger.Warn("post-unseal post seal migration failed", "error", err)
		}
	}

	if os.Getenv(EnvVaultDisableLocalAuthMountEntities) != "" {
		c.logger.Warn("disabling entities for local auth mounts through env var", "env", EnvVaultDisableLocalAuthMountEntities)
	}
	c.loginMFABackend.usedCodes = cache.New(0, 30*time.Second)
	if c.systemBackend != nil && c.systemBackend.mfaBackend != nil {
		c.systemBackend.mfaBackend.usedCodes = cache.New(0, 30*time.Second)
	}
	c.logger.Info("post-unseal setup complete")
	return nil
}

// preSeal is invoked before the barrier is sealed, allowing
// for any state teardown required.
func (c *Core) preSeal() error {
	defer metrics.MeasureSince([]string{"core", "pre_seal"}, time.Now())
	c.logger.Info("pre-seal teardown starting")

	if seal, ok := c.seal.(*autoSeal); ok {
		seal.StopHealthCheck()
	}
	// Clear any pending funcs
	c.postUnsealFuncs = nil
	c.activeTime = time.Time{}

	// Clear any rekey progress
	c.barrierRekeyConfig = nil
	c.recoveryRekeyConfig = nil

	if c.metricsCh != nil {
		close(c.metricsCh)
		c.metricsCh = nil
	}
	var result error

	c.stopForwarding()

	c.stopRaftActiveNode()

	c.clusterParamsLock.Lock()
	if err := c.entStopReplication(); err != nil {
		result = multierror.Append(result, fmt.Errorf("error stopping replication: %w", err))
	}
	c.clusterParamsLock.Unlock()

	if err := c.teardownAudits(); err != nil {
		result = multierror.Append(result, fmt.Errorf("error tearing down audits: %w", err))
	}
	if err := c.stopExpiration(); err != nil {
		result = multierror.Append(result, fmt.Errorf("error stopping expiration: %w", err))
	}
	c.stopActivityLog()
	// Clean up the censusAgent on seal
	if err := c.teardownCensusAgent(); err != nil {
		result = multierror.Append(result, fmt.Errorf("error tearing down reporting agent: %w", err))
	}

	if err := c.teardownCredentials(context.Background()); err != nil {
		result = multierror.Append(result, fmt.Errorf("error tearing down credentials: %w", err))
	}
	if err := c.teardownPolicyStore(); err != nil {
		result = multierror.Append(result, fmt.Errorf("error tearing down policy store: %w", err))
	}
	if err := c.stopRollback(); err != nil {
		result = multierror.Append(result, fmt.Errorf("error stopping rollback: %w", err))
	}
	if err := c.unloadMounts(context.Background()); err != nil {
		result = multierror.Append(result, fmt.Errorf("error unloading mounts: %w", err))
	}

	if err := c.entPreSeal(); err != nil {
		result = multierror.Append(result, err)
	}

	if c.autoRotateCancel != nil {
		c.autoRotateCancel()
		c.autoRotateCancel = nil
	}

	if c.updateLockedUserEntriesCancel != nil {
		c.updateLockedUserEntriesCancel()
		c.updateLockedUserEntriesCancel = nil
	}

	if seal, ok := c.seal.(*autoSeal); ok {
		seal.StopHealthCheck()
	}

	if c.systemBackend != nil && c.systemBackend.mfaBackend != nil {
		c.systemBackend.mfaBackend.usedCodes = nil
	}
	if err := c.teardownLoginMFA(); err != nil {
		result = multierror.Append(result, fmt.Errorf("error tearing down login MFA, error: %w", err))
	}

	preSealPhysical(c)

	c.logger.Info("pre-seal teardown complete")
	return result
}

func enterprisePostUnsealImpl(c *Core, isStandby bool) error {
	return nil
}

func enterprisePreSealImpl(c *Core) error {
	return nil
}

func enterpriseSetupFilteredPathsImpl(c *Core) error {
	return nil
}

func enterpriseSetupQuotasImpl(ctx context.Context, c *Core) error {
	return nil
}

func startReplicationImpl(c *Core) error {
	return nil
}

func stopReplicationImpl(c *Core) error {
	return nil
}

func setupAPILockImpl(_ *Core, _ context.Context) error { return nil }

func (c *Core) ReplicationState() consts.ReplicationState {
	return consts.ReplicationState(atomic.LoadUint32(c.replicationState))
}

func (c *Core) ActiveNodeReplicationState() consts.ReplicationState {
	return consts.ReplicationState(atomic.LoadUint32(c.activeNodeReplicationState))
}

func (c *Core) SealAccess() *SealAccess {
	return NewSealAccess(c.seal)
}

// StorageType returns a string equal to the storage configuration's type.
func (c *Core) StorageType() string {
	return c.storageType
}

func (c *Core) Logger() log.Logger {
	return c.logger
}

func (c *Core) BarrierKeyLength() (min, max int) {
	min, max = c.barrier.KeyLength()
	max += shamir.ShareOverhead
	return
}

func (c *Core) AuditedHeadersConfig() *AuditedHeadersConfig {
	return c.auditedHeaders
}

func waitUntilWALShippedImpl(ctx context.Context, c *Core, index uint64) bool {
	return true
}

func merkleRootImpl(c *Core) string {
	return ""
}

func lastWALImpl(c *Core) uint64 {
	return 0
}

func lastPerformanceWALImpl(c *Core) uint64 {
	return 0
}

func lastDRWALImpl(c *Core) uint64 {
	return 0
}

func lastRemoteWALImpl(c *Core) uint64 {
	return 0
}

func lastRemoteUpstreamWALImpl(c *Core) uint64 {
	return 0
}

// physicalBarrierSealConfig reads the storage entry at configPath and parses and validates it as SealConfig.
func physicalSealConfig(ctx context.Context, c *Core, label, configPath string) (*SealConfig, error) {
	pe, err := c.physical.Get(ctx, configPath)
	if err != nil {
		return nil, fmt.Errorf("failed to fetch %s seal configuration: %w", label, err)
	}
	if pe == nil {
		return nil, nil
	}

	config := new(SealConfig)

	if err := jsonutil.DecodeJSON(pe.Value, config); err != nil {
		return nil, fmt.Errorf("failed to decode %s seal configuration: %w", label, err)
	}
	err = config.Validate()
	if err != nil {
		return nil, fmt.Errorf("failed to validate %s seal configuration: %w", label, err)
	}
	// In older versions of vault the default seal would not store a type. This
	// is here to offer backwards compatibility for older seal configs.
	if config.Type == "" {
		config.Type = SealConfigTypeShamir.String()
	}

	return config, nil
}

func (c *Core) PhysicalBarrierSealConfig(ctx context.Context) (*SealConfig, error) {
	return physicalSealConfig(ctx, c, "barrier", barrierSealConfigPath)
}

func (c *Core) PhysicalRecoverySealConfig(ctx context.Context) (*SealConfig, error) {
	return physicalSealConfig(ctx, c, "recovery", recoverySealConfigPlaintextPath)
}

func (c *Core) PhysicalRecoverySealConfigOldPath(ctx context.Context) (*SealConfig, error) {
	return physicalSealConfig(ctx, c, "recovery", recoverySealConfigPath)
}

func (c *Core) PhysicalSealConfigs(ctx context.Context) (*SealConfig, *SealConfig, error) {
	barrierConf, err := c.PhysicalBarrierSealConfig(ctx)
	if err != nil {
		return nil, nil, fmt.Errorf("failed to get barrier seal configuration at migration check time: %w", err)
	}
	if barrierConf == nil {
		return nil, nil, nil
	}

	recoveryConf, err := c.PhysicalRecoverySealConfig(ctx)
	if err != nil {
		return nil, nil, fmt.Errorf("failed to get recovery seal configuration at migration check time: %w", err)
	}

	return barrierConf, recoveryConf, nil
}

func (c *Core) SetPhysicalBarrierSealConfig(ctx context.Context, barrierSealConfig *SealConfig) error {
	return setPhysicalSealConfig(ctx, c, "barrier", barrierSealConfigPath, barrierSealConfig)
}

func (c *Core) SetPhysicalRecoverySealConfig(ctx context.Context, recoverySealConfig *SealConfig) error {
	return setPhysicalSealConfig(ctx, c, "recovery", recoverySealConfigPlaintextPath, recoverySealConfig)
}

func setPhysicalSealConfig(ctx context.Context, c *Core, label, configPath string, sealConfig *SealConfig) error {
	// Encode the seal configuration
	buf, err := json.Marshal(sealConfig)
	if err != nil {
		return fmt.Errorf("failed to encode %s seal configuration: %w", label, err)
	}

	// Store the seal configuration
	pe := &physical.Entry{
		Key:   configPath,
		Value: buf,
	}

	if err := c.physical.Put(ctx, pe); err != nil {
		c.logger.Error(fmt.Sprintf("failed to write %s seal configuration", label), "error", err)
		return fmt.Errorf("failed to write %s seal configuration: %w", label, err)
	}

	return nil
}

// adjustForSealMigration takes the unwrapSeal, which is nil if (a) we're not
// configured for seal migration or (b) we might be doing a seal migration away
// from shamir.  It will only be non-nil if there is a configured seal with
// the config key disabled=true, which implies a migration away from autoseal.
//
// For case (a), the common case, we expect that the stored barrier
// config matches the seal type, in which case we simply return nil.  If they
// don't match, and the stored seal config is of type Shamir but the configured
// seal is not Shamir, that is case (b) and we make an unwrapSeal of type Shamir.
// Any other unwrapSeal=nil scenario is treated as an error.
//
// Given a non-nil unwrapSeal or case (b), we setup c.migrationInfo to prepare
// for a migration upon receiving a valid migration unseal request.  We cannot
// check at this time for already performed (or incomplete) migrations because
// we haven't yet been unsealed, so we have no way of checking whether a
// shamir seal works to read stored seal-encrypted data.
//
// The assumption throughout is that the very last step of seal migration is
// to write the new barrier/recovery stored seal config.
func (c *Core) adjustForSealMigration(unwrapSeal Seal) error {
	ctx := context.Background()
	existBarrierSealConfig, existRecoverySealConfig, err := c.PhysicalSealConfigs(ctx)
	if err != nil {
		return fmt.Errorf("Error checking for existing seal: %s", err)
	}

	// If we don't have an existing config or if it's the deprecated auto seal
	// which needs an upgrade, skip out
	if existBarrierSealConfig == nil || existBarrierSealConfig.Type == WrapperTypeHsmAutoDeprecated.String() {
		return nil
	}

	if unwrapSeal == nil {
		// With unwrapSeal==nil, either we're not migrating, or we're migrating
		// from shamir.

		storedType := SealConfigType(existBarrierSealConfig.Type)
		configuredType := c.seal.BarrierSealConfigType()

		switch {
		case storedType == configuredType:
			// We have the same barrier type and the unwrap seal is nil so we're not
			// migrating from same to same, IOW we assume it's not a migration.
			return nil
		case configuredType == SealConfigTypeShamir:
			// The stored barrier config is not shamir, there is no disabled seal
			// in config, and either no configured seal (which equates to Shamir)
			// or an explicitly configured Shamir seal.
			return fmt.Errorf("cannot seal migrate from %q to Shamir, no disabled seal in configuration",
				existBarrierSealConfig.Type)
		case storedType == SealConfigTypeShamir:
			// The configured seal is not Shamir, the stored seal config is Shamir.
			// This is a migration away from Shamir.

			// See note about creating a SealGenerationInfo for the unwrap seal in
			// function setSeal in server.go.
			sealAccess, err := vaultseal.NewAccessFromWrapper(c.logger, aeadwrapper.NewShamirWrapper(), SealConfigTypeShamir.String())
			if err != nil {
				return err
			}
			unwrapSeal = NewDefaultSeal(sealAccess)
		case configuredType == SealConfigTypeMultiseal:
			// The configured seal is multiseal and we know the stored type is not shamir, thus
			// we are going from auto seal to multiseal.
			betaEnabled, err := server.IsSealHABetaEnabled()
			switch {
			case err != nil:
				return err
			case !betaEnabled:
				return fmt.Errorf("cannot seal migrate from %q to %q, Seal High Availability beta is not enabled",
					existBarrierSealConfig.Type, c.seal.BarrierSealConfigType())
			default:
				// We are going from a single non-shamir seal to multiseal, and the seal HA beta is enabled.
				// This scenario is not considered a migration in the sense of requiring an unwrapSeal,
				// but we will update the stored SealConfig later (see Core.migrateMultiSealConfig).

				return nil
			}
		case storedType == SealConfigTypeMultiseal:
			// The stored type is multiseal and we know the type the configured type is not shamir,
			// thus we are going from multiseal to autoseal.
			//
			// This scenario is not considered a migration in the sense of requiring an unwrapSeal,
			// but we will update the stored SealConfig later (see Core.migrateMultiSealConfig).

			return nil
		default:
			// We know at this point that there is a configured non-Shamir seal,
			// that it does not match the stored non-Shamir seal config, and that
			// there is no explicitly disabled seal stanza.
			return fmt.Errorf("cannot seal migrate from %q to %q, no disabled seal in configuration",
				existBarrierSealConfig.Type, c.seal.BarrierSealConfigType())
		}
	} else {
		// If we're not coming from Shamir we expect the previous seal to be
		// in the config and disabled.

		if unwrapSeal.BarrierSealConfigType() == SealConfigTypeShamir {
			return errors.New("Shamir seals cannot be set disabled (they should simply not be set)")
		}
	}

	// If we've reached this point it's a migration attempt and we should have both
	// c.migrationInfo.seal (old seal) and c.seal (new seal) populated.
	unwrapSeal.SetCore(c)

	// No stored recovery seal config found, what about the legacy recovery config?
	if existBarrierSealConfig.Type != SealConfigTypeShamir.String() && existRecoverySealConfig == nil {
		entry, err := c.physical.Get(ctx, recoverySealConfigPath)
		if err != nil {
			return fmt.Errorf("failed to read %q recovery seal configuration: %w", existBarrierSealConfig.Type, err)
		}
		if entry == nil {
			return errors.New("Recovery seal configuration not found for existing seal")
		}
		return errors.New("Cannot migrate seals while using a legacy recovery seal config")
	}

	c.migrationInfo = &migrationInformation{
		seal: unwrapSeal,
	}
	if existBarrierSealConfig.Type != c.seal.BarrierSealConfigType().String() {
		// It's unnecessary to call this when doing an auto->auto
		// same-seal-type migration, since they'll have the same configs before
		// and after migration.
		c.adjustSealConfigDuringMigration(existBarrierSealConfig, existRecoverySealConfig)
	}
	c.initSealsForMigration()
	c.logger.Warn("entering seal migration mode; Vault will not automatically unseal even if using an autoseal", "from_barrier_type", c.migrationInfo.seal.BarrierSealConfigType(), "to_barrier_type", c.seal.BarrierSealConfigType())

	return nil
}

func (c *Core) migrateMultiSealConfig(ctx context.Context) error {
	barrierSealConfig, err := c.PhysicalBarrierSealConfig(ctx)
	if err != nil {
		return fmt.Errorf("failed to read existing seal configuration during multi seal migration: %v", err)
	}

	switch {
	case c.seal.BarrierSealConfigType().IsSameAs(barrierSealConfig.Type):
		return nil
	case c.seal.BarrierSealConfigType() == SealConfigTypeMultiseal:
		// needs update
	case SealConfigTypeMultiseal.IsSameAs(barrierSealConfig.Type):
		// needs update
	default:
		return nil
	}

	// Note that SetBarrierConfig updates SealConfig.Type to the correct value.
	if err := c.seal.SetBarrierConfig(ctx, barrierSealConfig); err != nil {
		return fmt.Errorf("error storing barrier config during multi seal migration: %w", err)
	}

	// Note that we don't need to trigger a seal rewrap here, since we'll do that when
	// we update the SealGenerationInfo. See standardUnsealStrategy.unseal().

	return nil
}

func (c *Core) migrateSealConfig(ctx context.Context) error {
	existBarrierSealConfig, existRecoverySealConfig, err := c.PhysicalSealConfigs(ctx)
	if err != nil {
		return fmt.Errorf("failed to read existing seal configuration during migration: %v", err)
	}

	var bc, rc *SealConfig

	switch {
	case c.migrationInfo.seal.RecoveryKeySupported() && c.seal.RecoveryKeySupported():
		// Migrating from auto->auto, copy the configs over
		bc, rc = existBarrierSealConfig, existRecoverySealConfig
	case c.migrationInfo.seal.RecoveryKeySupported():
		// Migrating from auto->shamir, clone auto's recovery config and set
		// stored keys to 1.
		bc = existRecoverySealConfig.Clone()
		bc.StoredShares = 1
	case c.seal.RecoveryKeySupported():
		// Migrating from shamir->auto, set a new barrier config and set
		// recovery config to a clone of shamir's barrier config with stored
		// keys set to 0.
		bc = &SealConfig{
			Type:            c.seal.BarrierSealConfigType().String(),
			SecretShares:    1,
			SecretThreshold: 1,
			StoredShares:    1,
		}

		rc = existBarrierSealConfig.Clone()
		rc.StoredShares = 0
	}

	if err := c.seal.SetBarrierConfig(ctx, bc); err != nil {
		return fmt.Errorf("error storing barrier config after migration: %w", err)
	}

	if c.seal.RecoveryKeySupported() {
		if err := c.seal.SetRecoveryConfig(ctx, rc); err != nil {
			return fmt.Errorf("error storing recovery config after migration: %w", err)
		}
	} else if err := c.physical.Delete(ctx, recoverySealConfigPlaintextPath); err != nil {
		return fmt.Errorf("failed to delete old recovery seal configuration during migration: %w", err)
	}

	return nil
}

func (c *Core) adjustSealConfigDuringMigration(existBarrierSealConfig, existRecoverySealConfig *SealConfig) {
	switch {
	case c.migrationInfo.seal.RecoveryKeySupported() && existRecoverySealConfig != nil:
		// Migrating from auto->shamir, clone auto's recovery config and set
		// stored keys to 1.  Unless the recover config doesn't exist, in which
		// case the migration is assumed to already have been performed.
		newSealConfig := existRecoverySealConfig.Clone()
		newSealConfig.StoredShares = 1
		c.seal.SetCachedBarrierConfig(newSealConfig)
	case !c.migrationInfo.seal.RecoveryKeySupported() && c.seal.RecoveryKeySupported():
		// Migrating from shamir->auto, set a new barrier config and set
		// recovery config to a clone of shamir's barrier config with stored
		// keys set to 0.
		newBarrierSealConfig := &SealConfig{
			Type:            c.seal.BarrierSealConfigType().String(),
			SecretShares:    1,
			SecretThreshold: 1,
			StoredShares:    1,
		}
		c.seal.SetCachedBarrierConfig(newBarrierSealConfig)

		newRecoveryConfig := existBarrierSealConfig.Clone()
		newRecoveryConfig.StoredShares = 0
		c.seal.SetCachedRecoveryConfig(newRecoveryConfig)
	}
}

func (c *Core) unsealKeyToRootKeyPostUnseal(ctx context.Context, combinedKey []byte) ([]byte, error) {
	return c.unsealKeyToRootKey(ctx, c.seal, combinedKey, true, false)
}

func (c *Core) unsealKeyToMasterKeyPreUnseal(ctx context.Context, seal Seal, combinedKey []byte) ([]byte, error) {
	return c.unsealKeyToRootKey(ctx, seal, combinedKey, false, true)
}

// unsealKeyToRootKey takes a key provided by the user, either a recovery key
// if using an autoseal or an unseal key with Shamir.  It returns a nil error
// if the key is valid and an error otherwise. It also returns the master key
// that can be used to unseal the barrier.
// If useTestSeal is true, seal will not be modified; this is used when not
// invoked as part of an unseal process.  Otherwise in the non-legacy shamir
// case the combinedKey will be set in the seal, which means subsequent attempts
// to use the seal to read the master key will succeed, assuming combinedKey is
// valid.
// If allowMissing is true, a failure to find the master key in storage results
// in a nil error and a nil master key being returned.
func (c *Core) unsealKeyToRootKey(ctx context.Context, seal Seal, combinedKey []byte, useTestSeal bool, allowMissing bool) ([]byte, error) {
	switch seal.StoredKeysSupported() {
	case vaultseal.StoredKeysSupportedGeneric:
		if err := seal.VerifyRecoveryKey(ctx, combinedKey); err != nil {
			return nil, fmt.Errorf("recovery key verification failed: %w", err)
		}

		storedKeys, err := seal.GetStoredKeys(ctx)
		if storedKeys == nil && err == nil && allowMissing {
			return nil, nil
		}

		if err == nil && len(storedKeys) != 1 {
			err = fmt.Errorf("expected exactly one stored key, got %d", len(storedKeys))
		}
		if err != nil {
			return nil, fmt.Errorf("unable to retrieve stored keys: %w", err)
		}
		return storedKeys[0], nil

	case vaultseal.StoredKeysSupportedShamirRoot:
		if useTestSeal {
			// Note that the seal generation should not matter, since the only thing we are doing with
			// this seal is calling GetStoredKeys (i.e. we are not encrypting anything).
			sealAccess, err := vaultseal.NewAccessFromWrapper(c.logger, aeadwrapper.NewShamirWrapper(), SealConfigTypeShamir.String())
			if err != nil {
				return nil, fmt.Errorf("failed to setup seal wrapper for test barrier config: %w", err)
			}
			testseal := NewDefaultSeal(sealAccess)
			testseal.SetCore(c)
			cfg, err := seal.BarrierConfig(ctx)
			if err != nil {
				return nil, fmt.Errorf("failed to setup test barrier config: %w", err)
			}
			testseal.SetCachedBarrierConfig(cfg)
			seal = testseal
		}

		err := seal.GetAccess().SetShamirSealKey(combinedKey)
		if err != nil {
			return nil, &ErrInvalidKey{fmt.Sprintf("failed to setup unseal key: %v", err)}
		}
		storedKeys, err := seal.GetStoredKeys(ctx)
		if storedKeys == nil && err == nil && allowMissing {
			return nil, nil
		}
		if err == nil && len(storedKeys) != 1 {
			err = fmt.Errorf("expected exactly one stored key, got %d", len(storedKeys))
		}
		if err != nil {
			return nil, fmt.Errorf("unable to retrieve stored keys: %w", err)
		}
		return storedKeys[0], nil

	case vaultseal.StoredKeysNotSupported:
		return combinedKey, nil
	}
	return nil, fmt.Errorf("invalid seal")
}

// IsInSealMigrationMode returns true if we're configured to perform a seal migration,
// meaning either that we have a disabled seal in HCL configuration or the seal
// configuration in storage is Shamir but the seal in HCL is not.  In this
// mode we should not auto-unseal (even if the migration is done) and we will
// accept unseal requests with and without the `migrate` option, though the migrate
// option is required if we haven't yet performed the seal migration.
func (c *Core) IsInSealMigrationMode() bool {
	c.stateLock.RLock()
	defer c.stateLock.RUnlock()
	return c.migrationInfo != nil
}

// IsSealMigrated returns true if we're in seal migration mode but migration
// has already been performed (possibly by another node, or prior to this node's
// current invocation.)
func (c *Core) IsSealMigrated() bool {
	if !c.IsInSealMigrationMode() {
		return false
	}
	c.stateLock.RLock()
	defer c.stateLock.RUnlock()
	done, _ := c.sealMigrated(context.Background())
	return done
}

func (c *Core) BarrierEncryptorAccess() *BarrierEncryptorAccess {
	return NewBarrierEncryptorAccess(c.barrier)
}

func (c *Core) PhysicalAccess() *physical.PhysicalAccess {
	return physical.NewPhysicalAccess(c.physical)
}

func (c *Core) RouterAccess() *RouterAccess {
	return NewRouterAccess(c)
}

// IsDRSecondary returns if the current cluster state is a DR secondary.
func (c *Core) IsDRSecondary() bool {
	return c.ReplicationState().HasState(consts.ReplicationDRSecondary)
}

func (c *Core) IsPerfSecondary() bool {
	return c.ReplicationState().HasState(consts.ReplicationPerformanceSecondary)
}

func (c *Core) AddLogger(logger log.Logger) {
	c.allLoggersLock.Lock()
	defer c.allLoggersLock.Unlock()
	c.allLoggers = append(c.allLoggers, logger)
}

// SubloggerHook implements the SubloggerAdder interface. We add this method to
// the server command after NewCore returns with a Core object. The hook keeps
// track of newly added subloggers without manual calls to c.AddLogger.
func (c *Core) SubloggerHook(logger log.Logger) log.Logger {
	c.AddLogger(logger)
	return logger
}

// SetLogLevel sets logging level for all tracked loggers to the level provided
func (c *Core) SetLogLevel(level log.Level) {
	c.allLoggersLock.RLock()
	defer c.allLoggersLock.RUnlock()
	for _, logger := range c.allLoggers {
		logger.SetLevel(level)
	}
}

// SetLogLevelByName sets the logging level of named logger to level provided
// if it exists. Core.allLoggers is a slice and as such it is entirely possible
// that multiple entries exist for the same name. Each instance will be modified.
func (c *Core) SetLogLevelByName(name string, level log.Level) bool {
	c.allLoggersLock.RLock()
	defer c.allLoggersLock.RUnlock()

	found := false
	for _, logger := range c.allLoggers {
		if logger.Name() == name {
			logger.SetLevel(level)
			found = true
		}
	}

	return found
}

// SetConfig sets core's config object to the newly provided config.
func (c *Core) SetConfig(conf *server.Config) {
	c.rawConfig.Store(conf)
	bz, err := json.Marshal(c.SanitizedConfig())
	if err != nil {
		c.logger.Error("error serializing sanitized config", "error", err)
		return
	}

	c.logger.Debug("set config", "sanitized config", string(bz))
}

func (c *Core) GetListenerCustomResponseHeaders(listenerAdd string) *ListenerCustomHeaders {
	customHeaders := c.customListenerHeader.Load()
	if customHeaders == nil {
		return nil
	}

	customHeadersList, ok := customHeaders.([]*ListenerCustomHeaders)
	if customHeadersList == nil || !ok {
		return nil
	}

	for _, l := range customHeadersList {
		if l.Address == listenerAdd {
			return l
		}
	}
	return nil
}

// ExistCustomResponseHeader checks if a custom header is configured in any
// listener's stanza
func (c *Core) ExistCustomResponseHeader(header string) bool {
	customHeaders := c.customListenerHeader.Load()
	if customHeaders == nil {
		return false
	}

	customHeadersList, ok := customHeaders.([]*ListenerCustomHeaders)
	if customHeadersList == nil || !ok {
		return false
	}

	for _, l := range customHeadersList {
		exist := l.ExistCustomResponseHeader(header)
		if exist {
			return true
		}
	}

	return false
}

func (c *Core) ReloadCustomResponseHeaders() error {
	conf := c.rawConfig.Load()
	if conf == nil {
		return fmt.Errorf("failed to load core raw config")
	}
	lns := conf.(*server.Config).Listeners
	if lns == nil {
		return fmt.Errorf("no listener configured")
	}

	uiHeaders, err := c.UIHeaders()
	if err != nil {
		return err
	}
	c.customListenerHeader.Store(NewListenerCustomHeader(lns, c.logger, uiHeaders))

	return nil
}

// SanitizedConfig returns a sanitized version of the current config.
// See server.Config.Sanitized for specific values omitted.
func (c *Core) SanitizedConfig() map[string]interface{} {
	conf := c.rawConfig.Load()
	if conf == nil {
		return nil
	}
	return conf.(*server.Config).Sanitized()
}

// LogFormat returns the log format current in use.
func (c *Core) LogFormat() string {
	conf := c.rawConfig.Load()
	return conf.(*server.Config).LogFormat
}

// LogLevel returns the log level provided by level provided by config, CLI flag, or env
func (c *Core) LogLevel() string {
	return c.logLevel
}

// MetricsHelper returns the global metrics helper which allows external
// packages to access Vault's internal metrics.
func (c *Core) MetricsHelper() *metricsutil.MetricsHelper {
	return c.metricsHelper
}

// MetricSink returns the metrics wrapper with which Core has been configured.
func (c *Core) MetricSink() *metricsutil.ClusterMetricSink {
	return c.metricSink
}

// BuiltinRegistry is an interface that allows the "vault" package to use
// the registry of builtin plugins without getting an import cycle. It
// also allows for mocking the registry easily.
type BuiltinRegistry interface {
	Contains(name string, pluginType consts.PluginType) bool
	Get(name string, pluginType consts.PluginType) (func() (interface{}, error), bool)
	Keys(pluginType consts.PluginType) []string
	DeprecationStatus(name string, pluginType consts.PluginType) (consts.DeprecationStatus, bool)
	IsBuiltinEntPlugin(name string, pluginType consts.PluginType) bool
}

func (c *Core) AuditLogger() AuditLogger {
	return &basicAuditor{c: c}
}

type FeatureFlags struct {
	NamespacesCubbyholesLocal bool `json:"namespace_cubbyholes_local"`
}

func (c *Core) persistFeatureFlags(ctx context.Context) error {
	if !c.PR1103disabled {
		c.logger.Debug("persisting feature flags")
		json, err := jsonutil.EncodeJSON(&FeatureFlags{NamespacesCubbyholesLocal: !c.PR1103disabled})
		if err != nil {
			return err
		}
		return c.barrier.Put(ctx, &logical.StorageEntry{
			Key:   consts.CoreFeatureFlagPath,
			Value: json,
		})
	}
	return nil
}

func (c *Core) readFeatureFlags(ctx context.Context) (*FeatureFlags, error) {
	entry, err := c.barrier.Get(ctx, consts.CoreFeatureFlagPath)
	if err != nil {
		return nil, err
	}
	var flags FeatureFlags
	if entry != nil {
		err = jsonutil.DecodeJSON(entry.Value, &flags)
		if err != nil {
			return nil, err
		}
	}
	return &flags, nil
}

// isMountable tells us whether or not we can continue mounting a plugin-based
// mount entry after failing to instantiate a backend. We do this to preserve
// the storage and path when a plugin is missing or has otherwise been
// misconfigured. This allows users to recover from errors when starting Vault
// with misconfigured plugins. It should not be possible for existing builtins
// to be misconfigured, so that is a fatal error.
func (c *Core) isMountable(ctx context.Context, entry *MountEntry, pluginType consts.PluginType) bool {
	return !c.isMountEntryBuiltin(ctx, entry, pluginType)
}

// isMountEntryBuiltin determines whether a mount entry is associated with a
// builtin of the specified plugin type.
func (c *Core) isMountEntryBuiltin(ctx context.Context, entry *MountEntry, pluginType consts.PluginType) bool {
	// Prevent a panic early on
	if entry == nil || c.pluginCatalog == nil {
		return false
	}

	// Allow type to be determined from mount entry when not otherwise specified
	if pluginType == consts.PluginTypeUnknown {
		pluginType = c.builtinTypeFromMountEntry(ctx, entry)
	}

	// Handle aliases
	pluginName := entry.Type
	if alias, ok := mountAliases[pluginName]; ok {
		pluginName = alias
	}

	plug, err := c.pluginCatalog.Get(ctx, pluginName, pluginType, entry.Version)
	if err != nil || plug == nil {
		return false
	}

	return plug.Builtin
}

// MatchingMount returns the path of the mount that will be responsible for
// handling the given request path.
func (c *Core) MatchingMount(ctx context.Context, reqPath string) string {
	return c.router.MatchingMount(ctx, reqPath)
}

func (c *Core) setupQuotas(ctx context.Context, isPerfStandby bool) error {
	if c.quotaManager == nil {
		return nil
	}

	return c.quotaManager.Setup(ctx, c.systemBarrierView, isPerfStandby, c.IsDRSecondary())
}

// ApplyRateLimitQuota checks the request against all the applicable quota rules.
// If the given request's path is exempt, no rate limiting will be applied.
func (c *Core) ApplyRateLimitQuota(ctx context.Context, req *quotas.Request) (quotas.Response, error) {
	req.Type = quotas.TypeRateLimit

	resp := quotas.Response{
		Allowed: true,
		Headers: make(map[string]string),
	}

	if c.quotaManager != nil {
		// skip rate limit checks for paths that are exempt from rate limiting
		if c.quotaManager.RateLimitPathExempt(req.Path) {
			return resp, nil
		}

		return c.quotaManager.ApplyQuota(ctx, req)
	}

	return resp, nil
}

// RateLimitAuditLoggingEnabled returns if the quota configuration allows audit
// logging of request rejections due to rate limiting quota rule violations.
func (c *Core) RateLimitAuditLoggingEnabled() bool {
	if c.quotaManager != nil {
		return c.quotaManager.RateLimitAuditLoggingEnabled()
	}

	return false
}

// RateLimitResponseHeadersEnabled returns if the quota configuration allows for
// rate limit quota HTTP headers to be added to responses.
func (c *Core) RateLimitResponseHeadersEnabled() bool {
	if c.quotaManager != nil {
		return c.quotaManager.RateLimitResponseHeadersEnabled()
	}

	return false
}

func (c *Core) KeyRotateGracePeriod() time.Duration {
	return time.Duration(atomic.LoadInt64(c.keyRotateGracePeriod))
}

func (c *Core) SetKeyRotateGracePeriod(t time.Duration) {
	atomic.StoreInt64(c.keyRotateGracePeriod, int64(t))
}

// Periodically test whether to automatically rotate the barrier key
func (c *Core) autoRotateBarrierLoop(ctx context.Context) {
	t := time.NewTicker(autoRotateCheckInterval)
	for {
		select {
		case <-t.C:
			c.checkBarrierAutoRotate(ctx)
		case <-ctx.Done():
			t.Stop()
			return
		}
	}
}

func (c *Core) checkBarrierAutoRotate(ctx context.Context) {
	c.stateLock.RLock()
	defer c.stateLock.RUnlock()
	if c.isPrimary() {
		reason, err := c.barrier.CheckBarrierAutoRotate(ctx)
		if err != nil {
			lf := c.logger.Error
			if strings.HasSuffix(err.Error(), "context canceled") {
				lf = c.logger.Debug
			}
			lf("error in barrier auto rotation", "error", err)
			return
		}
		if reason != "" {
			// Time to rotate.  Invoke the rotation handler in order to both rotate and create
			// the replication canary
			c.logger.Info("automatic barrier key rotation triggered", "reason", reason)

			_, err := c.systemBackend.handleRotate(ctx, nil, nil)
			if err != nil {
				c.logger.Error("error automatically rotating barrier key", "error", err)
			} else {
				metrics.IncrCounter(barrierRotationsMetric, 1)
			}
		}
	}
}

func (c *Core) isPrimary() bool {
	return !c.ReplicationState().HasState(consts.ReplicationPerformanceSecondary | consts.ReplicationDRSecondary)
}

type LicenseState struct {
	State      string
	ExpiryTime time.Time
	Terminated bool
}

func (c *Core) loadLoginMFAConfigs(ctx context.Context) error {
	eConfigs := make([]*mfa.MFAEnforcementConfig, 0)
	allNamespaces := c.collectNamespaces()
	for _, ns := range allNamespaces {
		err := c.loginMFABackend.loadMFAMethodConfigs(ctx, ns)
		if err != nil {
			return fmt.Errorf("error loading MFA method Config, namespaceid %s, error: %w", ns.ID, err)
		}

		loadedConfigs, err := c.loginMFABackend.loadMFAEnforcementConfigs(ctx, ns)
		if err != nil {
			return fmt.Errorf("error loading MFA enforcement Config, namespaceid %s, error: %w", ns.ID, err)
		}

		eConfigs = append(eConfigs, loadedConfigs...)
	}

	for _, conf := range eConfigs {
		if err := c.loginMFABackend.loginMFAMethodExistenceCheck(conf); err != nil {
			c.loginMFABackend.mfaLogger.Error("failed to find all MFA methods that exist in MFA enforcement configs", "configID", conf.ID, "namespaceID", conf.NamespaceID, "error", err.Error())
		}
	}
	return nil
}

type MFACachedAuthResponse struct {
	CachedAuth            *logical.Auth
	RequestPath           string
	RequestNSID           string
	RequestNSPath         string
	RequestConnRemoteAddr string
	TimeOfStorage         time.Time
	RequestID             string
}

func (c *Core) setupCachedMFAResponseAuth() {
	c.mfaResponseAuthQueueLock.Lock()
	c.mfaResponseAuthQueue = NewLoginMFAPriorityQueue()
	mfaQueue := c.mfaResponseAuthQueue
	c.mfaResponseAuthQueueLock.Unlock()

	ctx := c.activeContext

	go func() {
		ticker := time.Tick(5 * time.Second)
		for {
			select {
			case <-ctx.Done():
				return
			case <-ticker:
				err := mfaQueue.RemoveExpiredMfaAuthResponse(defaultMFAAuthResponseTTL, time.Now())
				if err != nil {
					c.Logger().Error("failed to remove stale MFA auth response", "error", err)
				}
			}
		}
	}()
	return
}

func (c *Core) startLockoutLogger() {
	// Are we already running a logger
	if c.lockoutLoggerCancel != nil {
		return
	}

	ctx, cancelFunc := context.WithCancel(c.activeContext)
	c.lockoutLoggerCancel = cancelFunc

	// Perform first check for lockout entries
	lockedUserCount := c.getUserFailedLoginCount(ctx)

	if lockedUserCount > 0 {
		c.Logger().Warn("user lockout(s) in effect")
	} else {
		// We shouldn't end up here
		return
	}

	// Start lockout watcher
	go func() {
		ticker := time.NewTicker(c.userLockoutLogInterval)
		for {
			select {
			case <-ticker.C:
				// Check for lockout entries
				lockedUserCount := c.getUserFailedLoginCount(ctx)

				if lockedUserCount > 0 {
					c.Logger().Warn("user lockout(s) in effect")
					break
				}
				c.Logger().Info("user lockout(s) cleared")
				ticker.Stop()
				c.lockoutLoggerCancel = nil
				return
			case <-ctx.Done():
				ticker.Stop()
				c.lockoutLoggerCancel = nil
				return
			}
		}
	}()
}

// updateLockedUserEntries runs every 15 mins to remove stale user entries from storage
// it also updates the userFailedLoginInfo map with correct information for locked users if incorrect
func (c *Core) updateLockedUserEntries() {
	if c.updateLockedUserEntriesCancel != nil {
		return
	}

	var updateLockedUserEntriesCtx context.Context
	updateLockedUserEntriesCtx, c.updateLockedUserEntriesCancel = context.WithCancel(c.activeContext)

	if err := c.runLockedUserEntryUpdates(updateLockedUserEntriesCtx); err != nil {
		c.Logger().Error("failed to run locked user entry updates", "error", err)
	}

	go func() {
		ticker := time.NewTicker(15 * time.Minute)
		for {
			select {
			case <-updateLockedUserEntriesCtx.Done():
				ticker.Stop()
				return
			case <-ticker.C:
				if err := c.runLockedUserEntryUpdates(updateLockedUserEntriesCtx); err != nil {
					c.Logger().Error("failed to run locked user entry updates", "error", err)
				}
			}
		}
	}()
}

func (c *Core) getUserFailedLoginCount(ctx context.Context) int {
	c.userFailedLoginInfoLock.Lock()
	defer c.userFailedLoginInfoLock.Unlock()

	return len(c.userFailedLoginInfo)
}

// runLockedUserEntryUpdates runs updates for locked user storage entries and userFailedLoginInfo map
func (c *Core) runLockedUserEntryUpdates(ctx context.Context) error {
	// check environment variable to see if user lockout workflow is disabled
	var disableUserLockout bool
	if disableUserLockoutEnv := os.Getenv(consts.VaultDisableUserLockout); disableUserLockoutEnv != "" {
		var err error
		disableUserLockout, err = strconv.ParseBool(disableUserLockoutEnv)
		if err != nil {
			c.Logger().Error("Error parsing the environment variable VAULT_DISABLE_USER_LOCKOUT", "error", err)
		}
	}
	if disableUserLockout {
		return nil
	}

	// get the list of namespaces of locked users from locked users path in storage
	nsIDs, err := c.barrier.List(ctx, coreLockedUsersPath)
	if err != nil {
		return err
	}

	totalLockedUsersCount := 0
	for _, nsID := range nsIDs {
		// get the list of mount accessors of locked users for each namespace
		mountAccessors, err := c.barrier.List(ctx, coreLockedUsersPath+nsID)
		if err != nil {
			return err
		}

		// update the entries for locked users for each mount accessor
		// if storage entry is stale i.e; the lockout duration has passed
		// remove this entry from storage and userFailedLoginInfo map
		// else check if the userFailedLoginInfo map has correct failed login information
		// if incorrect, update the entry in userFailedLoginInfo map
		for _, mountAccessorPath := range mountAccessors {
			mountAccessor := strings.TrimSuffix(mountAccessorPath, "/")
			lockedAliasesCount, err := c.runLockedUserEntryUpdatesForMountAccessor(ctx, mountAccessor, coreLockedUsersPath+nsID+mountAccessorPath)
			if err != nil {
				return err
			}
			totalLockedUsersCount = totalLockedUsersCount + lockedAliasesCount
		}
	}

	// emit locked user count metrics
	metrics.SetGaugeWithLabels([]string{"core", "locked_users"}, float32(totalLockedUsersCount), nil)
	return nil
}

// runLockedUserEntryUpdatesForMountAccessor updates the storage entry for each locked user (alias name)
// if the entry is stale, it removes it from storage and userFailedLoginInfo map if present
// if the entry is not stale, it updates the userFailedLoginInfo map with correct values for entry if incorrect
func (c *Core) runLockedUserEntryUpdatesForMountAccessor(ctx context.Context, mountAccessor string, path string) (int, error) {
	// get mount entry for mountAccessor
	mountEntry := c.router.MatchingMountByAccessor(mountAccessor)
	if mountEntry == nil {
		mountEntry = &MountEntry{}
	}
	// get configuration for mount entry
	userLockoutConfiguration := c.getUserLockoutConfiguration(mountEntry)

	// get the list of aliases for mount accessor
	aliases, err := c.barrier.List(ctx, path)
	if err != nil {
		return 0, err
	}

	lockedAliasesCount := len(aliases)

	// check storage entry for each alias to update
	for _, alias := range aliases {
		loginUserInfoKey := FailedLoginUser{
			aliasName:     alias,
			mountAccessor: mountAccessor,
		}

		existingEntry, err := c.barrier.Get(ctx, path+alias)
		if err != nil {
			return 0, err
		}

		if existingEntry == nil {
			continue
		}

		var lastLoginTime int
		err = jsonutil.DecodeJSON(existingEntry.Value, &lastLoginTime)
		if err != nil {
			return 0, err
		}

		lastFailedLoginTimeFromStorageEntry := time.Unix(int64(lastLoginTime), 0)
		lockoutDurationFromConfiguration := userLockoutConfiguration.LockoutDuration

		// get the entry for the locked user from userFailedLoginInfo map
		failedLoginInfoFromMap := c.LocalGetUserFailedLoginInfo(ctx, loginUserInfoKey)

		// check if the storage entry for locked user is stale
		if time.Now().After(lastFailedLoginTimeFromStorageEntry.Add(lockoutDurationFromConfiguration)) {
			// stale entry, remove from storage
			// leaving this as it is as this happens on the active node
			// also handles case where namespace is deleted
			if err := c.barrier.Delete(ctx, path+alias); err != nil {
				return 0, err
			}
			// remove entry for this user from userFailedLoginInfo map if present as the user is not locked
			if failedLoginInfoFromMap != nil {
				if err = updateUserFailedLoginInfo(ctx, c, loginUserInfoKey, nil, true); err != nil {
					return 0, err
				}
			}
			lockedAliasesCount -= 1
			continue
		}

		// this is not a stale entry
		// update the map with actual failed login information
		actualFailedLoginInfo := FailedLoginInfo{
			lastFailedLoginTime: lastLoginTime,
			count:               uint(userLockoutConfiguration.LockoutThreshold),
		}

		if failedLoginInfoFromMap != &actualFailedLoginInfo {
			// entry is invalid, updating the entry in userFailedLoginMap with correct information
			if err = updateUserFailedLoginInfo(ctx, c, loginUserInfoKey, &actualFailedLoginInfo, false); err != nil {
				return 0, err
			}
		}
	}
	return lockedAliasesCount, nil
}

// PopMFAResponseAuthByID pops an item from the mfaResponseAuthQueue by ID
// it returns the cached auth response or an error
func (c *Core) PopMFAResponseAuthByID(reqID string) (*MFACachedAuthResponse, error) {
	c.mfaResponseAuthQueueLock.Lock()
	defer c.mfaResponseAuthQueueLock.Unlock()
	return c.mfaResponseAuthQueue.PopByKey(reqID)
}

// SaveMFAResponseAuth pushes an MFACachedAuthResponse to the mfaResponseAuthQueue.
// it returns an error in case of failure
func (c *Core) SaveMFAResponseAuth(respAuth *MFACachedAuthResponse) error {
	c.mfaResponseAuthQueueLock.Lock()
	defer c.mfaResponseAuthQueueLock.Unlock()
	return c.mfaResponseAuthQueue.Push(respAuth)
}

type InFlightRequests struct {
	InFlightReqMap   *sync.Map
	InFlightReqCount *uberAtomic.Uint64
}

type InFlightReqData struct {
	StartTime        time.Time `json:"start_time"`
	ClientRemoteAddr string    `json:"client_remote_address"`
	ReqPath          string    `json:"request_path"`
	Method           string    `json:"request_method"`
	ClientID         string    `json:"client_id"`
}

func (c *Core) StoreInFlightReqData(reqID string, data InFlightReqData) {
	c.inFlightReqData.InFlightReqMap.Store(reqID, data)
	c.inFlightReqData.InFlightReqCount.Inc()
}

// FinalizeInFlightReqData is going log the completed request if the
// corresponding server config option is enabled. It also removes the
// request from the inFlightReqMap and decrement the number of in-flight
// requests by one.
func (c *Core) FinalizeInFlightReqData(reqID string, statusCode int) {
	if c.logRequestsLevel != nil && c.logRequestsLevel.Load() != 0 {
		c.LogCompletedRequests(reqID, statusCode)
	}

	c.inFlightReqData.InFlightReqMap.Delete(reqID)
	c.inFlightReqData.InFlightReqCount.Dec()
}

// LoadInFlightReqData creates a snapshot map of the current
// in-flight requests
func (c *Core) LoadInFlightReqData() map[string]InFlightReqData {
	currentInFlightReqMap := make(map[string]InFlightReqData)
	c.inFlightReqData.InFlightReqMap.Range(func(key, value interface{}) bool {
		// there is only one writer to this map, so skip checking for errors
		v := value.(InFlightReqData)
		currentInFlightReqMap[key.(string)] = v
		return true
	})

	return currentInFlightReqMap
}

// UpdateInFlightReqData updates the data for a specific reqID with
// the clientID
func (c *Core) UpdateInFlightReqData(reqID, clientID string) {
	v, ok := c.inFlightReqData.InFlightReqMap.Load(reqID)
	if !ok {
		c.Logger().Trace("failed to retrieve request with ID", "request_id", reqID)
		return
	}

	// there is only one writer to this map, so skip checking for errors
	reqData := v.(InFlightReqData)
	reqData.ClientID = clientID
	c.inFlightReqData.InFlightReqMap.Store(reqID, reqData)
}

// LogCompletedRequests Logs the completed request to the server logs
func (c *Core) LogCompletedRequests(reqID string, statusCode int) {
	logLevel := log.Level(c.logRequestsLevel.Load())
	v, ok := c.inFlightReqData.InFlightReqMap.Load(reqID)
	if !ok {
		c.logger.Log(logLevel, fmt.Sprintf("failed to retrieve request with ID %v", reqID))
		return
	}

	// there is only one writer to this map, so skip checking for errors
	reqData := v.(InFlightReqData)
	c.logger.Log(logLevel, "completed_request",
		"start_time", reqData.StartTime.Format(time.RFC3339),
		"duration", fmt.Sprintf("%dms", time.Now().Sub(reqData.StartTime).Milliseconds()),
		"client_id", reqData.ClientID,
		"client_address", reqData.ClientRemoteAddr, "status_code", statusCode, "request_path", reqData.ReqPath,
		"request_method", reqData.Method)
}

func (c *Core) ReloadLogRequestsLevel() {
	conf := c.rawConfig.Load()
	if conf == nil {
		return
	}

	infoLevel := conf.(*server.Config).LogRequestsLevel
	switch {
	case log.LevelFromString(infoLevel) > log.NoLevel && log.LevelFromString(infoLevel) < log.Off:
		c.logRequestsLevel.Store(int32(log.LevelFromString(infoLevel)))
	case infoLevel != "":
		c.logger.Warn("invalid log_requests_level", "level", infoLevel)
	}
}

func (c *Core) ReloadIntrospectionEndpointEnabled() {
	conf := c.rawConfig.Load()
	if conf == nil {
		return
	}
	c.introspectionEnabledLock.Lock()
	defer c.introspectionEnabledLock.Unlock()
	c.introspectionEnabled = conf.(*server.Config).EnableIntrospectionEndpoint
}

type PeerNode struct {
	Hostname       string    `json:"hostname"`
	APIAddress     string    `json:"api_address"`
	ClusterAddress string    `json:"cluster_address"`
	Version        string    `json:"version"`
	LastEcho       time.Time `json:"last_echo"`
	UpgradeVersion string    `json:"upgrade_version,omitempty"`
	RedundancyZone string    `json:"redundancy_zone,omitempty"`
}

// GetHAPeerNodesCached returns the nodes that've sent us Echo requests recently.
func (c *Core) GetHAPeerNodesCached() []PeerNode {
	var nodes []PeerNode
	for itemClusterAddr, item := range c.clusterPeerClusterAddrsCache.Items() {
		info := item.Object.(nodeHAConnectionInfo)
		nodes = append(nodes, PeerNode{
			Hostname:       info.nodeInfo.Hostname,
			APIAddress:     info.nodeInfo.ApiAddr,
			ClusterAddress: itemClusterAddr,
			LastEcho:       info.lastHeartbeat,
			Version:        info.version,
			UpgradeVersion: info.upgradeVersion,
			RedundancyZone: info.redundancyZone,
		})
	}
	return nodes
}

func (c *Core) CheckPluginPerms(pluginName string) (err error) {
	var enableFilePermissionsCheck bool
	if enableFilePermissionsCheckEnv := os.Getenv(consts.VaultEnableFilePermissionsCheckEnv); enableFilePermissionsCheckEnv != "" {
		var err error
		enableFilePermissionsCheck, err = strconv.ParseBool(enableFilePermissionsCheckEnv)
		if err != nil {
			return errors.New("Error parsing the environment variable VAULT_ENABLE_FILE_PERMISSIONS_CHECK")
		}
	}

	if c.pluginDirectory != "" && enableFilePermissionsCheck {
		err = osutil.OwnerPermissionsMatch(c.pluginDirectory, c.pluginFileUid, c.pluginFilePermissions)
		if err != nil {
			return err
		}
		fullPath := filepath.Join(c.pluginDirectory, pluginName)
		err = osutil.OwnerPermissionsMatch(fullPath, c.pluginFileUid, c.pluginFilePermissions)
		if err != nil {
			return err
		}
	}
	return err
}

func (c *Core) LoadNodeID() (string, error) {
	raftNodeID := c.GetRaftNodeID()
	if raftNodeID != "" {
		return raftNodeID, nil
	}
	hostname, err := os.Hostname()
	if err != nil {
		return "", err
	}
	return hostname, nil
}

// DetermineRoleFromLoginRequestFromBytes will determine the role that should be applied to a quota for a given
// login request, accepting a byte payload
func (c *Core) DetermineRoleFromLoginRequestFromBytes(ctx context.Context, mountPoint string, payload []byte) string {
	data := make(map[string]interface{})
	err := jsonutil.DecodeJSON(payload, &data)
	if err != nil {
		// Cannot discern a role from a request we cannot parse
		return ""
	}

	return c.DetermineRoleFromLoginRequest(ctx, mountPoint, data)
}

// DetermineRoleFromLoginRequest will determine the role that should be applied to a quota for a given
// login request
func (c *Core) DetermineRoleFromLoginRequest(ctx context.Context, mountPoint string, data map[string]interface{}) string {
	c.authLock.RLock()
	defer c.authLock.RUnlock()
	matchingBackend := c.router.MatchingBackend(ctx, mountPoint)
	if matchingBackend == nil || matchingBackend.Type() != logical.TypeCredential {
		// Role based quotas do not apply to this request
		return ""
	}

	resp, err := matchingBackend.HandleRequest(ctx, &logical.Request{
		MountPoint: mountPoint,
		Path:       "login",
		Operation:  logical.ResolveRoleOperation,
		Data:       data,
		Storage:    c.router.MatchingStorageByAPIPath(ctx, mountPoint+"login"),
	})
	if err != nil || resp.Data["role"] == nil {
		return ""
	}

	return resp.Data["role"].(string)
}

// ResolveRoleForQuotas looks for any quotas requiring a role for early
// computation in the RateLimitQuotaWrapping handler.
func (c *Core) ResolveRoleForQuotas(ctx context.Context, req *quotas.Request) (bool, error) {
	if c.quotaManager == nil {
		return false, nil
	}
	return c.quotaManager.QueryResolveRoleQuotas(req)
}

// aliasNameFromLoginRequest will determine the aliasName from the login Request
func (c *Core) aliasNameFromLoginRequest(ctx context.Context, req *logical.Request) (string, error) {
	c.authLock.RLock()
	defer c.authLock.RUnlock()
	ns, err := namespace.FromContext(ctx)
	if err != nil {
		return "", err
	}

	// ns path is added while checking matching backend
	mountPath := strings.TrimPrefix(req.MountPoint, ns.Path)

	matchingBackend := c.router.MatchingBackend(ctx, mountPath)
	if matchingBackend == nil || matchingBackend.Type() != logical.TypeCredential {
		// pathLoginAliasLookAhead operation does not apply to this request
		return "", nil
	}

	path := strings.ReplaceAll(req.Path, mountPath, "")

	resp, err := matchingBackend.HandleRequest(ctx, &logical.Request{
		MountPoint: req.MountPoint,
		Path:       path,
		Operation:  logical.AliasLookaheadOperation,
		Data:       req.Data,
		Storage:    c.router.MatchingStorageByAPIPath(ctx, req.Path),
	})
	if err != nil || resp.Auth.Alias == nil {
		return "", nil
	}
	return resp.Auth.Alias.Name, nil
}

// ListMounts will provide a slice containing a deep copy each mount entry
func (c *Core) ListMounts() ([]*MountEntry, error) {
	if c.Sealed() {
		return nil, fmt.Errorf("vault is sealed")
	}

	c.mountsLock.RLock()
	defer c.mountsLock.RUnlock()

	var entries []*MountEntry

	for _, entry := range c.mounts.Entries {
		clone, err := entry.Clone()
		if err != nil {
			return nil, err
		}

		entries = append(entries, clone)
	}

	return entries, nil
}

// ListAuths will provide a slice containing a deep copy each auth entry
func (c *Core) ListAuths() ([]*MountEntry, error) {
	if c.Sealed() {
		return nil, fmt.Errorf("vault is sealed")
	}

	c.authLock.RLock()
	defer c.authLock.RUnlock()

	var entries []*MountEntry

	for _, entry := range c.auth.Entries {
		clone, err := entry.Clone()
		if err != nil {
			return nil, err
		}

		entries = append(entries, clone)
	}

	return entries, nil
}

type GroupPolicyApplicationMode struct {
	GroupPolicyApplicationMode string `json:"group_policy_application_mode"`
}

func (c *Core) GetGroupPolicyApplicationMode(ctx context.Context) (string, error) {
	se, err := c.barrier.Get(ctx, coreGroupPolicyApplicationPath)
	if err != nil {
		return "", err
	}
	if se == nil {
		return groupPolicyApplicationModeWithinNamespaceHierarchy, nil
	}

	var modeStruct GroupPolicyApplicationMode

	err = jsonutil.DecodeJSON(se.Value, &modeStruct)
	if err != nil {
		return "", err
	}
	mode := modeStruct.GroupPolicyApplicationMode
	if mode == "" {
		mode = groupPolicyApplicationModeWithinNamespaceHierarchy
	}

	return mode, nil
}

func (c *Core) SetGroupPolicyApplicationMode(ctx context.Context, mode string) error {
	json, err := jsonutil.EncodeJSON(&GroupPolicyApplicationMode{GroupPolicyApplicationMode: mode})
	if err != nil {
		return err
	}
	return c.barrier.Put(ctx, &logical.StorageEntry{
		Key:   coreGroupPolicyApplicationPath,
		Value: json,
	})
}

type HCPLinkStatus struct {
	lock             sync.RWMutex
	ConnectionStatus string `json:"hcp_link_status,omitempty"`
	ResourceIDOnHCP  string `json:"resource_ID_on_hcp,omitempty"`
}

func (c *Core) SetHCPLinkStatus(status, resourceID string) {
	c.hcpLinkStatus.lock.Lock()
	defer c.hcpLinkStatus.lock.Unlock()
	c.hcpLinkStatus.ConnectionStatus = status
	c.hcpLinkStatus.ResourceIDOnHCP = resourceID
}

func (c *Core) GetHCPLinkStatus() (string, string) {
	c.hcpLinkStatus.lock.RLock()
	defer c.hcpLinkStatus.lock.RUnlock()

	status := c.hcpLinkStatus.ConnectionStatus
	resourceID := c.hcpLinkStatus.ResourceIDOnHCP

	return status, resourceID
}

// IsExperimentEnabled is true if the experiment is enabled in the core.
func (c *Core) IsExperimentEnabled(experiment string) bool {
	return strutil.StrListContains(c.experiments, experiment)
}

// ListenerAddresses provides a slice of configured listener addresses
func (c *Core) ListenerAddresses() ([]string, error) {
	addresses := make([]string, 0)

	conf := c.rawConfig.Load()
	if conf == nil {
		return nil, fmt.Errorf("failed to load core raw config")
	}

	listeners := conf.(*server.Config).Listeners
	if listeners == nil {
		return nil, fmt.Errorf("no listener configured")
	}

	for _, listener := range listeners {
		addresses = append(addresses, listener.Address)
	}

	return addresses, nil
}

// IsRaftVoter specifies whether the node is a raft voter which is
// always false if raft storage is not in use.
func (c *Core) IsRaftVoter() bool {
	raftInfo := c.raftInfo.Load().(*raftInformation)

	if raftInfo == nil {
		return false
	}

	return !raftInfo.nonVoter
}

func (c *Core) HAEnabled() bool {
	return c.ha != nil && c.ha.HAEnabled()
}

func (c *Core) GetRaftConfiguration(ctx context.Context) (*raft.RaftConfigurationResponse, error) {
	raftBackend := c.getRaftBackend()

	if raftBackend == nil {
		return nil, nil
	}

	return raftBackend.GetConfiguration(ctx)
}

func (c *Core) GetRaftAutopilotState(ctx context.Context) (*raft.AutopilotState, error) {
	raftBackend := c.getRaftBackend()
	if raftBackend == nil {
		return nil, nil
	}

	return raftBackend.GetAutopilotServerState(ctx)
}

// Events returns a reference to the common event bus for sending and subscribint to events.
func (c *Core) Events() *eventbus.EventBus {
	return c.events
}<|MERGE_RESOLUTION|>--- conflicted
+++ resolved
@@ -26,6 +26,8 @@
 	"sync/atomic"
 	"time"
 
+	kv "github.com/hashicorp/vault-plugin-secrets-kv"
+
 	"github.com/armon/go-metrics"
 	"github.com/hashicorp/errwrap"
 	log "github.com/hashicorp/go-hclog"
@@ -39,7 +41,6 @@
 	"github.com/hashicorp/go-secure-stdlib/strutil"
 	"github.com/hashicorp/go-secure-stdlib/tlsutil"
 	"github.com/hashicorp/go-uuid"
-	kv "github.com/hashicorp/vault-plugin-secrets-kv"
 	"github.com/hashicorp/vault/api"
 	"github.com/hashicorp/vault/audit"
 	"github.com/hashicorp/vault/command/server"
@@ -1251,19 +1252,8 @@
 	// MFA method
 	c.loginMFABackend = NewLoginMFABackend(c, conf.Logger)
 
-<<<<<<< HEAD
-	logicalBackends := make(map[string]logical.Factory)
-	for k, f := range conf.LogicalBackends {
-		logicalBackends[k] = f
-	}
-	_, ok := logicalBackends["kv"]
-	if !ok {
-		logicalBackends["kv"] = kv.Factory
-	}
-=======
 	// Logical backends
 	c.configureLogicalBackends(conf.LogicalBackends, conf.Logger, conf.AdministrativeNamespacePath)
->>>>>>> 2d01ba63
 
 	// Credentials backends
 	c.configureCredentialsBackends(conf.CredentialBackends, conf.Logger)
@@ -1390,10 +1380,9 @@
 		logicalBackends[k] = f
 	}
 
-	// KV
 	_, ok := logicalBackends[mountTypeKV]
 	if !ok {
-		logicalBackends[mountTypeKV] = PassthroughBackendFactory
+		logicalBackends[mountTypeKV] = kv.Factory
 	}
 
 	// Cubbyhole
