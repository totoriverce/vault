package vault

import (
	"context"
	"crypto/ecdsa"
	"crypto/subtle"
	"crypto/x509"
	"errors"
	"fmt"
	"net"
	"net/http"
	"net/url"
	"path/filepath"
	"sync"
	"sync/atomic"
	"time"

	"github.com/armon/go-metrics"
	log "github.com/hashicorp/go-hclog"

	"google.golang.org/grpc"

	"github.com/hashicorp/errwrap"
	"github.com/hashicorp/go-multierror"
	"github.com/hashicorp/go-uuid"
	"github.com/hashicorp/vault/audit"
	"github.com/hashicorp/vault/helper/consts"
	"github.com/hashicorp/vault/helper/logging"
	"github.com/hashicorp/vault/helper/mlock"
	"github.com/hashicorp/vault/helper/reload"
	"github.com/hashicorp/vault/helper/tlsutil"
	"github.com/hashicorp/vault/logical"
	"github.com/hashicorp/vault/physical"
	"github.com/hashicorp/vault/shamir"
	cache "github.com/patrickmn/go-cache"
)

const (
	// coreLockPath is the path used to acquire a coordinating lock
	// for a highly-available deploy.
	coreLockPath = "core/lock"

	// The poison pill is used as a check during certain scenarios to indicate
	// to standby nodes that they should seal
	poisonPillPath = "core/poison-pill"

	// coreLeaderPrefix is the prefix used for the UUID that contains
	// the currently elected leader.
	coreLeaderPrefix = "core/leader/"

	// knownPrimaryAddrsPrefix is used to store last-known cluster address
	// information for primaries
	knownPrimaryAddrsPrefix = "core/primary-addrs/"

	// lockRetryInterval is the interval we re-attempt to acquire the
	// HA lock if an error is encountered
	lockRetryInterval = 10 * time.Second

	// leaderCheckInterval is how often a standby checks for a new leader
	leaderCheckInterval = 2500 * time.Millisecond

	// keyRotateCheckInterval is how often a standby checks for a key
	// rotation taking place.
	keyRotateCheckInterval = 30 * time.Second

	// keyRotateGracePeriod is how long we allow an upgrade path
	// for standby instances before we delete the upgrade keys
	keyRotateGracePeriod = 2 * time.Minute

	// leaderPrefixCleanDelay is how long to wait between deletions
	// of orphaned leader keys, to prevent slamming the backend.
	leaderPrefixCleanDelay = 200 * time.Millisecond

	// coreKeyringCanaryPath is used as a canary to indicate to replicated
	// clusters that they need to perform a rekey operation synchronously; this
	// isn't keyring-canary to avoid ignoring it when ignoring core/keyring
	coreKeyringCanaryPath = "core/canary-keyring"
)

var (
	// ErrAlreadyInit is returned if the core is already
	// initialized. This prevents a re-initialization.
	ErrAlreadyInit = errors.New("Vault is already initialized")

	// ErrNotInit is returned if a non-initialized barrier
	// is attempted to be unsealed.
	ErrNotInit = errors.New("Vault is not initialized")

	// ErrInternalError is returned when we don't want to leak
	// any information about an internal error
	ErrInternalError = errors.New("internal error")

	// ErrHANotEnabled is returned if the operation only makes sense
	// in an HA setting
	ErrHANotEnabled = errors.New("Vault is not configured for highly-available mode")

	// manualStepDownSleepPeriod is how long to sleep after a user-initiated
	// step down of the active node, to prevent instantly regrabbing the lock.
	// It's var not const so that tests can manipulate it.
	manualStepDownSleepPeriod = 10 * time.Second

	// Functions only in the Enterprise version
	enterprisePostUnseal = enterprisePostUnsealImpl
	enterprisePreSeal    = enterprisePreSealImpl
	startReplication     = startReplicationImpl
	stopReplication      = stopReplicationImpl
	LastRemoteWAL        = lastRemoteWALImpl
)

// NonFatalError is an error that can be returned during NewCore that should be
// displayed but not cause a program exit
type NonFatalError struct {
	Err error
}

func (e *NonFatalError) WrappedErrors() []error {
	return []error{e.Err}
}

func (e *NonFatalError) Error() string {
	return e.Err.Error()
}

// ErrInvalidKey is returned if there is a user-based error with a provided
// unseal key. This will be shown to the user, so should not contain
// information that is sensitive.
type ErrInvalidKey struct {
	Reason string
}

func (e *ErrInvalidKey) Error() string {
	return fmt.Sprintf("invalid key: %v", e.Reason)
}

type activeAdvertisement struct {
	RedirectAddr     string            `json:"redirect_addr"`
	ClusterAddr      string            `json:"cluster_addr,omitempty"`
	ClusterCert      []byte            `json:"cluster_cert,omitempty"`
	ClusterKeyParams *clusterKeyParams `json:"cluster_key_params,omitempty"`
}

type unlockInformation struct {
	Parts [][]byte
	Nonce string
}

// Core is used as the central manager of Vault activity. It is the primary point of
// interface for API handlers and is responsible for managing the logical and physical
// backends, router, security barrier, and audit trails.
type Core struct {
	// N.B.: This is used to populate a dev token down replication, as
	// otherwise, after replication is started, a dev would have to go through
	// the generate-root process simply to talk to the new follower cluster.
	devToken string

	// HABackend may be available depending on the physical backend
	ha physical.HABackend

	// redirectAddr is the address we advertise as leader if held
	redirectAddr string

	// clusterAddr is the address we use for clustering
	clusterAddr string

	// physical backend is the un-trusted backend with durable data
	physical physical.Backend

	// Our Seal, for seal configuration information
	seal Seal

	// barrier is the security barrier wrapping the physical backend
	barrier SecurityBarrier

	// router is responsible for managing the mount points for logical backends.
	router *Router

	// logicalBackends is the mapping of backends to use for this core
	logicalBackends map[string]logical.Factory

	// credentialBackends is the mapping of backends to use for this core
	credentialBackends map[string]logical.Factory

	// auditBackends is the mapping of backends to use for this core
	auditBackends map[string]audit.Factory

	// stateLock protects mutable state
	stateLock sync.RWMutex
	sealed    *uint32

	standby              bool
	standbyDoneCh        chan struct{}
	standbyStopCh        chan struct{}
	manualStepDownCh     chan struct{}
	keepHALockOnStepDown *uint32
	heldHALock           physical.Lock

	// unlockInfo has the keys provided to Unseal until the threshold number of parts is available, as well as the operation nonce
	unlockInfo *unlockInformation

	// generateRootProgress holds the shares until we reach enough
	// to verify the master key
	generateRootConfig   *GenerateRootConfig
	generateRootProgress [][]byte
	generateRootLock     sync.Mutex

	// These variables holds the config and shares we have until we reach
	// enough to verify the appropriate master key. Note that the same lock is
	// used; this isn't time-critical so this shouldn't be a problem.
	barrierRekeyConfig  *SealConfig
	recoveryRekeyConfig *SealConfig
	rekeyLock           sync.RWMutex

	// mounts is loaded after unseal since it is a protected
	// configuration
	mounts *MountTable

	// mountsLock is used to ensure that the mounts table does not
	// change underneath a calling function
	mountsLock sync.RWMutex

	// auth is loaded after unseal since it is a protected
	// configuration
	auth *MountTable

	// authLock is used to ensure that the auth table does not
	// change underneath a calling function
	authLock sync.RWMutex

	// audit is loaded after unseal since it is a protected
	// configuration
	audit *MountTable

	// auditLock is used to ensure that the audit table does not
	// change underneath a calling function
	auditLock sync.RWMutex

	// auditBroker is used to ingest the audit events and fan
	// out into the configured audit backends
	auditBroker *AuditBroker

	// auditedHeaders is used to configure which http headers
	// can be output in the audit logs
	auditedHeaders *AuditedHeadersConfig

	// systemBackend is the backend which is used to manage internal operations
	systemBackend *SystemBackend

	// systemBarrierView is the barrier view for the system backend
	systemBarrierView *BarrierView

	// expiration manager is used for managing LeaseIDs,
	// renewal, expiration and revocation
	expiration *ExpirationManager

	// rollback manager is used to run rollbacks periodically
	rollback *RollbackManager

	// policy store is used to manage named ACL policies
	policyStore *PolicyStore

	// token store is used to manage authentication tokens
	tokenStore *TokenStore

	// identityStore is used to manage client entities
	identityStore *IdentityStore

	// metricsCh is used to stop the metrics streaming
	metricsCh chan struct{}

	// metricsMutex is used to prevent a race condition between
	// metrics emission and sealing leading to a nil pointer
	metricsMutex sync.Mutex

	defaultLeaseTTL time.Duration
	maxLeaseTTL     time.Duration

	logger log.Logger

	// cachingDisabled indicates whether caches are disabled
	cachingDisabled bool
	// Cache stores the actual cache; we always have this but may bypass it if
	// disabled
	physicalCache physical.ToggleablePurgemonster

	// reloadFuncs is a map containing reload functions
	reloadFuncs map[string][]reload.ReloadFunc

	// reloadFuncsLock controls access to the funcs
	reloadFuncsLock sync.RWMutex

	// wrappingJWTKey is the key used for generating JWTs containing response
	// wrapping information
	wrappingJWTKey *ecdsa.PrivateKey

	//
	// Cluster information
	//
	// Name
	clusterName string
	// Specific cipher suites to use for clustering, if any
	clusterCipherSuites []uint16
	// Used to modify cluster parameters
	clusterParamsLock sync.RWMutex
	// The private key stored in the barrier used for establishing
	// mutually-authenticated connections between Vault cluster members
	localClusterPrivateKey *atomic.Value
	// The local cluster cert
	localClusterCert *atomic.Value
	// The parsed form of the local cluster cert
	localClusterParsedCert *atomic.Value
	// The TCP addresses we should use for clustering
	clusterListenerAddrs []*net.TCPAddr
	// The handler to use for request forwarding
	clusterHandler http.Handler
	// Tracks whether cluster listeners are running, e.g. it's safe to send a
	// shutdown down the channel
	clusterListenersRunning bool
	// Shutdown channel for the cluster listeners
	clusterListenerShutdownCh chan struct{}
	// Shutdown success channel. We need this to be done serially to ensure
	// that binds are removed before they might be reinstated.
	clusterListenerShutdownSuccessCh chan struct{}
	// Write lock used to ensure that we don't have multiple connections adjust
	// this value at the same time
	requestForwardingConnectionLock sync.RWMutex
	// Most recent leader UUID. Used to avoid repeatedly JSON parsing the same
	// values.
	clusterLeaderUUID string
	// Most recent leader redirect addr
	clusterLeaderRedirectAddr string
	// Most recent leader cluster addr
	clusterLeaderClusterAddr string
	// Lock for the cluster leader values
	clusterLeaderParamsLock sync.RWMutex
	// Info on cluster members
	clusterPeerClusterAddrsCache *cache.Cache
	// Stores whether we currently have a server running
	rpcServerActive *uint32
	// The context for the client
	rpcClientConnContext context.Context
	// The function for canceling the client connection
	rpcClientConnCancelFunc context.CancelFunc
	// The grpc ClientConn for RPC calls
	rpcClientConn *grpc.ClientConn
	// The grpc forwarding client
	rpcForwardingClient *forwardingClient

	// CORS Information
	corsConfig *CORSConfig

	// The active set of upstream cluster addresses; stored via the Echo
	// mechanism, loaded by the balancer
	atomicPrimaryClusterAddrs *atomic.Value

	atomicPrimaryFailoverAddrs *atomic.Value
	// replicationState keeps the current replication state cached for quick
	// lookup; activeNodeReplicationState stores the active value on standbys
	replicationState           *uint32
	activeNodeReplicationState *uint32

	// uiConfig contains UI configuration
	uiConfig *UIConfig

	// rawEnabled indicates whether the Raw endpoint is enabled
	rawEnabled bool

	// pluginDirectory is the location vault will look for plugin binaries
	pluginDirectory string

	// pluginCatalog is used to manage plugin configurations
	pluginCatalog *PluginCatalog

	enableMlock bool

	// This can be used to trigger operations to stop running when Vault is
	// going to be shut down, stepped down, or sealed
	activeContext           context.Context
	activeContextCancelFunc context.CancelFunc

	// Stores the sealunwrapper for downgrade needs
	sealUnwrapper physical.Backend

	// Stores any funcs that should be run on successful postUnseal
	postUnsealFuncs []func()
}

// CoreConfig is used to parameterize a core
type CoreConfig struct {
	DevToken string `json:"dev_token" structs:"dev_token" mapstructure:"dev_token"`

	LogicalBackends map[string]logical.Factory `json:"logical_backends" structs:"logical_backends" mapstructure:"logical_backends"`

	CredentialBackends map[string]logical.Factory `json:"credential_backends" structs:"credential_backends" mapstructure:"credential_backends"`

	AuditBackends map[string]audit.Factory `json:"audit_backends" structs:"audit_backends" mapstructure:"audit_backends"`

	Physical physical.Backend `json:"physical" structs:"physical" mapstructure:"physical"`

	// May be nil, which disables HA operations
	HAPhysical physical.HABackend `json:"ha_physical" structs:"ha_physical" mapstructure:"ha_physical"`

	Seal Seal `json:"seal" structs:"seal" mapstructure:"seal"`

	Logger log.Logger `json:"logger" structs:"logger" mapstructure:"logger"`

	// Disables the LRU cache on the physical backend
	DisableCache bool `json:"disable_cache" structs:"disable_cache" mapstructure:"disable_cache"`

	// Disables mlock syscall
	DisableMlock bool `json:"disable_mlock" structs:"disable_mlock" mapstructure:"disable_mlock"`

	// Custom cache size for the LRU cache on the physical backend, or zero for default
	CacheSize int `json:"cache_size" structs:"cache_size" mapstructure:"cache_size"`

	// Set as the leader address for HA
	RedirectAddr string `json:"redirect_addr" structs:"redirect_addr" mapstructure:"redirect_addr"`

	// Set as the cluster address for HA
	ClusterAddr string `json:"cluster_addr" structs:"cluster_addr" mapstructure:"cluster_addr"`

	DefaultLeaseTTL time.Duration `json:"default_lease_ttl" structs:"default_lease_ttl" mapstructure:"default_lease_ttl"`

	MaxLeaseTTL time.Duration `json:"max_lease_ttl" structs:"max_lease_ttl" mapstructure:"max_lease_ttl"`

	ClusterName string `json:"cluster_name" structs:"cluster_name" mapstructure:"cluster_name"`

	ClusterCipherSuites string `json:"cluster_cipher_suites" structs:"cluster_cipher_suites" mapstructure:"cluster_cipher_suites"`

	EnableUI bool `json:"ui" structs:"ui" mapstructure:"ui"`

	// Enable the raw endpoint
	EnableRaw bool `json:"enable_raw" structs:"enable_raw" mapstructure:"enable_raw"`

	PluginDirectory string `json:"plugin_directory" structs:"plugin_directory" mapstructure:"plugin_directory"`

	ReloadFuncs     *map[string][]reload.ReloadFunc
	ReloadFuncsLock *sync.RWMutex
}

// NewCore is used to construct a new core
func NewCore(conf *CoreConfig) (*Core, error) {
	if conf.HAPhysical != nil && conf.HAPhysical.HAEnabled() {
		if conf.RedirectAddr == "" {
			return nil, fmt.Errorf("missing API address, please set in configuration or via environment")
		}
	}

	if conf.DefaultLeaseTTL == 0 {
		conf.DefaultLeaseTTL = defaultLeaseTTL
	}
	if conf.MaxLeaseTTL == 0 {
		conf.MaxLeaseTTL = maxLeaseTTL
	}
	if conf.DefaultLeaseTTL > conf.MaxLeaseTTL {
		return nil, fmt.Errorf("cannot have DefaultLeaseTTL larger than MaxLeaseTTL")
	}

	// Validate the advertise addr if its given to us
	if conf.RedirectAddr != "" {
		u, err := url.Parse(conf.RedirectAddr)
		if err != nil {
			return nil, errwrap.Wrapf("redirect address is not valid url: {{err}}", err)
		}

		if u.Scheme == "" {
			return nil, fmt.Errorf("redirect address must include scheme (ex. 'http')")
		}
	}

	// Make a default logger if not provided
	if conf.Logger == nil {
		conf.Logger = logging.NewVaultLogger(log.Trace)
	}

	// Setup the core
	c := &Core{
		devToken:                         conf.DevToken,
		physical:                         conf.Physical,
		redirectAddr:                     conf.RedirectAddr,
		clusterAddr:                      conf.ClusterAddr,
		seal:                             conf.Seal,
		router:                           NewRouter(),
		sealed:                           new(uint32),
		standby:                          true,
		logger:                           conf.Logger.Named("core"),
		defaultLeaseTTL:                  conf.DefaultLeaseTTL,
		maxLeaseTTL:                      conf.MaxLeaseTTL,
		cachingDisabled:                  conf.DisableCache,
		clusterName:                      conf.ClusterName,
		clusterListenerShutdownCh:        make(chan struct{}),
		clusterListenerShutdownSuccessCh: make(chan struct{}),
		clusterPeerClusterAddrsCache:     cache.New(3*HeartbeatInterval, time.Second),
		enableMlock:                      !conf.DisableMlock,
		rawEnabled:                       conf.EnableRaw,
		replicationState:                 new(uint32),
		rpcServerActive:                  new(uint32),
		atomicPrimaryClusterAddrs:        new(atomic.Value),
		atomicPrimaryFailoverAddrs:       new(atomic.Value),
		localClusterPrivateKey:           new(atomic.Value),
		localClusterCert:                 new(atomic.Value),
		localClusterParsedCert:           new(atomic.Value),
		activeNodeReplicationState:       new(uint32),
		keepHALockOnStepDown:             new(uint32),
	}

	atomic.StoreUint32(c.sealed, 1)

	atomic.StoreUint32(c.replicationState, uint32(consts.ReplicationDRDisabled|consts.ReplicationPerformanceDisabled))
	c.localClusterCert.Store(([]byte)(nil))
	c.localClusterParsedCert.Store((*x509.Certificate)(nil))
	c.localClusterPrivateKey.Store((*ecdsa.PrivateKey)(nil))

	if conf.ClusterCipherSuites != "" {
		suites, err := tlsutil.ParseCiphers(conf.ClusterCipherSuites)
		if err != nil {
			return nil, errwrap.Wrapf("error parsing cluster cipher suites: {{err}}", err)
		}
		c.clusterCipherSuites = suites
	}

	// Load CORS config and provide a value for the core field.
	c.corsConfig = &CORSConfig{
		core:    c,
		Enabled: new(uint32),
	}

	phys := conf.Physical
	_, txnOK := conf.Physical.(physical.Transactional)
	if c.seal == nil {
		c.seal = NewDefaultSeal()
	}
	c.seal.SetCore(c)

	c.sealUnwrapper = NewSealUnwrapper(phys, conf.Logger.ResetNamed("storage.sealunwrapper"))

	var ok bool

	// Wrap the physical backend in a cache layer if enabled
	if txnOK {
		c.physical = physical.NewTransactionalCache(c.sealUnwrapper, conf.CacheSize, conf.Logger.ResetNamed("storage.cache"))
	} else {
		c.physical = physical.NewCache(c.sealUnwrapper, conf.CacheSize, conf.Logger.ResetNamed("storage.cache"))
	}
	c.physicalCache = c.physical.(physical.ToggleablePurgemonster)

	if !conf.DisableMlock {
		// Ensure our memory usage is locked into physical RAM
		if err := mlock.LockMemory(); err != nil {
			return nil, fmt.Errorf(
				"Failed to lock memory: %v\n\n"+
					"This usually means that the mlock syscall is not available.\n"+
					"Vault uses mlock to prevent memory from being swapped to\n"+
					"disk. This requires root privileges as well as a machine\n"+
					"that supports mlock. Please enable mlock on your system or\n"+
					"disable Vault from using it. To disable Vault from using it,\n"+
					"set the `disable_mlock` configuration option in your configuration\n"+
					"file.",
				err)
		}
	}

	var err error
	if conf.PluginDirectory != "" {
		c.pluginDirectory, err = filepath.Abs(conf.PluginDirectory)
		if err != nil {
			return nil, errwrap.Wrapf("core setup failed, could not verify plugin directory: {{err}}", err)
		}
	}

	// Construct a new AES-GCM barrier
	c.barrier, err = NewAESGCMBarrier(c.physical)
	if err != nil {
		return nil, errwrap.Wrapf("barrier setup failed: {{err}}", err)
	}

	if conf.HAPhysical != nil && conf.HAPhysical.HAEnabled() {
		c.ha = conf.HAPhysical
	}

	// We create the funcs here, then populate the given config with it so that
	// the caller can share state
	conf.ReloadFuncsLock = &c.reloadFuncsLock
	c.reloadFuncsLock.Lock()
	c.reloadFuncs = make(map[string][]reload.ReloadFunc)
	c.reloadFuncsLock.Unlock()
	conf.ReloadFuncs = &c.reloadFuncs

	// Setup the backends
	logicalBackends := make(map[string]logical.Factory)
	for k, f := range conf.LogicalBackends {
		logicalBackends[k] = f
	}
	_, ok = logicalBackends["kv"]
	if !ok {
		logicalBackends["kv"] = PassthroughBackendFactory
	}
	logicalBackends["cubbyhole"] = CubbyholeBackendFactory
	logicalBackends["system"] = func(ctx context.Context, config *logical.BackendConfig) (logical.Backend, error) {
		b := NewSystemBackend(c, conf.Logger.Named("system"))
		if err := b.Setup(ctx, config); err != nil {
			return nil, err
		}
		return b, nil
	}

	logicalBackends["identity"] = func(ctx context.Context, config *logical.BackendConfig) (logical.Backend, error) {
		return NewIdentityStore(ctx, c, config, conf.Logger.Named("identity"))
	}

	c.logicalBackends = logicalBackends

	credentialBackends := make(map[string]logical.Factory)
	for k, f := range conf.CredentialBackends {
		credentialBackends[k] = f
	}
	credentialBackends["token"] = func(ctx context.Context, config *logical.BackendConfig) (logical.Backend, error) {
		return NewTokenStore(ctx, conf.Logger.Named("token"), c, config)
	}
	c.credentialBackends = credentialBackends

	auditBackends := make(map[string]audit.Factory)
	for k, f := range conf.AuditBackends {
		auditBackends[k] = f
	}
	c.auditBackends = auditBackends

	uiStoragePrefix := systemBarrierPrefix + "ui"
	c.uiConfig = NewUIConfig(conf.EnableUI, physical.NewView(c.physical, uiStoragePrefix), NewBarrierView(c.barrier, uiStoragePrefix))

	return c, nil
}

// Shutdown is invoked when the Vault instance is about to be terminated. It
// should not be accessible as part of an API call as it will cause an availability
// problem. It is only used to gracefully quit in the case of HA so that failover
// happens as quickly as possible.
func (c *Core) Shutdown() error {
	c.logger.Debug("shutdown called")
	return c.sealInternal(false)
}

// CORSConfig returns the current CORS configuration
func (c *Core) CORSConfig() *CORSConfig {
	return c.corsConfig
}

func (c *Core) GetContext() (context.Context, context.CancelFunc) {
	c.stateLock.RLock()
	defer c.stateLock.RUnlock()

	return context.WithCancel(c.activeContext)
}

// Sealed checks if the Vault is current sealed
func (c *Core) Sealed() bool {
	return atomic.LoadUint32(c.sealed) == 1
}

// SecretProgress returns the number of keys provided so far
func (c *Core) SecretProgress() (int, string) {
	c.stateLock.RLock()
	defer c.stateLock.RUnlock()
	switch c.unlockInfo {
	case nil:
		return 0, ""
	default:
		return len(c.unlockInfo.Parts), c.unlockInfo.Nonce
	}
}

// ResetUnsealProcess removes the current unlock parts from memory, to reset
// the unsealing process
func (c *Core) ResetUnsealProcess() {
	c.stateLock.Lock()
	defer c.stateLock.Unlock()
	c.unlockInfo = nil
}

// Unseal is used to provide one of the key parts to unseal the Vault.
//
// They key given as a parameter will automatically be zerod after
// this method is done with it. If you want to keep the key around, a copy
// should be made.
func (c *Core) Unseal(key []byte) (bool, error) {
	defer metrics.MeasureSince([]string{"core", "unseal"}, time.Now())

	c.stateLock.Lock()
	defer c.stateLock.Unlock()

	ctx := context.Background()

	// Explicitly check for init status. This also checks if the seal
	// configuration is valid (i.e. non-nil).
	init, err := c.Initialized(ctx)
	if err != nil {
		return false, err
	}
	if !init {
		return false, ErrNotInit
	}

	// Verify the key length
	min, max := c.barrier.KeyLength()
	max += shamir.ShareOverhead
	if len(key) < min {
		return false, &ErrInvalidKey{fmt.Sprintf("key is shorter than minimum %d bytes", min)}
	}
	if len(key) > max {
		return false, &ErrInvalidKey{fmt.Sprintf("key is longer than maximum %d bytes", max)}
	}

	// Get the barrier seal configuration
	config, err := c.seal.BarrierConfig(ctx)
	if err != nil {
		return false, err
	}

	// Check if already unsealed
	if !c.Sealed() {
		return true, nil
	}

	masterKey, err := c.unsealPart(ctx, config, key, false)
	if err != nil {
		return false, err
	}
	if masterKey != nil {
		return c.unsealInternal(ctx, masterKey)
	}

	return false, nil
}

// UnsealWithRecoveryKeys is used to provide one of the recovery key shares to
// unseal the Vault.
func (c *Core) UnsealWithRecoveryKeys(ctx context.Context, key []byte) (bool, error) {
	defer metrics.MeasureSince([]string{"core", "unseal_with_recovery_keys"}, time.Now())

	c.stateLock.Lock()
	defer c.stateLock.Unlock()

	// Explicitly check for init status
	init, err := c.Initialized(ctx)
	if err != nil {
		return false, err
	}
	if !init {
		return false, ErrNotInit
	}

	var config *SealConfig
	// If recovery keys are supported then use recovery seal config to unseal
	if c.seal.RecoveryKeySupported() {
		config, err = c.seal.RecoveryConfig(ctx)
		if err != nil {
			return false, err
		}
	}

	// Check if already unsealed
	if !c.Sealed() {
		return true, nil
	}

	masterKey, err := c.unsealPart(ctx, config, key, true)
	if err != nil {
		return false, err
	}
	if masterKey != nil {
		return c.unsealInternal(ctx, masterKey)
	}

	return false, nil
}

// unsealPart takes in a key share, and returns the master key if the threshold
// is met. If recovery keys are supported, recovery key shares may be provided.
func (c *Core) unsealPart(ctx context.Context, config *SealConfig, key []byte, useRecoveryKeys bool) ([]byte, error) {
	// Check if we already have this piece
	if c.unlockInfo != nil {
		for _, existing := range c.unlockInfo.Parts {
			if subtle.ConstantTimeCompare(existing, key) == 1 {
				return nil, nil
			}
		}
	} else {
		uuid, err := uuid.GenerateUUID()
		if err != nil {
			return nil, err
		}
		c.unlockInfo = &unlockInformation{
			Nonce: uuid,
		}
	}

	// Store this key
	c.unlockInfo.Parts = append(c.unlockInfo.Parts, key)

	// Check if we don't have enough keys to unlock, proceed through the rest of
	// the call only if we have met the threshold
	if len(c.unlockInfo.Parts) < config.SecretThreshold {
		if c.logger.IsDebug() {
			c.logger.Debug("cannot unseal, not enough keys", "keys", len(c.unlockInfo.Parts), "threshold", config.SecretThreshold, "nonce", c.unlockInfo.Nonce)
		}
		return nil, nil
	}

	// Best-effort memzero of unlock parts once we're done with them
	defer func() {
		for i := range c.unlockInfo.Parts {
			memzero(c.unlockInfo.Parts[i])
		}
		c.unlockInfo = nil
	}()

	// Recover the split key. recoveredKey is the shamir combined
	// key, or the single provided key if the threshold is 1.
	var recoveredKey []byte
	var err error
	if config.SecretThreshold == 1 {
		recoveredKey = make([]byte, len(c.unlockInfo.Parts[0]))
		copy(recoveredKey, c.unlockInfo.Parts[0])
	} else {
		recoveredKey, err = shamir.Combine(c.unlockInfo.Parts)
		if err != nil {
			return nil, errwrap.Wrapf("failed to compute master key: {{err}}", err)
		}
	}

	if c.seal.RecoveryKeySupported() && useRecoveryKeys {
		// Verify recovery key
		if err := c.seal.VerifyRecoveryKey(ctx, recoveredKey); err != nil {
			return nil, err
		}

		// Get stored keys and shamir combine into single master key. Unsealing with
		// recovery keys currently does not support: 1) mixed stored and non-stored
		// keys setup, nor 2) seals that support recovery keys but not stored keys.
		// If insufficient shares are provided, shamir.Combine will error, and if
		// no stored keys are found it will return masterKey as nil.
		var masterKey []byte
		if c.seal.StoredKeysSupported() {
			masterKeyShares, err := c.seal.GetStoredKeys(ctx)
			if err != nil {
				return nil, errwrap.Wrapf("unable to retrieve stored keys: {{err}}", err)
			}

			if len(masterKeyShares) == 1 {
				return masterKeyShares[0], nil
			}

			masterKey, err = shamir.Combine(masterKeyShares)
			if err != nil {
				return nil, errwrap.Wrapf("failed to compute master key: {{err}}", err)
			}
		}
		return masterKey, nil
	}

	// If this is not a recovery key-supported seal, then the recovered key is
	// the master key to be returned.
	return recoveredKey, nil
}

// unsealInternal takes in the master key and attempts to unseal the barrier.
// N.B.: This must be called with the state write lock held.
func (c *Core) unsealInternal(ctx context.Context, masterKey []byte) (bool, error) {
	defer memzero(masterKey)

	// Attempt to unlock
	if err := c.barrier.Unseal(ctx, masterKey); err != nil {
		return false, err
	}
	if c.logger.IsInfo() {
		c.logger.Info("vault is unsealed")
	}

	// Do post-unseal setup if HA is not enabled
	if c.ha == nil {
		// We still need to set up cluster info even if it's not part of a
		// cluster right now. This also populates the cached cluster object.
		if err := c.setupCluster(ctx); err != nil {
			c.logger.Error("cluster setup failed", "error", err)
			c.barrier.Seal()
			c.logger.Warn("vault is sealed")
			return false, err
		}

		if err := c.postUnseal(); err != nil {
			c.logger.Error("post-unseal setup failed", "error", err)
			c.barrier.Seal()
			c.logger.Warn("vault is sealed")
			return false, err
		}

		c.standby = false
	} else {
		// Go to standby mode, wait until we are active to unseal
		c.standbyDoneCh = make(chan struct{})
		c.manualStepDownCh = make(chan struct{})
		c.standbyStopCh = make(chan struct{})
		go c.runStandby(c.standbyDoneCh, c.manualStepDownCh, c.standbyStopCh)
	}

	// Force a cache bust here, which will also run migration code
	if c.seal.RecoveryKeySupported() {
		c.seal.SetRecoveryConfig(ctx, nil)
	}

	// Success!
	atomic.StoreUint32(c.sealed, 0)

	if c.ha != nil {
		sd, ok := c.ha.(physical.ServiceDiscovery)
		if ok {
			if err := sd.NotifySealedStateChange(); err != nil {
				if c.logger.IsWarn() {
					c.logger.Warn("failed to notify unsealed status", "error", err)
				}
			}
		}
	}
	return true, nil
}

// SealWithRequest takes in a logical.Request, acquires the lock, and passes
// through to sealInternal
func (c *Core) SealWithRequest(httpCtx context.Context, req *logical.Request) error {
	defer metrics.MeasureSince([]string{"core", "seal-with-request"}, time.Now())

	if c.Sealed() {
		return nil
	}

<<<<<<< HEAD
=======
	c.stateLock.RLock()

	// This will unlock the read lock
>>>>>>> 77e61243
	// We use background context since we may not be active
	ctx, cancel := context.WithCancel(context.Background())
	defer cancel()

	go func() {
		select {
		case <-ctx.Done():
		case <-httpCtx.Done():
			cancel()
		}
	}()

	// This will unlock the read lock
	return c.sealInitCommon(ctx, req)
}

// Seal takes in a token and creates a logical.Request, acquires the lock, and
// passes through to sealInternal
func (c *Core) Seal(token string) error {
	defer metrics.MeasureSince([]string{"core", "seal"}, time.Now())

	if c.Sealed() {
		return nil
	}

	c.stateLock.RLock()

	req := &logical.Request{
		Operation:   logical.UpdateOperation,
		Path:        "sys/seal",
		ClientToken: token,
	}

	// This will unlock the read lock
	// We use background context since we may not be active
	return c.sealInitCommon(context.Background(), req)
}

// sealInitCommon is common logic for Seal and SealWithRequest and is used to
// re-seal the Vault. This requires the Vault to be unsealed again to perform
// any further operations. Note: this function will read-unlock the state lock.
func (c *Core) sealInitCommon(ctx context.Context, req *logical.Request) (retErr error) {
	defer metrics.MeasureSince([]string{"core", "seal-internal"}, time.Now())

	if req == nil {
		retErr = multierror.Append(retErr, errors.New("nil request to seal"))
		c.stateLock.RUnlock()
		return retErr
	}

	// Since there is no token store in standby nodes, sealing cannot be done.
	// Ideally, the request has to be forwarded to leader node for validation
	// and the operation should be performed. But for now, just returning with
	// an error and recommending a vault restart, which essentially does the
	// same thing.
	if c.standby {
		c.logger.Error("vault cannot seal when in standby mode; please restart instead")
		retErr = multierror.Append(retErr, errors.New("vault cannot seal when in standby mode; please restart instead"))
		c.stateLock.RUnlock()
		return retErr
	}

	acl, te, entity, identityPolicies, err := c.fetchACLTokenEntryAndEntity(req)
	if err != nil {
		retErr = multierror.Append(retErr, err)
		c.stateLock.RUnlock()
		return retErr
	}

	// Audit-log the request before going any further
	auth := &logical.Auth{
		ClientToken:      req.ClientToken,
		Policies:         identityPolicies,
		IdentityPolicies: identityPolicies,
	}
	if te != nil {
		auth.TokenPolicies = te.Policies
		auth.Policies = append(te.Policies, identityPolicies...)
		auth.Metadata = te.Meta
		auth.DisplayName = te.DisplayName
		auth.EntityID = te.EntityID
	}

	logInput := &audit.LogInput{
		Auth:    auth,
		Request: req,
	}
	if err := c.auditBroker.LogRequest(ctx, logInput, c.auditedHeaders); err != nil {
		c.logger.Error("failed to audit request", "request_path", req.Path, "error", err)
		retErr = multierror.Append(retErr, errors.New("failed to audit request, cannot continue"))
		c.stateLock.RUnlock()
		return retErr
	}

	if entity != nil && entity.Disabled {
		c.logger.Warn("permission denied as the entity on the token is disabled")
		retErr = multierror.Append(retErr, logical.ErrPermissionDenied)
		c.stateLock.RUnlock()
		return retErr
	}
	if te != nil && te.EntityID != "" && entity == nil {
		c.logger.Warn("permission denied as the entity on the token is invalid")
		retErr = multierror.Append(retErr, logical.ErrPermissionDenied)
		c.stateLock.RUnlock()
		return retErr
	}

	// Attempt to use the token (decrement num_uses)
	// On error bail out; if the token has been revoked, bail out too
	if te != nil {
		te, err = c.tokenStore.UseToken(ctx, te)
		if err != nil {
			c.logger.Error("failed to use token", "error", err)
			retErr = multierror.Append(retErr, ErrInternalError)
			c.stateLock.RUnlock()
			return retErr
		}
		if te == nil {
			// Token is no longer valid
			retErr = multierror.Append(retErr, logical.ErrPermissionDenied)
			c.stateLock.RUnlock()
			return retErr
		}
	}

	// Verify that this operation is allowed
	authResults := c.performPolicyChecks(ctx, acl, te, req, entity, &PolicyCheckOpts{
		RootPrivsRequired: true,
	})
	if authResults.Error.ErrorOrNil() != nil {
		retErr = multierror.Append(retErr, authResults.Error)
		c.stateLock.RUnlock()
		return retErr
	}
	if !authResults.Allowed {
		retErr = multierror.Append(retErr, logical.ErrPermissionDenied)
		c.stateLock.RUnlock()
		return retErr
	}

	if te != nil && te.NumUses == tokenRevocationPending {
		// Token needs to be revoked. We do this immediately here because
		// we won't have a token store after sealing.
		leaseID, err := c.expiration.CreateOrFetchRevocationLeaseByToken(te)
		if err == nil {
			err = c.expiration.Revoke(ctx, leaseID)
		}
		if err != nil {
			c.logger.Error("token needed revocation before seal but failed to revoke", "error", err)
			retErr = multierror.Append(retErr, ErrInternalError)
		}
	}

	// Unlock; sealing will grab the lock when needed
	c.stateLock.RUnlock()

	sealErr := c.sealInternal(false)

	if sealErr != nil {
		retErr = multierror.Append(retErr, sealErr)
	}

	return
}

// UIEnabled returns if the UI is enabled
func (c *Core) UIEnabled() bool {
	return c.uiConfig.Enabled()
}

// UIHeaders returns configured UI headers
func (c *Core) UIHeaders() (http.Header, error) {
	return c.uiConfig.Headers(context.Background())
}

// sealInternal is an internal method used to seal the vault.  It does not do
// any authorization checking.
func (c *Core) sealInternal(keepLock bool) error {
	// Mark sealed, and if already marked return
	if swapped := atomic.CompareAndSwapUint32(c.sealed, 0, 1); !swapped {
		return nil
	}

	c.logger.Debug("marked as sealed")

	// Clear forwarding clients
	c.requestForwardingConnectionLock.Lock()
	c.clearForwardingClients()
	c.requestForwardingConnectionLock.Unlock()

	// Do pre-seal teardown if HA is not enabled
	if c.ha == nil {
		c.stateLock.Lock()
		defer c.stateLock.Unlock()
		// Even in a non-HA context we key off of this for some things
		c.standby = true

		// Stop requests from processing
		if c.activeContextCancelFunc != nil {
			c.activeContextCancelFunc()
		}

		if err := c.preSeal(); err != nil {
			c.logger.Error("pre-seal teardown failed", "error", err)
			return fmt.Errorf("internal error")
		}
	} else {
		// If we are keeping the lock we already have the state write lock
		// held. Otherwise grab it here so that when stopCh is triggered we are
		// locked.
		if keepLock {
			atomic.StoreUint32(c.keepHALockOnStepDown, 1)
		} else {
			c.stateLock.Lock()
			defer c.stateLock.Unlock()
		}
		// If we are trying to acquire the lock, force it to return with nil so
		// runStandby will exit
		// If we are active, signal the standby goroutine to shut down and wait
		// for completion. We have the state lock here so nothing else should
		// be toggling standby status.
		close(c.standbyStopCh)
		c.logger.Debug("finished triggering standbyStopCh for runStandby")

		// Wait for runStandby to stop
		<-c.standbyDoneCh
		atomic.StoreUint32(c.keepHALockOnStepDown, 0)
		c.logger.Debug("runStandby done")
	}

	c.logger.Debug("sealing barrier")
	if err := c.barrier.Seal(); err != nil {
		c.logger.Error("error sealing barrier", "error", err)
		return err
	}

	if c.ha != nil {
		sd, ok := c.ha.(physical.ServiceDiscovery)
		if ok {
			if err := sd.NotifySealedStateChange(); err != nil {
				if c.logger.IsWarn() {
					c.logger.Warn("failed to notify sealed status", "error", err)
				}
			}
		}
	}

	c.logger.Info("vault is sealed")

	return nil
}

// postUnseal is invoked after the barrier is unsealed, but before
// allowing any user operations. This allows us to setup any state that
// requires the Vault to be unsealed such as mount tables, logical backends,
// credential stores, etc.
func (c *Core) postUnseal() (retErr error) {
	defer metrics.MeasureSince([]string{"core", "post_unseal"}, time.Now())

	// Clear any out
	c.postUnsealFuncs = nil

	// Create a new request context
	c.activeContext, c.activeContextCancelFunc = context.WithCancel(context.Background())

	defer func() {
		if retErr != nil {
			c.activeContextCancelFunc()
			c.preSeal()
		}
	}()
	c.logger.Info("post-unseal setup starting")

	// Clear forwarding clients; we're active
	c.requestForwardingConnectionLock.Lock()
	c.clearForwardingClients()
	c.requestForwardingConnectionLock.Unlock()

	// Enable the cache
	c.physicalCache.Purge(c.activeContext)
	if !c.cachingDisabled {
		c.physicalCache.SetEnabled(true)
	}

	switch c.sealUnwrapper.(type) {
	case *sealUnwrapper:
		c.sealUnwrapper.(*sealUnwrapper).runUnwraps()
	case *transactionalSealUnwrapper:
		c.sealUnwrapper.(*transactionalSealUnwrapper).runUnwraps()
	}

	// Purge these for safety in case of a rekey
	c.seal.SetBarrierConfig(c.activeContext, nil)
	if c.seal.RecoveryKeySupported() {
		c.seal.SetRecoveryConfig(c.activeContext, nil)
	}

	if err := enterprisePostUnseal(c); err != nil {
		return err
	}
	if err := c.ensureWrappingKey(c.activeContext); err != nil {
		return err
	}
	if err := c.setupPluginCatalog(); err != nil {
		return err
	}
	if err := c.loadMounts(c.activeContext); err != nil {
		return err
	}
	if err := c.setupMounts(c.activeContext); err != nil {
		return err
	}
	if err := c.setupPolicyStore(c.activeContext); err != nil {
		return err
	}
	if err := c.loadCORSConfig(c.activeContext); err != nil {
		return err
	}
	if err := c.loadCredentials(c.activeContext); err != nil {
		return err
	}
	if err := c.setupCredentials(c.activeContext); err != nil {
		return err
	}
	if err := c.startRollback(); err != nil {
		return err
	}
	if err := c.setupExpiration(); err != nil {
		return err
	}
	if err := c.loadAudits(c.activeContext); err != nil {
		return err
	}
	if err := c.setupAudits(c.activeContext); err != nil {
		return err
	}
	if err := c.loadIdentityStoreArtifacts(c.activeContext); err != nil {
		return err
	}
	if err := c.setupAuditedHeadersConfig(c.activeContext); err != nil {
		return err
	}

	if c.ha != nil {
		if err := c.startClusterListener(c.activeContext); err != nil {
			return err
		}
	}
	c.metricsCh = make(chan struct{})
	go c.emitMetrics(c.metricsCh)

	// This is intentionally the last block in this function. We want to allow
	// writes just before allowing client requests, to ensure everything has
	// been set up properly before any writes can have happened.
	for _, v := range c.postUnsealFuncs {
		v()
	}

	c.logger.Info("post-unseal setup complete")
	return nil
}

// preSeal is invoked before the barrier is sealed, allowing
// for any state teardown required.
func (c *Core) preSeal() error {
	defer metrics.MeasureSince([]string{"core", "pre_seal"}, time.Now())
	c.logger.Info("pre-seal teardown starting")

	// Clear any pending funcs
	c.postUnsealFuncs = nil

	// Clear any rekey progress
	c.barrierRekeyConfig = nil
	c.recoveryRekeyConfig = nil

	if c.metricsCh != nil {
		close(c.metricsCh)
		c.metricsCh = nil
	}
	var result error

	c.stopClusterListener()

	if err := c.teardownAudits(); err != nil {
		result = multierror.Append(result, errwrap.Wrapf("error tearing down audits: {{err}}", err))
	}
	if err := c.stopExpiration(); err != nil {
		result = multierror.Append(result, errwrap.Wrapf("error stopping expiration: {{err}}", err))
	}
	if err := c.teardownCredentials(c.activeContext); err != nil {
		result = multierror.Append(result, errwrap.Wrapf("error tearing down credentials: {{err}}", err))
	}
	if err := c.teardownPolicyStore(); err != nil {
		result = multierror.Append(result, errwrap.Wrapf("error tearing down policy store: {{err}}", err))
	}
	if err := c.stopRollback(); err != nil {
		result = multierror.Append(result, errwrap.Wrapf("error stopping rollback: {{err}}", err))
	}
	if err := c.unloadMounts(c.activeContext); err != nil {
		result = multierror.Append(result, errwrap.Wrapf("error unloading mounts: {{err}}", err))
	}
	if err := enterprisePreSeal(c); err != nil {
		result = multierror.Append(result, err)
	}

	switch c.sealUnwrapper.(type) {
	case *sealUnwrapper:
		c.sealUnwrapper.(*sealUnwrapper).stopUnwraps()
	case *transactionalSealUnwrapper:
		c.sealUnwrapper.(*transactionalSealUnwrapper).stopUnwraps()
	}

	// Purge the cache
	c.physicalCache.SetEnabled(false)
	c.physicalCache.Purge(c.activeContext)

	c.logger.Info("pre-seal teardown complete")
	return result
}

func enterprisePostUnsealImpl(c *Core) error {
	return nil
}

func enterprisePreSealImpl(c *Core) error {
	return nil
}

func startReplicationImpl(c *Core) error {
	return nil
}

func stopReplicationImpl(c *Core) error {
	return nil
}

// emitMetrics is used to periodically expose metrics while running
func (c *Core) emitMetrics(stopCh chan struct{}) {
	for {
		select {
		case <-time.After(time.Second):
			c.metricsMutex.Lock()
			if c.expiration != nil {
				c.expiration.emitMetrics()
			}
			c.metricsMutex.Unlock()
		case <-stopCh:
			return
		}
	}
}

func (c *Core) ReplicationState() consts.ReplicationState {
	return consts.ReplicationState(atomic.LoadUint32(c.replicationState))
}

func (c *Core) ActiveNodeReplicationState() consts.ReplicationState {
	return consts.ReplicationState(atomic.LoadUint32(c.activeNodeReplicationState))
}

func (c *Core) SealAccess() *SealAccess {
	return NewSealAccess(c.seal)
}

func (c *Core) Logger() log.Logger {
	return c.logger
}

func (c *Core) BarrierKeyLength() (min, max int) {
	min, max = c.barrier.KeyLength()
	max += shamir.ShareOverhead
	return
}

func (c *Core) AuditedHeadersConfig() *AuditedHeadersConfig {
	return c.auditedHeaders
}

func lastRemoteWALImpl(c *Core) uint64 {
	return 0
}

func (c *Core) BarrierEncryptorAccess() *BarrierEncryptorAccess {
	return NewBarrierEncryptorAccess(c.barrier)
}

func (c *Core) PhysicalAccess() *physical.PhysicalAccess {
	return physical.NewPhysicalAccess(c.physical)
}

func (c *Core) RouterAccess() *RouterAccess {
	return NewRouterAccess(c)
}

// IsDRSecondary returns if the current cluster state is a DR secondary.
func (c *Core) IsDRSecondary() bool {
	return c.ReplicationState().HasState(consts.ReplicationDRSecondary)
}<|MERGE_RESOLUTION|>--- conflicted
+++ resolved
@@ -932,12 +932,9 @@
 		return nil
 	}
 
-<<<<<<< HEAD
-=======
 	c.stateLock.RLock()
 
 	// This will unlock the read lock
->>>>>>> 77e61243
 	// We use background context since we may not be active
 	ctx, cancel := context.WithCancel(context.Background())
 	defer cancel()
