--- conflicted
+++ resolved
@@ -450,11 +450,8 @@
 		clusterName:                      conf.ClusterName,
 		clusterListenerShutdownCh:        make(chan struct{}),
 		clusterListenerShutdownSuccessCh: make(chan struct{}),
-<<<<<<< HEAD
 		corsConfig:                       &CORSConfig{},
-=======
 		clusterPeerClusterAddrsCache:     cache.New(3*heartbeatInterval, time.Second),
->>>>>>> 55e16eac
 		enableMlock:                      !conf.DisableMlock,
 	}
 
