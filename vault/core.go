package vault

import (
	"context"
	"crypto/ecdsa"
	"crypto/rand"
	"crypto/subtle"
	"crypto/tls"
	"crypto/x509"
	"encoding/json"
	"errors"
	"fmt"
	"io"
	"net"
	"net/http"
	"net/url"
	"path/filepath"
	"sync"
	"sync/atomic"
	"time"

	"github.com/armon/go-metrics"
	"github.com/hashicorp/errwrap"
	log "github.com/hashicorp/go-hclog"
	wrapping "github.com/hashicorp/go-kms-wrapping"
	aeadwrapper "github.com/hashicorp/go-kms-wrapping/wrappers/aead"
	"github.com/hashicorp/go-multierror"
	"github.com/hashicorp/go-uuid"
	"github.com/hashicorp/vault/api"
	"github.com/hashicorp/vault/audit"
	"github.com/hashicorp/vault/command/server"
	"github.com/hashicorp/vault/helper/metricsutil"
	"github.com/hashicorp/vault/helper/namespace"
	"github.com/hashicorp/vault/internalshared/reloadutil"
	"github.com/hashicorp/vault/sdk/helper/certutil"
	"github.com/hashicorp/vault/sdk/helper/consts"
	"github.com/hashicorp/vault/sdk/helper/jsonutil"
	"github.com/hashicorp/vault/sdk/helper/logging"
	"github.com/hashicorp/vault/sdk/helper/mlock"
	"github.com/hashicorp/vault/sdk/helper/strutil"
	"github.com/hashicorp/vault/sdk/helper/tlsutil"
	"github.com/hashicorp/vault/sdk/logical"
	"github.com/hashicorp/vault/sdk/physical"
	sr "github.com/hashicorp/vault/serviceregistration"
	"github.com/hashicorp/vault/shamir"
	"github.com/hashicorp/vault/vault/cluster"
	"github.com/hashicorp/vault/vault/quotas"
	vaultseal "github.com/hashicorp/vault/vault/seal"
	"github.com/patrickmn/go-cache"
	"google.golang.org/grpc"
)

const (
	// CoreLockPath is the path used to acquire a coordinating lock
	// for a highly-available deploy.
	CoreLockPath = "core/lock"

	// The poison pill is used as a check during certain scenarios to indicate
	// to standby nodes that they should seal
	poisonPillPath = "core/poison-pill"

	// coreLeaderPrefix is the prefix used for the UUID that contains
	// the currently elected leader.
	coreLeaderPrefix = "core/leader/"

	// knownPrimaryAddrsPrefix is used to store last-known cluster address
	// information for primaries
	knownPrimaryAddrsPrefix = "core/primary-addrs/"

	// coreKeyringCanaryPath is used as a canary to indicate to replicated
	// clusters that they need to perform a rekey operation synchronously; this
	// isn't keyring-canary to avoid ignoring it when ignoring core/keyring
	coreKeyringCanaryPath = "core/canary-keyring"
)

var (
	// ErrAlreadyInit is returned if the core is already
	// initialized. This prevents a re-initialization.
	ErrAlreadyInit = errors.New("Vault is already initialized")

	// ErrNotInit is returned if a non-initialized barrier
	// is attempted to be unsealed.
	ErrNotInit = errors.New("Vault is not initialized")

	// ErrInternalError is returned when we don't want to leak
	// any information about an internal error
	ErrInternalError = errors.New("internal error")

	// ErrHANotEnabled is returned if the operation only makes sense
	// in an HA setting
	ErrHANotEnabled = errors.New("Vault is not configured for highly-available mode")

	// manualStepDownSleepPeriod is how long to sleep after a user-initiated
	// step down of the active node, to prevent instantly regrabbing the lock.
	// It's var not const so that tests can manipulate it.
	manualStepDownSleepPeriod = 10 * time.Second

	// Functions only in the Enterprise version
	enterprisePostUnseal         = enterprisePostUnsealImpl
	enterprisePreSeal            = enterprisePreSealImpl
	enterpriseSetupFilteredPaths = enterpriseSetupFilteredPathsImpl
	enterpriseSetupQuotas        = enterpriseSetupQuotasImpl
	startReplication             = startReplicationImpl
	stopReplication              = stopReplicationImpl
	LastWAL                      = lastWALImpl
	LastPerformanceWAL           = lastPerformanceWALImpl
	PerformanceMerkleRoot        = merkleRootImpl
	DRMerkleRoot                 = merkleRootImpl
	LastRemoteWAL                = lastRemoteWALImpl
	WaitUntilWALShipped          = waitUntilWALShippedImpl
)

// NonFatalError is an error that can be returned during NewCore that should be
// displayed but not cause a program exit
type NonFatalError struct {
	Err error
}

func (e *NonFatalError) WrappedErrors() []error {
	return []error{e.Err}
}

func (e *NonFatalError) Error() string {
	return e.Err.Error()
}

// NewNonFatalError returns a new non-fatal error.
func NewNonFatalError(err error) *NonFatalError {
	return &NonFatalError{Err: err}
}

// IsFatalError returns true if the given error is a fatal error.
func IsFatalError(err error) bool {
	return !errwrap.ContainsType(err, new(NonFatalError))
}

// ErrInvalidKey is returned if there is a user-based error with a provided
// unseal key. This will be shown to the user, so should not contain
// information that is sensitive.
type ErrInvalidKey struct {
	Reason string
}

func (e *ErrInvalidKey) Error() string {
	return fmt.Sprintf("invalid key: %v", e.Reason)
}

type RegisterAuthFunc func(context.Context, time.Duration, string, *logical.Auth) error

type activeAdvertisement struct {
	RedirectAddr     string                     `json:"redirect_addr"`
	ClusterAddr      string                     `json:"cluster_addr,omitempty"`
	ClusterCert      []byte                     `json:"cluster_cert,omitempty"`
	ClusterKeyParams *certutil.ClusterKeyParams `json:"cluster_key_params,omitempty"`
}

type unlockInformation struct {
	Parts [][]byte
	Nonce string
}

type raftInformation struct {
	challenge           *wrapping.EncryptedBlobInfo
	leaderClient        *api.Client
	leaderBarrierConfig *SealConfig
	nonVoter            bool
	joinInProgress      bool
}

type migrationInformation struct {
	// seal to use during a migration operation. It is the
	// seal we're migrating *from*.
	seal Seal

	// unsealKey was the unseal key provided for the migration seal.
	// This will be set as the recovery key when migrating from shamir to auto-seal.
	// We don't need to do anything with it when migrating auto->shamir because
	// we don't store the shamir combined key for shamir seals, nor when
	// migrating auto->auto because then the recovery key doesn't change.
	unsealKey []byte
}

// Core is used as the central manager of Vault activity. It is the primary point of
// interface for API handlers and is responsible for managing the logical and physical
// backends, router, security barrier, and audit trails.
type Core struct {
	entCore

	// The registry of builtin plugins is passed in here as an interface because
	// if it's used directly, it results in import cycles.
	builtinRegistry BuiltinRegistry

	// N.B.: This is used to populate a dev token down replication, as
	// otherwise, after replication is started, a dev would have to go through
	// the generate-root process simply to talk to the new follower cluster.
	devToken string

	// HABackend may be available depending on the physical backend
	ha physical.HABackend

	// storageType is the the storage type set in the storage configuration
	storageType string

	// redirectAddr is the address we advertise as leader if held
	redirectAddr string

	// clusterAddr is the address we use for clustering
	clusterAddr *atomic.Value

	// physical backend is the un-trusted backend with durable data
	physical physical.Backend

	// serviceRegistration is the ServiceRegistration network
	serviceRegistration sr.ServiceRegistration

	// underlyingPhysical will always point to the underlying backend
	// implementation. This is an un-trusted backend with durable data
	underlyingPhysical physical.Backend

	// seal is our seal, for seal configuration information
	seal Seal

	// raftJoinDoneCh is used by the raft retry join routine to inform unseal process
	// that the join is complete
	raftJoinDoneCh chan struct{}

	// postUnsealStarted informs the raft retry join routine that unseal key
	// validation is completed and post unseal has started so that it can complete
	// the join process when Shamir seal is in use
	postUnsealStarted *uint32

	// raftInfo will contain information required for this node to join as a
	// peer to an existing raft cluster
	raftInfo *raftInformation

	// migrationInfo is used during (and possibly after) a seal migration.
	// This contains information about the seal we are migrating *from*.  Even
	// post seal migration, provided the old seal is still in configuration
	// migrationInfo will be populated, which on enterprise may be necessary for
	// seal rewrap.
	migrationInfo     *migrationInformation
	sealMigrationDone *uint32

	// barrier is the security barrier wrapping the physical backend
	barrier SecurityBarrier

	// router is responsible for managing the mount points for logical backends.
	router *Router

	// logicalBackends is the mapping of backends to use for this core
	logicalBackends map[string]logical.Factory

	// credentialBackends is the mapping of backends to use for this core
	credentialBackends map[string]logical.Factory

	// auditBackends is the mapping of backends to use for this core
	auditBackends map[string]audit.Factory

	// stateLock protects mutable state
	stateLock DeadlockRWMutex
	sealed    *uint32

	standby              bool
	perfStandby          bool
	standbyDoneCh        chan struct{}
	standbyStopCh        *atomic.Value
	manualStepDownCh     chan struct{}
	keepHALockOnStepDown *uint32
	heldHALock           physical.Lock

	// shutdownDoneCh is used to notify when Shutdown() completes
	shutdownDoneCh chan struct{}

	// unlockInfo has the keys provided to Unseal until the threshold number of parts is available, as well as the operation nonce
	unlockInfo *unlockInformation

	// generateRootProgress holds the shares until we reach enough
	// to verify the master key
	generateRootConfig   *GenerateRootConfig
	generateRootProgress [][]byte
	generateRootLock     sync.Mutex

	// These variables holds the config and shares we have until we reach
	// enough to verify the appropriate master key. Note that the same lock is
	// used; this isn't time-critical so this shouldn't be a problem.
	barrierRekeyConfig  *SealConfig
	recoveryRekeyConfig *SealConfig
	rekeyLock           sync.RWMutex

	// mounts is loaded after unseal since it is a protected
	// configuration
	mounts *MountTable

	// mountsLock is used to ensure that the mounts table does not
	// change underneath a calling function
	mountsLock sync.RWMutex

	// auth is loaded after unseal since it is a protected
	// configuration
	auth *MountTable

	// authLock is used to ensure that the auth table does not
	// change underneath a calling function
	authLock sync.RWMutex

	// audit is loaded after unseal since it is a protected
	// configuration
	audit *MountTable

	// auditLock is used to ensure that the audit table does not
	// change underneath a calling function
	auditLock sync.RWMutex

	// auditBroker is used to ingest the audit events and fan
	// out into the configured audit backends
	auditBroker *AuditBroker

	// auditedHeaders is used to configure which http headers
	// can be output in the audit logs
	auditedHeaders *AuditedHeadersConfig

	// systemBackend is the backend which is used to manage internal operations
	systemBackend *SystemBackend

	// cubbyholeBackend is the backend which manages the per-token storage
	cubbyholeBackend *CubbyholeBackend

	// systemBarrierView is the barrier view for the system backend
	systemBarrierView *BarrierView

	// expiration manager is used for managing LeaseIDs,
	// renewal, expiration and revocation
	expiration *ExpirationManager

	// rollback manager is used to run rollbacks periodically
	rollback *RollbackManager

	// policy store is used to manage named ACL policies
	policyStore *PolicyStore

	// token store is used to manage authentication tokens
	tokenStore *TokenStore

	// identityStore is used to manage client entities
	identityStore *IdentityStore

	// activityLog is used to track active client count
	activityLog *ActivityLog

	// metricsCh is used to stop the metrics streaming
	metricsCh chan struct{}

	// metricsMutex is used to prevent a race condition between
	// metrics emission and sealing leading to a nil pointer
	metricsMutex sync.Mutex

	// metricSink is the destination for all metrics that have
	// a cluster label.
	metricSink *metricsutil.ClusterMetricSink

	defaultLeaseTTL time.Duration
	maxLeaseTTL     time.Duration

	// baseLogger is used to avoid ResetNamed as it strips useful prefixes in
	// e.g. testing
	baseLogger log.Logger
	logger     log.Logger

	// Disables the trace display for Sentinel checks
	sentinelTraceDisabled bool

	// cachingDisabled indicates whether caches are disabled
	cachingDisabled bool
	// Cache stores the actual cache; we always have this but may bypass it if
	// disabled
	physicalCache physical.ToggleablePurgemonster

	// reloadFuncs is a map containing reload functions
	reloadFuncs map[string][]reloadutil.ReloadFunc

	// reloadFuncsLock controls access to the funcs
	reloadFuncsLock sync.RWMutex

	// wrappingJWTKey is the key used for generating JWTs containing response
	// wrapping information
	wrappingJWTKey *ecdsa.PrivateKey

	//
	// Cluster information
	//
	// Name
	clusterName string
	// Specific cipher suites to use for clustering, if any
	clusterCipherSuites []uint16
	// Used to modify cluster parameters
	clusterParamsLock sync.RWMutex
	// The private key stored in the barrier used for establishing
	// mutually-authenticated connections between Vault cluster members
	localClusterPrivateKey *atomic.Value
	// The local cluster cert
	localClusterCert *atomic.Value
	// The parsed form of the local cluster cert
	localClusterParsedCert *atomic.Value
	// The TCP addresses we should use for clustering
	clusterListenerAddrs []*net.TCPAddr
	// The handler to use for request forwarding
	clusterHandler http.Handler
	// Write lock used to ensure that we don't have multiple connections adjust
	// this value at the same time
	requestForwardingConnectionLock sync.RWMutex
	// Lock for the leader values, ensuring we don't run the parts of Leader()
	// that change things concurrently
	leaderParamsLock sync.RWMutex
	// Current cluster leader values
	clusterLeaderParams *atomic.Value
	// Info on cluster members
	clusterPeerClusterAddrsCache *cache.Cache
	// The context for the client
	rpcClientConnContext context.Context
	// The function for canceling the client connection
	rpcClientConnCancelFunc context.CancelFunc
	// The grpc ClientConn for RPC calls
	rpcClientConn *grpc.ClientConn
	// The grpc forwarding client
	rpcForwardingClient *forwardingClient
	// The UUID used to hold the leader lock. Only set on active node
	leaderUUID string

	// CORS Information
	corsConfig *CORSConfig

	// The active set of upstream cluster addresses; stored via the Echo
	// mechanism, loaded by the balancer
	atomicPrimaryClusterAddrs *atomic.Value

	atomicPrimaryFailoverAddrs *atomic.Value

	// replicationState keeps the current replication state cached for quick
	// lookup; activeNodeReplicationState stores the active value on standbys
	replicationState           *uint32
	activeNodeReplicationState *uint32

	// uiConfig contains UI configuration
	uiConfig *UIConfig

	// rawEnabled indicates whether the Raw endpoint is enabled
	rawEnabled bool

	// pluginDirectory is the location vault will look for plugin binaries
	pluginDirectory string

	// pluginCatalog is used to manage plugin configurations
	pluginCatalog *PluginCatalog

	enableMlock bool

	// This can be used to trigger operations to stop running when Vault is
	// going to be shut down, stepped down, or sealed
	activeContext           context.Context
	activeContextCancelFunc *atomic.Value

	// Stores the sealunwrapper for downgrade needs
	sealUnwrapper physical.Backend

	// unsealwithStoredKeysLock is a mutex that prevents multiple processes from
	// unsealing with stored keys are the same time.
	unsealWithStoredKeysLock sync.Mutex

	// Stores any funcs that should be run on successful postUnseal
	postUnsealFuncs []func()

	// Stores any funcs that should be run on successful barrier unseal in
	// recovery mode
	postRecoveryUnsealFuncs []func() error

	// replicationFailure is used to mark when replication has entered an
	// unrecoverable failure.
	replicationFailure *uint32

	// disablePerfStanby is used to tell a standby not to attempt to become a
	// perf standby
	disablePerfStandby bool

	licensingStopCh chan struct{}

	// Stores loggers so we can reset the level
	allLoggers     []log.Logger
	allLoggersLock sync.RWMutex

	// Can be toggled atomically to cause the core to never try to become
	// active, or give up active as soon as it gets it
	neverBecomeActive *uint32

	// loadCaseSensitiveIdentityStore enforces the loading of identity store
	// artifacts in a case sensitive manner. To be used only in testing.
	loadCaseSensitiveIdentityStore bool

	// clusterListener starts up and manages connections on the cluster ports
	clusterListener *atomic.Value

	// Telemetry objects
	metricsHelper *metricsutil.MetricsHelper

	// Stores request counters
	counters counters

	// Stores the raft applied index for standby nodes
	raftFollowerStates *raftFollowerStates
	// Stop channel for raft TLS rotations
	raftTLSRotationStopCh chan struct{}
	// Stores the pending peers we are waiting to give answers
	pendingRaftPeers *sync.Map

	// rawConfig stores the config as-is from the provided server configuration.
	rawConfig *atomic.Value

	coreNumber int

	// secureRandomReader is the reader used for CSP operations
	secureRandomReader io.Reader

	recoveryMode bool

	clusterNetworkLayer cluster.NetworkLayer

	// PR1103disabled is used to test upgrade workflows: when set to true,
	// the correct behaviour for namespaced cubbyholes is disabled, so we
	// can test an upgrade to a version that includes the fixes from
	// https://github.com/hashicorp/vault-enterprise/pull/1103
	PR1103disabled bool

	quotaManager *quotas.Manager

	clusterHeartbeatInterval time.Duration

	activityLogConfig ActivityLogCoreConfig

<<<<<<< HEAD
	// activeTime is set on active nodes indicating the time at which this node
	// became active.
	activeTime time.Time
=======
	// KeyRotateGracePeriod is how long we allow an upgrade path
	// for standby instances before we delete the upgrade keys
	keyRotateGracePeriod *int64
>>>>>>> 0bc11e89
}

// CoreConfig is used to parameterize a core
type CoreConfig struct {
	entCoreConfig

	DevToken string

	BuiltinRegistry BuiltinRegistry

	LogicalBackends map[string]logical.Factory

	CredentialBackends map[string]logical.Factory

	AuditBackends map[string]audit.Factory

	Physical physical.Backend

	StorageType string

	// May be nil, which disables HA operations
	HAPhysical physical.HABackend

	ServiceRegistration sr.ServiceRegistration

	// Seal is the configured seal, or if none is configured explicitly, a
	// shamir seal.  In migration scenarios this is the new seal.
	Seal Seal

	// Unwrap seal is the optional seal marked "disabled"; this is the old
	// seal in migration scenarios.
	UnwrapSeal Seal

	SecureRandomReader io.Reader

	Logger log.Logger

	// Disables the trace display for Sentinel checks
	DisableSentinelTrace bool

	// Disables the LRU cache on the physical backend
	DisableCache bool

	// Disables mlock syscall
	DisableMlock bool

	// Custom cache size for the LRU cache on the physical backend, or zero for default
	CacheSize int

	// Set as the leader address for HA
	RedirectAddr string

	// Set as the cluster address for HA
	ClusterAddr string

	DefaultLeaseTTL time.Duration

	MaxLeaseTTL time.Duration

	ClusterName string

	ClusterCipherSuites string

	EnableUI bool

	// Enable the raw endpoint
	EnableRaw bool

	PluginDirectory string

	DisableSealWrap bool

	RawConfig *server.Config

	ReloadFuncs     *map[string][]reloadutil.ReloadFunc
	ReloadFuncsLock *sync.RWMutex

	// Licensing
	LicensingConfig *LicensingConfig
	// Don't set this unless in dev mode, ideally only when using inmem
	DevLicenseDuration time.Duration

	DisablePerformanceStandby bool
	DisableIndexing           bool
	DisableKeyEncodingChecks  bool

	AllLoggers []log.Logger

	// Telemetry objects
	MetricsHelper *metricsutil.MetricsHelper
	MetricSink    *metricsutil.ClusterMetricSink

	CounterSyncInterval time.Duration

	RecoveryMode bool

	ClusterNetworkLayer cluster.NetworkLayer

	ClusterHeartbeatInterval time.Duration

	// Activity log controls
	ActivityLogConfig ActivityLogCoreConfig
}

// GetServiceRegistration returns the config's ServiceRegistration, or nil if it does
// not exist.
func (c *CoreConfig) GetServiceRegistration() sr.ServiceRegistration {

	// Check whether there is a ServiceRegistration explicitly configured
	if c.ServiceRegistration != nil {
		return c.ServiceRegistration
	}

	// Check if HAPhysical is configured and implements ServiceRegistration
	if c.HAPhysical != nil && c.HAPhysical.HAEnabled() {
		if disc, ok := c.HAPhysical.(sr.ServiceRegistration); ok {
			return disc
		}
	}

	// No service discovery is available.
	return nil
}

// NewCore is used to construct a new core
func NewCore(conf *CoreConfig) (*Core, error) {
	if conf.HAPhysical != nil && conf.HAPhysical.HAEnabled() {
		if conf.RedirectAddr == "" {
			return nil, fmt.Errorf("missing API address, please set in configuration or via environment")
		}
	}

	if conf.DefaultLeaseTTL == 0 {
		conf.DefaultLeaseTTL = defaultLeaseTTL
	}
	if conf.MaxLeaseTTL == 0 {
		conf.MaxLeaseTTL = maxLeaseTTL
	}
	if conf.DefaultLeaseTTL > conf.MaxLeaseTTL {
		return nil, fmt.Errorf("cannot have DefaultLeaseTTL larger than MaxLeaseTTL")
	}

	// Validate the advertise addr if its given to us
	if conf.RedirectAddr != "" {
		u, err := url.Parse(conf.RedirectAddr)
		if err != nil {
			return nil, errwrap.Wrapf("redirect address is not valid url: {{err}}", err)
		}

		if u.Scheme == "" {
			return nil, fmt.Errorf("redirect address must include scheme (ex. 'http')")
		}
	}

	// Make a default logger if not provided
	if conf.Logger == nil {
		conf.Logger = logging.NewVaultLogger(log.Trace)
	}

	// Make a default metric sink if not provided
	if conf.MetricSink == nil {
		conf.MetricSink = metricsutil.BlackholeSink()
	}

	// Instantiate a non-nil raw config if none is provided
	if conf.RawConfig == nil {
		conf.RawConfig = new(server.Config)
	}

	syncInterval := conf.CounterSyncInterval
	if syncInterval.Nanoseconds() == 0 {
		syncInterval = 30 * time.Second
	}

	// secureRandomReader cannot be nil
	if conf.SecureRandomReader == nil {
		conf.SecureRandomReader = rand.Reader
	}

	clusterHeartbeatInterval := conf.ClusterHeartbeatInterval
	if clusterHeartbeatInterval == 0 {
		clusterHeartbeatInterval = 5 * time.Second
	}

	// Setup the core
	c := &Core{
		entCore:             entCore{},
		devToken:            conf.DevToken,
		physical:            conf.Physical,
		serviceRegistration: conf.GetServiceRegistration(),
		underlyingPhysical:  conf.Physical,
		storageType:         conf.StorageType,
		redirectAddr:        conf.RedirectAddr,
		clusterAddr:         new(atomic.Value),
		clusterListener:     new(atomic.Value),
		seal:                conf.Seal,
		router:              NewRouter(),
		sealed:              new(uint32),
		sealMigrationDone:   new(uint32),
		standby:             true,
		standbyStopCh:       new(atomic.Value),
		baseLogger:          conf.Logger,
		logger:              conf.Logger.Named("core"),

		defaultLeaseTTL:              conf.DefaultLeaseTTL,
		maxLeaseTTL:                  conf.MaxLeaseTTL,
		sentinelTraceDisabled:        conf.DisableSentinelTrace,
		cachingDisabled:              conf.DisableCache,
		clusterName:                  conf.ClusterName,
		clusterNetworkLayer:          conf.ClusterNetworkLayer,
		clusterPeerClusterAddrsCache: cache.New(3*clusterHeartbeatInterval, time.Second),
		enableMlock:                  !conf.DisableMlock,
		rawEnabled:                   conf.EnableRaw,
		shutdownDoneCh:               make(chan struct{}),
		replicationState:             new(uint32),
		atomicPrimaryClusterAddrs:    new(atomic.Value),
		atomicPrimaryFailoverAddrs:   new(atomic.Value),
		localClusterPrivateKey:       new(atomic.Value),
		localClusterCert:             new(atomic.Value),
		localClusterParsedCert:       new(atomic.Value),
		activeNodeReplicationState:   new(uint32),
		keepHALockOnStepDown:         new(uint32),
		replicationFailure:           new(uint32),
		disablePerfStandby:           true,
		activeContextCancelFunc:      new(atomic.Value),
		allLoggers:                   conf.AllLoggers,
		builtinRegistry:              conf.BuiltinRegistry,
		neverBecomeActive:            new(uint32),
		clusterLeaderParams:          new(atomic.Value),
		metricsHelper:                conf.MetricsHelper,
		metricSink:                   conf.MetricSink,
		secureRandomReader:           conf.SecureRandomReader,
		rawConfig:                    new(atomic.Value),
		counters: counters{
			requests:     new(uint64),
			syncInterval: syncInterval,
		},
		recoveryMode:             conf.RecoveryMode,
		postUnsealStarted:        new(uint32),
		raftJoinDoneCh:           make(chan struct{}),
		clusterHeartbeatInterval: clusterHeartbeatInterval,
		activityLogConfig:        conf.ActivityLogConfig,
		keyRotateGracePeriod:     new(int64),
	}
	c.standbyStopCh.Store(make(chan struct{}))
	atomic.StoreUint32(c.sealed, 1)
	c.metricSink.SetGaugeWithLabels([]string{"core", "unsealed"}, 0, nil)

	c.allLoggers = append(c.allLoggers, c.logger)

	c.router.logger = c.logger.Named("router")
	c.allLoggers = append(c.allLoggers, c.router.logger)

	c.SetConfig(conf.RawConfig)

	atomic.StoreUint32(c.replicationState, uint32(consts.ReplicationDRDisabled|consts.ReplicationPerformanceDisabled))
	c.localClusterCert.Store(([]byte)(nil))
	c.localClusterParsedCert.Store((*x509.Certificate)(nil))
	c.localClusterPrivateKey.Store((*ecdsa.PrivateKey)(nil))

	c.clusterLeaderParams.Store((*ClusterLeaderParams)(nil))
	c.clusterAddr.Store(conf.ClusterAddr)
	c.activeContextCancelFunc.Store((context.CancelFunc)(nil))
	atomic.StoreInt64(c.keyRotateGracePeriod, int64(2*time.Minute))

	switch conf.ClusterCipherSuites {
	case "tls13", "tls12":
		// Do nothing, let Go use the default

	case "":
		// Add in forward compatible TLS 1.3 suites, followed by handpicked 1.2 suites
		c.clusterCipherSuites = []uint16{
			// 1.3
			tls.TLS_AES_128_GCM_SHA256,
			tls.TLS_AES_256_GCM_SHA384,
			tls.TLS_CHACHA20_POLY1305_SHA256,
			// 1.2
			tls.TLS_ECDHE_ECDSA_WITH_AES_128_GCM_SHA256,
			tls.TLS_ECDHE_ECDSA_WITH_AES_256_GCM_SHA384,
			tls.TLS_ECDHE_ECDSA_WITH_CHACHA20_POLY1305,
		}

	default:
		suites, err := tlsutil.ParseCiphers(conf.ClusterCipherSuites)
		if err != nil {
			return nil, errwrap.Wrapf("error parsing cluster cipher suites: {{err}}", err)
		}
		c.clusterCipherSuites = suites
	}

	// Load CORS config and provide a value for the core field.
	c.corsConfig = &CORSConfig{
		core:    c,
		Enabled: new(uint32),
	}

	if c.seal == nil {
		c.seal = NewDefaultSeal(&vaultseal.Access{
			Wrapper: aeadwrapper.NewShamirWrapper(&wrapping.WrapperOptions{
				Logger: c.logger.Named("shamir"),
			}),
		})
	}
	c.seal.SetCore(c)

	if err := coreInit(c, conf); err != nil {
		return nil, err
	}

	if !conf.DisableMlock {
		// Ensure our memory usage is locked into physical RAM
		if err := mlock.LockMemory(); err != nil {
			return nil, fmt.Errorf(
				"Failed to lock memory: %v\n\n"+
					"This usually means that the mlock syscall is not available.\n"+
					"Vault uses mlock to prevent memory from being swapped to\n"+
					"disk. This requires root privileges as well as a machine\n"+
					"that supports mlock. Please enable mlock on your system or\n"+
					"disable Vault from using it. To disable Vault from using it,\n"+
					"set the `disable_mlock` configuration option in your configuration\n"+
					"file.",
				err)
		}
	}

	var err error

	// Construct a new AES-GCM barrier
	c.barrier, err = NewAESGCMBarrier(c.physical)
	if err != nil {
		return nil, errwrap.Wrapf("barrier setup failed: {{err}}", err)
	}

	// We create the funcs here, then populate the given config with it so that
	// the caller can share state
	conf.ReloadFuncsLock = &c.reloadFuncsLock
	c.reloadFuncsLock.Lock()
	c.reloadFuncs = make(map[string][]reloadutil.ReloadFunc)
	c.reloadFuncsLock.Unlock()
	conf.ReloadFuncs = &c.reloadFuncs

	// All the things happening below this are not required in
	// recovery mode
	if c.recoveryMode {
		return c, nil
	}

	if conf.PluginDirectory != "" {
		c.pluginDirectory, err = filepath.Abs(conf.PluginDirectory)
		if err != nil {
			return nil, errwrap.Wrapf("core setup failed, could not verify plugin directory: {{err}}", err)
		}
	}

	createSecondaries(c, conf)

	if conf.HAPhysical != nil && conf.HAPhysical.HAEnabled() {
		c.ha = conf.HAPhysical
	}

	logicalBackends := make(map[string]logical.Factory)
	for k, f := range conf.LogicalBackends {
		logicalBackends[k] = f
	}
	_, ok := logicalBackends["kv"]
	if !ok {
		logicalBackends["kv"] = PassthroughBackendFactory
	}

	logicalBackends["cubbyhole"] = CubbyholeBackendFactory
	logicalBackends[systemMountType] = func(ctx context.Context, config *logical.BackendConfig) (logical.Backend, error) {
		sysBackendLogger := conf.Logger.Named("system")
		c.AddLogger(sysBackendLogger)
		b := NewSystemBackend(c, sysBackendLogger)
		if err := b.Setup(ctx, config); err != nil {
			return nil, err
		}
		return b, nil
	}
	logicalBackends["identity"] = func(ctx context.Context, config *logical.BackendConfig) (logical.Backend, error) {
		identityLogger := conf.Logger.Named("identity")
		c.AddLogger(identityLogger)
		return NewIdentityStore(ctx, c, config, identityLogger)
	}
	addExtraLogicalBackends(c, logicalBackends)
	c.logicalBackends = logicalBackends

	credentialBackends := make(map[string]logical.Factory)
	for k, f := range conf.CredentialBackends {
		credentialBackends[k] = f
	}
	credentialBackends["token"] = func(ctx context.Context, config *logical.BackendConfig) (logical.Backend, error) {
		tsLogger := conf.Logger.Named("token")
		c.AddLogger(tsLogger)
		return NewTokenStore(ctx, tsLogger, c, config)
	}
	addExtraCredentialBackends(c, credentialBackends)
	c.credentialBackends = credentialBackends

	auditBackends := make(map[string]audit.Factory)
	for k, f := range conf.AuditBackends {
		auditBackends[k] = f
	}
	c.auditBackends = auditBackends

	uiStoragePrefix := systemBarrierPrefix + "ui"
	c.uiConfig = NewUIConfig(conf.EnableUI, physical.NewView(c.physical, uiStoragePrefix), NewBarrierView(c.barrier, uiStoragePrefix))

	c.clusterListener.Store((*cluster.Listener)(nil))

	quotasLogger := conf.Logger.Named("quotas")
	c.allLoggers = append(c.allLoggers, quotasLogger)
	c.quotaManager, err = quotas.NewManager(quotasLogger, c.quotaLeaseWalker, c.metricSink)
	if err != nil {
		return nil, err
	}

	err = c.adjustForSealMigration(conf.UnwrapSeal)
	if err != nil {
		return nil, err
	}

	return c, nil
}

// Shutdown is invoked when the Vault instance is about to be terminated. It
// should not be accessible as part of an API call as it will cause an availability
// problem. It is only used to gracefully quit in the case of HA so that failover
// happens as quickly as possible.
func (c *Core) Shutdown() error {
	c.logger.Debug("shutdown called")
	err := c.sealInternal()

	c.stateLock.Lock()
	defer c.stateLock.Unlock()
	if c.shutdownDoneCh != nil {
		close(c.shutdownDoneCh)
		c.shutdownDoneCh = nil
	}

	return err
}

// ShutdownDone returns a channel that will be closed after Shutdown completes
func (c *Core) ShutdownDone() <-chan struct{} {
	return c.shutdownDoneCh
}

// CORSConfig returns the current CORS configuration
func (c *Core) CORSConfig() *CORSConfig {
	return c.corsConfig
}

func (c *Core) GetContext() (context.Context, context.CancelFunc) {
	c.stateLock.RLock()
	defer c.stateLock.RUnlock()

	return context.WithCancel(namespace.RootContext(c.activeContext))
}

// Sealed checks if the Vault is current sealed
func (c *Core) Sealed() bool {
	return atomic.LoadUint32(c.sealed) == 1
}

// SecretProgress returns the number of keys provided so far
func (c *Core) SecretProgress() (int, string) {
	c.stateLock.RLock()
	defer c.stateLock.RUnlock()
	switch c.unlockInfo {
	case nil:
		return 0, ""
	default:
		return len(c.unlockInfo.Parts), c.unlockInfo.Nonce
	}
}

// ResetUnsealProcess removes the current unlock parts from memory, to reset
// the unsealing process
func (c *Core) ResetUnsealProcess() {
	c.stateLock.Lock()
	defer c.stateLock.Unlock()
	c.unlockInfo = nil
}

func (c *Core) UnsealMigrate(key []byte) (bool, error) {
	err := c.unsealFragment(key, true)
	return !c.Sealed(), err
}

// Unseal is used to provide one of the key parts to unseal the Vault.
func (c *Core) Unseal(key []byte) (bool, error) {
	err := c.unsealFragment(key, false)
	return !c.Sealed(), err
}

// unseal takes a key fragment and attempts to use it to unseal Vault.
// Vault may remain unsealed afterwards even when no error is returned,
// depending on whether enough key fragments were provided to meet the
// target threshold.
//
// The provided key should be a recovery key fragment if the seal
// is an autoseal, or a regular seal key fragment for shamir.  In
// migration scenarios "seal" in the preceding sentance refers to
// the migration seal in c.migrationInfo.seal.
//
// We use getUnsealKey to work out if we have enough fragments,
// and if we don't have enough we return early.  Otherwise we get
// back the combined key.
//
// For legacy shamir the combined key *is* the master key.  For
// shamir the combined key is used to decrypt the master key
// read from storage.  For autoseal the combined key isn't used
// except to verify that the stored recovery key matches.
//
// In migration scenarios a side-effect of unsealing is that
// the members of c.migrationInfo are populated (excluding
// .seal, which must already be populated before unseal is called.)
func (c *Core) unsealFragment(key []byte, migrate bool) error {
	defer metrics.MeasureSince([]string{"core", "unseal"}, time.Now())

	c.stateLock.Lock()
	defer c.stateLock.Unlock()

	ctx := context.Background()

	if migrate && c.migrationInfo == nil {
		return fmt.Errorf("can't perform a seal migration, no migration seal found")
	}
	if migrate && c.isRaftUnseal() {
		return fmt.Errorf("can't perform a seal migration while joining a raft cluster")
	}
	if !migrate && c.migrationInfo != nil {
		done, err := c.sealMigrated(ctx)
		if err != nil {
			return fmt.Errorf("error checking to see if seal is migrated: %w", err)
		}
		if !done {
			return fmt.Errorf("migrate option not provided and seal migration is pending")
		}
	}

	c.logger.Debug("unseal key supplied", "migrate", migrate)

	// Explicitly check for init status. This also checks if the seal
	// configuration is valid (i.e. non-nil).
	init, err := c.Initialized(ctx)
	if err != nil {
		return err
	}
	if !init && !c.isRaftUnseal() {
		return ErrNotInit
	}

	// Verify the key length
	min, max := c.barrier.KeyLength()
	max += shamir.ShareOverhead
	if len(key) < min {
		return &ErrInvalidKey{fmt.Sprintf("key is shorter than minimum %d bytes", min)}
	}
	if len(key) > max {
		return &ErrInvalidKey{fmt.Sprintf("key is longer than maximum %d bytes", max)}
	}

	// Check if already unsealed
	if !c.Sealed() {
		return nil
	}

	sealToUse := c.seal
	if migrate {
		c.logger.Info("unsealing using migration seal")
		sealToUse = c.migrationInfo.seal
	}

	newKey, err := c.recordUnsealPart(key)
	if !newKey || err != nil {
		return err
	}

	// getUnsealKey returns either a recovery key (in the case of an autoseal)
	// or a master key (legacy shamir) or an unseal key (new-style shamir).
	combinedKey, err := c.getUnsealKey(ctx, sealToUse)
	if err != nil || combinedKey == nil {
		return err
	}
	if migrate {
		c.migrationInfo.unsealKey = combinedKey
	}

	if c.isRaftUnseal() {
		return c.unsealWithRaft(combinedKey)
	}
	masterKey, err := c.unsealKeyToMasterKeyPreUnseal(ctx, sealToUse, combinedKey)
	if err != nil {
		return err
	}
	return c.unsealInternal(ctx, masterKey)
}

func (c *Core) unsealWithRaft(combinedKey []byte) error {
	ctx := context.Background()

	if c.seal.BarrierType() == wrapping.Shamir {
		// If this is a legacy shamir seal this serves no purpose but it
		// doesn't hurt.
		err := c.seal.GetAccess().Wrapper.(*aeadwrapper.ShamirWrapper).SetAESGCMKeyBytes(combinedKey)
		if err != nil {
			return err
		}
	}

	switch c.raftInfo.joinInProgress {
	case true:
		// JoinRaftCluster is already trying to perform a join based on retry_join configuration.
		// Inform that routine that unseal key validation is complete so that it can continue to
		// try and join possible leader nodes, and wait for it to complete.

		atomic.StoreUint32(c.postUnsealStarted, 1)

		c.logger.Info("waiting for raft retry join process to complete")
		<-c.raftJoinDoneCh

	default:
		// This is the case for manual raft join. Send the answer to the leader node and
		// wait for data to start streaming in.
		if err := c.joinRaftSendAnswer(ctx, c.seal.GetAccess(), c.raftInfo); err != nil {
			return err
		}
		// Reset the state
		c.raftInfo = nil
	}

	go func() {
		var masterKey []byte
		keyringFound := false

		// Wait until we at least have the keyring before we attempt to
		// unseal the node.
		for {
			if !keyringFound {
				keys, err := c.underlyingPhysical.List(ctx, keyringPrefix)
				if err != nil {
					c.logger.Error("failed to list physical keys", "error", err)
					return
				}
				if strutil.StrListContains(keys, "keyring") {
					keyringFound = true
				}
			}
			if keyringFound && len(masterKey) == 0 {
				var err error
				masterKey, err = c.unsealKeyToMasterKeyPreUnseal(ctx, c.seal, combinedKey)
				if err != nil {
					c.logger.Error("failed to read master key", "error", err)
					return
				}
			}
			if keyringFound && len(masterKey) > 0 {
				err := c.unsealInternal(ctx, masterKey)
				if err != nil {
					c.logger.Error("failed to unseal", "error", err)
				}
				return
			}
			time.Sleep(1 * time.Second)
		}
	}()

	return nil
}

// recordUnsealPart takes in a key fragment, and returns true if it's a new fragment.
func (c *Core) recordUnsealPart(key []byte) (bool, error) {
	// Check if we already have this piece
	if c.unlockInfo != nil {
		for _, existing := range c.unlockInfo.Parts {
			if subtle.ConstantTimeCompare(existing, key) == 1 {
				return false, nil
			}
		}
	} else {
		uuid, err := uuid.GenerateUUID()
		if err != nil {
			return false, err
		}
		c.unlockInfo = &unlockInformation{
			Nonce: uuid,
		}
	}

	// Store this key
	c.unlockInfo.Parts = append(c.unlockInfo.Parts, key)
	return true, nil
}

// getUnsealKey uses key fragments recorded by recordUnsealPart and
// returns the combined key if the key share threshold is met.
// If the key fragments are part of a recovery key, also verify that
// it matches the stored recovery key on disk.
func (c *Core) getUnsealKey(ctx context.Context, seal Seal) ([]byte, error) {
	var config *SealConfig
	var err error

	switch {
	case seal.RecoveryKeySupported():
		config, err = seal.RecoveryConfig(ctx)
	case c.isRaftUnseal():
		// Ignore follower's seal config and refer to leader's barrier
		// configuration.
		config = c.raftInfo.leaderBarrierConfig
	default:
		config, err = seal.BarrierConfig(ctx)
	}
	if err != nil {
		return nil, err
	}

	// Check if we don't have enough keys to unlock, proceed through the rest of
	// the call only if we have met the threshold
	if len(c.unlockInfo.Parts) < config.SecretThreshold {
		if c.logger.IsDebug() {
			c.logger.Debug("cannot unseal, not enough keys", "keys", len(c.unlockInfo.Parts), "threshold", config.SecretThreshold, "nonce", c.unlockInfo.Nonce)
		}
		return nil, nil
	}

	defer func() {
		c.unlockInfo = nil
	}()

	// Recover the split key. recoveredKey is the shamir combined
	// key, or the single provided key if the threshold is 1.
	var unsealKey []byte
	if config.SecretThreshold == 1 {
		unsealKey = make([]byte, len(c.unlockInfo.Parts[0]))
		copy(unsealKey, c.unlockInfo.Parts[0])
	} else {
		unsealKey, err = shamir.Combine(c.unlockInfo.Parts)
		if err != nil {
			return nil, errwrap.Wrapf("failed to compute combined key: {{err}}", err)
		}
	}

	if seal.RecoveryKeySupported() {
		if err := seal.VerifyRecoveryKey(ctx, unsealKey); err != nil {
			return nil, err
		}
	}

	return unsealKey, nil
}

// sealMigrated must be called with the stateLock held.  It returns true if
// the seal configured in HCL and the seal configured in storage match.
// For the auto->auto same seal migration scenario, it will return false even
// if the preceding conditions are true but we cannot decrypt the master key
// in storage using the configured seal.
func (c *Core) sealMigrated(ctx context.Context) (bool, error) {
	if atomic.LoadUint32(c.sealMigrationDone) == 1 {
		return true, nil
	}

	existBarrierSealConfig, existRecoverySealConfig, err := c.PhysicalSealConfigs(ctx)
	if err != nil {
		return false, err
	}

	if existBarrierSealConfig.Type != c.seal.BarrierType() {
		return false, nil
	}
	if c.seal.RecoveryKeySupported() && existRecoverySealConfig.Type != c.seal.RecoveryType() {
		return false, nil
	}

	if c.seal.BarrierType() != c.migrationInfo.seal.BarrierType() {
		return true, nil
	}

	// The above checks can handle the auto->shamir and shamir->auto
	// and auto1->auto2 cases.  For auto1->auto1, we need to actually try
	// to read and decrypt the keys.

	keysMig, errMig := c.migrationInfo.seal.GetStoredKeys(ctx)
	keys, err := c.seal.GetStoredKeys(ctx)

	switch {
	case len(keys) > 0 && err == nil:
		return true, nil
	case len(keysMig) > 0 && errMig == nil:
		return false, nil
	case errors.Is(err, &ErrDecrypt{}) && errors.Is(errMig, &ErrDecrypt{}):
		return false, fmt.Errorf("decrypt error, neither the old nor new seal can read stored keys: old seal err=%v, new seal err=%v", errMig, err)
	default:
		return false, fmt.Errorf("neither the old nor new seal can read stored keys: old seal err=%v, new seal err=%v", errMig, err)
	}
}

// migrateSeal must be called with the stateLock held.
func (c *Core) migrateSeal(ctx context.Context) error {
	if c.migrationInfo == nil {
		return nil
	}

	ok, err := c.sealMigrated(ctx)
	if err != nil {
		return fmt.Errorf("error checking if seal is migrated or not: %w", err)
	}
	if ok {
		c.logger.Info("migration is already performed")
		return nil
	}

	c.logger.Info("seal migration initiated")

	switch {
	case c.migrationInfo.seal.RecoveryKeySupported() && c.seal.RecoveryKeySupported():
		c.logger.Info("migrating from one auto-unseal to another", "from",
			c.migrationInfo.seal.BarrierType(), "to", c.seal.BarrierType())

		// Set the recovery and barrier keys to be the same.
		recoveryKey, err := c.migrationInfo.seal.RecoveryKey(ctx)
		if err != nil {
			return errwrap.Wrapf("error getting recovery key to set on new seal: {{err}}", err)
		}

		if err := c.seal.SetRecoveryKey(ctx, recoveryKey); err != nil {
			return errwrap.Wrapf("error setting new recovery key information during migrate: {{err}}", err)
		}

		barrierKeys, err := c.migrationInfo.seal.GetStoredKeys(ctx)
		if err != nil {
			return errwrap.Wrapf("error getting stored keys to set on new seal: {{err}}", err)
		}

		if err := c.seal.SetStoredKeys(ctx, barrierKeys); err != nil {
			return errwrap.Wrapf("error setting new barrier key information during migrate: {{err}}", err)
		}

	case c.migrationInfo.seal.RecoveryKeySupported():
		c.logger.Info("migrating from one auto-unseal to shamir", "from", c.migrationInfo.seal.BarrierType())
		// Auto to Shamir, since recovery key isn't supported on new seal

		recoveryKey, err := c.migrationInfo.seal.RecoveryKey(ctx)
		if err != nil {
			return errwrap.Wrapf("error getting recovery key to set on new seal: {{err}}", err)
		}

		// We have recovery keys; we're going to use them as the new shamir KeK.
		err = c.seal.GetAccess().Wrapper.(*aeadwrapper.ShamirWrapper).SetAESGCMKeyBytes(recoveryKey)
		if err != nil {
			return errwrap.Wrapf("failed to set master key in seal: {{err}}", err)
		}

		barrierKeys, err := c.migrationInfo.seal.GetStoredKeys(ctx)
		if err != nil {
			return errwrap.Wrapf("error getting stored keys to set on new seal: {{err}}", err)
		}

		if err := c.seal.SetStoredKeys(ctx, barrierKeys); err != nil {
			return errwrap.Wrapf("error setting new barrier key information during migrate: {{err}}", err)
		}

	case c.seal.RecoveryKeySupported():
		c.logger.Info("migrating from shamir to auto-unseal", "to", c.seal.BarrierType())
		// Migration is happening from shamir -> auto. In this case use the shamir
		// combined key that was used to store the master key as the new recovery key.
		if err := c.seal.SetRecoveryKey(ctx, c.migrationInfo.unsealKey); err != nil {
			return errwrap.Wrapf("error setting new recovery key information: {{err}}", err)
		}

		// Generate a new master key
		newMasterKey, err := c.barrier.GenerateKey(c.secureRandomReader)
		if err != nil {
			return errwrap.Wrapf("error generating new master key: {{err}}", err)
		}

		// Rekey the barrier.  This handles the case where the shamir seal we're
		// migrating from was a legacy seal without a stored master key.
		if err := c.barrier.Rekey(ctx, newMasterKey); err != nil {
			return errwrap.Wrapf("error rekeying barrier during migration: {{err}}", err)
		}

		// Store the new master key
		if err := c.seal.SetStoredKeys(ctx, [][]byte{newMasterKey}); err != nil {
			return errwrap.Wrapf("error storing new master key: {{err}}", err)
		}

	default:
		return errors.New("unhandled migration case (shamir to shamir)")
	}

	err = c.migrateSealConfig(ctx)
	if err != nil {
		return errwrap.Wrapf("error storing new seal configs: {{err}}", err)
	}

	// Flag migration performed for seal-rewrap later
	atomic.StoreUint32(c.sealMigrationDone, 1)

	c.logger.Info("seal migration complete")
	return nil
}

// unsealInternal takes in the master key and attempts to unseal the barrier.
// N.B.: This must be called with the state write lock held.
func (c *Core) unsealInternal(ctx context.Context, masterKey []byte) error {
	// Attempt to unlock
	if err := c.barrier.Unseal(ctx, masterKey); err != nil {
		return err
	}

	if err := preUnsealInternal(ctx, c); err != nil {
		return err
	}

	if err := c.startClusterListener(ctx); err != nil {
		return err
	}

	if err := c.startRaftBackend(ctx); err != nil {
		return err
	}

	if err := c.setupReplicationResolverHandler(); err != nil {
		c.logger.Warn("failed to start replication resolver server", "error", err)
	}

	// Do post-unseal setup if HA is not enabled
	if c.ha == nil {
		// We still need to set up cluster info even if it's not part of a
		// cluster right now. This also populates the cached cluster object.
		if err := c.setupCluster(ctx); err != nil {
			c.logger.Error("cluster setup failed", "error", err)
			c.barrier.Seal()
			c.logger.Warn("vault is sealed")
			return err
		}

		if err := c.migrateSeal(ctx); err != nil {
			c.logger.Error("seal migration error", "error", err)
			c.barrier.Seal()
			c.logger.Warn("vault is sealed")
			return err
		}

		ctx, ctxCancel := context.WithCancel(namespace.RootContext(nil))
		if err := c.postUnseal(ctx, ctxCancel, standardUnsealStrategy{}); err != nil {
			c.logger.Error("post-unseal setup failed", "error", err)
			c.barrier.Seal()
			c.logger.Warn("vault is sealed")
			return err
		}

		// Force a cache bust here, which will also run migration code
		if c.seal.RecoveryKeySupported() {
			c.seal.SetRecoveryConfig(ctx, nil)
		}

		c.standby = false
	} else {
		// Go to standby mode, wait until we are active to unseal
		c.standbyDoneCh = make(chan struct{})
		c.manualStepDownCh = make(chan struct{}, 1)
		c.standbyStopCh.Store(make(chan struct{}))
		go c.runStandby(c.standbyDoneCh, c.manualStepDownCh, c.standbyStopCh.Load().(chan struct{}))
	}

	// Success!
	atomic.StoreUint32(c.sealed, 0)
	c.metricSink.SetGaugeWithLabels([]string{"core", "unsealed"}, 1, nil)

	if c.logger.IsInfo() {
		c.logger.Info("vault is unsealed")
	}

	if c.serviceRegistration != nil {
		if err := c.serviceRegistration.NotifySealedStateChange(false); err != nil {
			if c.logger.IsWarn() {
				c.logger.Warn("failed to notify unsealed status", "error", err)
			}
		}
		if err := c.serviceRegistration.NotifyInitializedStateChange(true); err != nil {
			if c.logger.IsWarn() {
				c.logger.Warn("failed to notify initialized status", "error", err)
			}
		}
	}
	return nil
}

// SealWithRequest takes in a logical.Request, acquires the lock, and passes
// through to sealInternal
func (c *Core) SealWithRequest(httpCtx context.Context, req *logical.Request) error {
	defer metrics.MeasureSince([]string{"core", "seal-with-request"}, time.Now())

	if c.Sealed() {
		return nil
	}

	c.stateLock.RLock()

	// This will unlock the read lock
	// We use background context since we may not be active
	ctx, cancel := context.WithCancel(namespace.RootContext(nil))
	defer cancel()

	go func() {
		select {
		case <-ctx.Done():
		case <-httpCtx.Done():
			cancel()
		}
	}()

	// This will unlock the read lock
	return c.sealInitCommon(ctx, req)
}

// Seal takes in a token and creates a logical.Request, acquires the lock, and
// passes through to sealInternal
func (c *Core) Seal(token string) error {
	defer metrics.MeasureSince([]string{"core", "seal"}, time.Now())

	if c.Sealed() {
		return nil
	}

	c.stateLock.RLock()

	req := &logical.Request{
		Operation:   logical.UpdateOperation,
		Path:        "sys/seal",
		ClientToken: token,
	}

	// This will unlock the read lock
	// We use background context since we may not be active
	return c.sealInitCommon(namespace.RootContext(nil), req)
}

// sealInitCommon is common logic for Seal and SealWithRequest and is used to
// re-seal the Vault. This requires the Vault to be unsealed again to perform
// any further operations. Note: this function will read-unlock the state lock.
func (c *Core) sealInitCommon(ctx context.Context, req *logical.Request) (retErr error) {
	defer metrics.MeasureSince([]string{"core", "seal-internal"}, time.Now())

	var unlocked bool
	defer func() {
		if !unlocked {
			c.stateLock.RUnlock()
		}
	}()

	if req == nil {
		retErr = multierror.Append(retErr, errors.New("nil request to seal"))
		return retErr
	}

	// Since there is no token store in standby nodes, sealing cannot be done.
	// Ideally, the request has to be forwarded to leader node for validation
	// and the operation should be performed. But for now, just returning with
	// an error and recommending a vault restart, which essentially does the
	// same thing.
	if c.standby {
		c.logger.Error("vault cannot seal when in standby mode; please restart instead")
		retErr = multierror.Append(retErr, errors.New("vault cannot seal when in standby mode; please restart instead"))
		return retErr
	}

	acl, te, entity, identityPolicies, err := c.fetchACLTokenEntryAndEntity(ctx, req)
	if err != nil {
		retErr = multierror.Append(retErr, err)
		return retErr
	}

	// Audit-log the request before going any further
	auth := &logical.Auth{
		ClientToken: req.ClientToken,
		Accessor:    req.ClientTokenAccessor,
	}
	if te != nil {
		auth.IdentityPolicies = identityPolicies[te.NamespaceID]
		delete(identityPolicies, te.NamespaceID)
		auth.ExternalNamespacePolicies = identityPolicies
		auth.TokenPolicies = te.Policies
		auth.Policies = append(te.Policies, identityPolicies[te.NamespaceID]...)
		auth.Metadata = te.Meta
		auth.DisplayName = te.DisplayName
		auth.EntityID = te.EntityID
		auth.TokenType = te.Type
	}

	logInput := &logical.LogInput{
		Auth:    auth,
		Request: req,
	}
	if err := c.auditBroker.LogRequest(ctx, logInput, c.auditedHeaders); err != nil {
		c.logger.Error("failed to audit request", "request_path", req.Path, "error", err)
		retErr = multierror.Append(retErr, errors.New("failed to audit request, cannot continue"))
		return retErr
	}

	if entity != nil && entity.Disabled {
		c.logger.Warn("permission denied as the entity on the token is disabled")
		retErr = multierror.Append(retErr, logical.ErrPermissionDenied)
		return retErr
	}
	if te != nil && te.EntityID != "" && entity == nil {
		c.logger.Warn("permission denied as the entity on the token is invalid")
		retErr = multierror.Append(retErr, logical.ErrPermissionDenied)
		return retErr
	}

	// Attempt to use the token (decrement num_uses)
	// On error bail out; if the token has been revoked, bail out too
	if te != nil {
		te, err = c.tokenStore.UseToken(ctx, te)
		if err != nil {
			c.logger.Error("failed to use token", "error", err)
			retErr = multierror.Append(retErr, ErrInternalError)
			return retErr
		}
		if te == nil {
			// Token is no longer valid
			retErr = multierror.Append(retErr, logical.ErrPermissionDenied)
			return retErr
		}
	}

	// Verify that this operation is allowed
	authResults := c.performPolicyChecks(ctx, acl, te, req, entity, &PolicyCheckOpts{
		RootPrivsRequired: true,
	})
	if !authResults.Allowed {
		retErr = multierror.Append(retErr, authResults.Error)
		if authResults.Error.ErrorOrNil() == nil || authResults.DeniedError {
			retErr = multierror.Append(retErr, logical.ErrPermissionDenied)
		}
		return retErr
	}

	if te != nil && te.NumUses == tokenRevocationPending {
		// Token needs to be revoked. We do this immediately here because
		// we won't have a token store after sealing.
		leaseID, err := c.expiration.CreateOrFetchRevocationLeaseByToken(c.activeContext, te)
		if err == nil {
			err = c.expiration.Revoke(c.activeContext, leaseID)
		}
		if err != nil {
			c.logger.Error("token needed revocation before seal but failed to revoke", "error", err)
			retErr = multierror.Append(retErr, ErrInternalError)
		}
	}

	// Unlock; sealing will grab the lock when needed
	unlocked = true
	c.stateLock.RUnlock()

	sealErr := c.sealInternal()

	if sealErr != nil {
		retErr = multierror.Append(retErr, sealErr)
	}

	return
}

// UIEnabled returns if the UI is enabled
func (c *Core) UIEnabled() bool {
	return c.uiConfig.Enabled()
}

// UIHeaders returns configured UI headers
func (c *Core) UIHeaders() (http.Header, error) {
	return c.uiConfig.Headers(context.Background())
}

// sealInternal is an internal method used to seal the vault.  It does not do
// any authorization checking.
func (c *Core) sealInternal() error {
	return c.sealInternalWithOptions(true, false, true)
}

func (c *Core) sealInternalWithOptions(grabStateLock, keepHALock, performCleanup bool) error {
	// Mark sealed, and if already marked return
	if swapped := atomic.CompareAndSwapUint32(c.sealed, 0, 1); !swapped {
		return nil
	}
	c.metricSink.SetGaugeWithLabels([]string{"core", "unsealed"}, 0, nil)

	c.logger.Info("marked as sealed")

	// Clear forwarding clients
	c.requestForwardingConnectionLock.Lock()
	c.clearForwardingClients()
	c.requestForwardingConnectionLock.Unlock()

	activeCtxCancel := c.activeContextCancelFunc.Load().(context.CancelFunc)
	cancelCtxAndLock := func() {
		doneCh := make(chan struct{})
		go func() {
			select {
			case <-doneCh:
			// Attempt to drain any inflight requests
			case <-time.After(DefaultMaxRequestDuration):
				if activeCtxCancel != nil {
					activeCtxCancel()
				}
			}
		}()

		c.stateLock.Lock()
		close(doneCh)
		// Stop requests from processing
		if activeCtxCancel != nil {
			activeCtxCancel()
		}
	}

	// Do pre-seal teardown if HA is not enabled
	if c.ha == nil {
		if grabStateLock {
			cancelCtxAndLock()
			defer c.stateLock.Unlock()
		}
		// Even in a non-HA context we key off of this for some things
		c.standby = true

		// Stop requests from processing
		if activeCtxCancel != nil {
			activeCtxCancel()
		}

		if err := c.preSeal(); err != nil {
			c.logger.Error("pre-seal teardown failed", "error", err)
			return fmt.Errorf("internal error")
		}
	} else {
		// If we are keeping the lock we already have the state write lock
		// held. Otherwise grab it here so that when stopCh is triggered we are
		// locked.
		if keepHALock {
			atomic.StoreUint32(c.keepHALockOnStepDown, 1)
		}
		if grabStateLock {
			cancelCtxAndLock()
			defer c.stateLock.Unlock()
		}

		// If we are trying to acquire the lock, force it to return with nil so
		// runStandby will exit
		// If we are active, signal the standby goroutine to shut down and wait
		// for completion. We have the state lock here so nothing else should
		// be toggling standby status.
		close(c.standbyStopCh.Load().(chan struct{}))
		c.logger.Debug("finished triggering standbyStopCh for runStandby")

		// Wait for runStandby to stop
		<-c.standbyDoneCh
		atomic.StoreUint32(c.keepHALockOnStepDown, 0)
		c.logger.Debug("runStandby done")
	}

	c.teardownReplicationResolverHandler()

	// Perform additional cleanup upon sealing.
	if performCleanup {
		if raftBackend := c.getRaftBackend(); raftBackend != nil {
			if err := raftBackend.TeardownCluster(c.getClusterListener()); err != nil {
				c.logger.Error("error stopping storage cluster", "error", err)
				return err
			}
		}

		// Stop the cluster listener
		c.stopClusterListener()
	}

	c.logger.Debug("sealing barrier")
	if err := c.barrier.Seal(); err != nil {
		c.logger.Error("error sealing barrier", "error", err)
		return err
	}

	if c.serviceRegistration != nil {
		if err := c.serviceRegistration.NotifySealedStateChange(true); err != nil {
			if c.logger.IsWarn() {
				c.logger.Warn("failed to notify sealed status", "error", err)
			}
		}
	}

	if c.quotaManager != nil {
		if err := c.quotaManager.Reset(); err != nil {
			c.logger.Error("error resetting quota manager", "error", err)
		}
	}

	postSealInternal(c)

	c.logger.Info("vault is sealed")

	return nil
}

type UnsealStrategy interface {
	unseal(context.Context, log.Logger, *Core) error
}

type standardUnsealStrategy struct{}

func (s standardUnsealStrategy) unseal(ctx context.Context, logger log.Logger, c *Core) error {
	// Clear forwarding clients; we're active
	c.requestForwardingConnectionLock.Lock()
	c.clearForwardingClients()
	c.requestForwardingConnectionLock.Unlock()

	// Mark the active time. We do this first so it can be correlated to the logs
	// for the active startup.
	c.activeTime = time.Now().UTC()

	if err := postUnsealPhysical(c); err != nil {
		return err
	}

	if err := enterprisePostUnseal(c, false); err != nil {
		return err
	}
	if !c.ReplicationState().HasState(consts.ReplicationPerformanceSecondary | consts.ReplicationDRSecondary) {
		// Only perf primarys should write feature flags, but we do it by
		// excluding other states so that we don't have to change it when
		// a non-replicated cluster becomes a primary.
		if err := c.persistFeatureFlags(ctx); err != nil {
			return err
		}
	}

	if !c.IsDRSecondary() {
		if err := c.ensureWrappingKey(ctx); err != nil {
			return err
		}
	}
	if err := c.setupPluginCatalog(ctx); err != nil {
		return err
	}
	if err := c.loadMounts(ctx); err != nil {
		return err
	}
	if err := enterpriseSetupFilteredPaths(c); err != nil {
		return err
	}
	if err := c.setupMounts(ctx); err != nil {
		return err
	}
	if err := c.setupPolicyStore(ctx); err != nil {
		return err
	}
	if err := c.loadCORSConfig(ctx); err != nil {
		return err
	}
	if err := c.loadCurrentRequestCounters(ctx, time.Now()); err != nil {
		return err
	}
	if err := c.loadCredentials(ctx); err != nil {
		return err
	}
	if err := enterpriseSetupFilteredPaths(c); err != nil {
		return err
	}
	if err := c.setupCredentials(ctx); err != nil {
		return err
	}
	if err := c.setupQuotas(ctx, false); err != nil {
		return err
	}
	if !c.IsDRSecondary() {
		if err := c.startRollback(); err != nil {
			return err
		}
		if err := c.setupExpiration(expireLeaseStrategyRevoke); err != nil {
			return err
		}
		if err := c.loadAudits(ctx); err != nil {
			return err
		}
		if err := c.setupAudits(ctx); err != nil {
			return err
		}
		if err := c.loadIdentityStoreArtifacts(ctx); err != nil {
			return err
		}
		if err := loadMFAConfigs(ctx, c); err != nil {
			return err
		}
		if err := c.setupAuditedHeadersConfig(ctx); err != nil {
			return err
		}
		// not waiting on wg to avoid changing existing behavior
		var wg sync.WaitGroup
		if err := c.setupActivityLog(ctx, &wg); err != nil {
			return err
		}
	} else {
		c.auditBroker = NewAuditBroker(c.logger)
	}

	if !c.ReplicationState().HasState(consts.ReplicationPerformanceSecondary | consts.ReplicationDRSecondary) {
		//Cannot do this above, as we need other resources like mounts to be setup
		if err := c.setupPluginReload(); err != nil {
			return err
		}
	}

	if c.getClusterListener() != nil && (c.ha != nil || shouldStartClusterListener(c)) {
		if err := c.setupRaftActiveNode(ctx); err != nil {
			return err
		}

		if err := c.startForwarding(ctx); err != nil {
			return err
		}

	}

	c.clusterParamsLock.Lock()
	defer c.clusterParamsLock.Unlock()
	if err := startReplication(c); err != nil {
		return err
	}

	return nil
}

// postUnseal is invoked on the active node, and performance standby nodes,
// after the barrier is unsealed, but before
// allowing any user operations. This allows us to setup any state that
// requires the Vault to be unsealed such as mount tables, logical backends,
// credential stores, etc.
func (c *Core) postUnseal(ctx context.Context, ctxCancelFunc context.CancelFunc, unsealer UnsealStrategy) (retErr error) {
	defer metrics.MeasureSince([]string{"core", "post_unseal"}, time.Now())

	// Clear any out
	c.postUnsealFuncs = nil

	// Create a new request context
	c.activeContext = ctx
	c.activeContextCancelFunc.Store(ctxCancelFunc)

	defer func() {
		if retErr != nil {
			ctxCancelFunc()
			c.preSeal()
		}
	}()
	c.logger.Info("post-unseal setup starting")

	// Enable the cache
	c.physicalCache.Purge(ctx)
	if !c.cachingDisabled {
		c.physicalCache.SetEnabled(true)
	}

	// Purge these for safety in case of a rekey
	c.seal.SetBarrierConfig(ctx, nil)
	if c.seal.RecoveryKeySupported() {
		c.seal.SetRecoveryConfig(ctx, nil)
	}

	if err := unsealer.unseal(ctx, c.logger, c); err != nil {
		return err
	}

	// Automatically re-encrypt the keys used for auto unsealing when the
	// seal's encryption key changes. The regular rotation of cryptographic
	// keys is a NIST recommendation. Access to prior keys for decryption
	// is normally supported for a configurable time period. Re-encrypting
	// the keys used for auto unsealing ensures Vault and its data will
	// continue to be accessible even after prior seal keys are destroyed.
	if seal, ok := c.seal.(*autoSeal); ok {
		if err := seal.UpgradeKeys(c.activeContext); err != nil {
			c.logger.Warn("post-unseal upgrade seal keys failed", "error", err)
		}
	}

	c.metricsCh = make(chan struct{})
	go c.emitMetrics(c.metricsCh)

	// This is intentionally the last block in this function. We want to allow
	// writes just before allowing client requests, to ensure everything has
	// been set up properly before any writes can have happened.
	for _, v := range c.postUnsealFuncs {
		v()
	}

	if atomic.LoadUint32(c.sealMigrationDone) == 1 {
		if err := c.postSealMigration(ctx); err != nil {
			c.logger.Warn("post-unseal post seal migration failed", "error", err)
		}
	}

	c.logger.Info("post-unseal setup complete")
	return nil
}

// preSeal is invoked before the barrier is sealed, allowing
// for any state teardown required.
func (c *Core) preSeal() error {
	defer metrics.MeasureSince([]string{"core", "pre_seal"}, time.Now())
	c.logger.Info("pre-seal teardown starting")

	// Clear any pending funcs
	c.postUnsealFuncs = nil
	c.activeTime = time.Time{}

	// Clear any rekey progress
	c.barrierRekeyConfig = nil
	c.recoveryRekeyConfig = nil

	if c.metricsCh != nil {
		close(c.metricsCh)
		c.metricsCh = nil
	}
	var result error

	c.stopForwarding()

	c.stopRaftActiveNode()

	c.clusterParamsLock.Lock()
	if err := stopReplication(c); err != nil {
		result = multierror.Append(result, errwrap.Wrapf("error stopping replication: {{err}}", err))
	}
	c.clusterParamsLock.Unlock()

	if err := c.teardownAudits(); err != nil {
		result = multierror.Append(result, errwrap.Wrapf("error tearing down audits: {{err}}", err))
	}
	if err := c.stopExpiration(); err != nil {
		result = multierror.Append(result, errwrap.Wrapf("error stopping expiration: {{err}}", err))
	}
	if err := c.stopActivityLog(); err != nil {
		result = multierror.Append(result, errwrap.Wrapf("error stopping activity log: {{err}}", err))
	}
	if err := c.teardownCredentials(context.Background()); err != nil {
		result = multierror.Append(result, errwrap.Wrapf("error tearing down credentials: {{err}}", err))
	}
	if err := c.teardownPolicyStore(); err != nil {
		result = multierror.Append(result, errwrap.Wrapf("error tearing down policy store: {{err}}", err))
	}
	if err := c.stopRollback(); err != nil {
		result = multierror.Append(result, errwrap.Wrapf("error stopping rollback: {{err}}", err))
	}
	if err := c.unloadMounts(context.Background()); err != nil {
		result = multierror.Append(result, errwrap.Wrapf("error unloading mounts: {{err}}", err))
	}
	if err := enterprisePreSeal(c); err != nil {
		result = multierror.Append(result, err)
	}

	preSealPhysical(c)

	c.logger.Info("pre-seal teardown complete")
	return result
}

func enterprisePostUnsealImpl(c *Core, isStandby bool) error {
	return nil
}

func enterprisePreSealImpl(c *Core) error {
	return nil
}

func enterpriseSetupFilteredPathsImpl(c *Core) error {
	return nil
}

func enterpriseSetupQuotasImpl(ctx context.Context, c *Core) error {
	return nil
}

func startReplicationImpl(c *Core) error {
	return nil
}

func stopReplicationImpl(c *Core) error {
	return nil
}

func (c *Core) ReplicationState() consts.ReplicationState {
	return consts.ReplicationState(atomic.LoadUint32(c.replicationState))
}

func (c *Core) ActiveNodeReplicationState() consts.ReplicationState {
	return consts.ReplicationState(atomic.LoadUint32(c.activeNodeReplicationState))
}

func (c *Core) SealAccess() *SealAccess {
	return NewSealAccess(c.seal)
}

// StorageType returns a string equal to the storage configuration's type.
func (c *Core) StorageType() string {
	return c.storageType
}

func (c *Core) Logger() log.Logger {
	return c.logger
}

func (c *Core) BarrierKeyLength() (min, max int) {
	min, max = c.barrier.KeyLength()
	max += shamir.ShareOverhead
	return
}

func (c *Core) AuditedHeadersConfig() *AuditedHeadersConfig {
	return c.auditedHeaders
}

func waitUntilWALShippedImpl(ctx context.Context, c *Core, index uint64) bool {
	return true
}

func merkleRootImpl(c *Core) string {
	return ""
}

func lastWALImpl(c *Core) uint64 {
	return 0
}

func lastPerformanceWALImpl(c *Core) uint64 {
	return 0
}

func lastRemoteWALImpl(c *Core) uint64 {
	return 0
}

func (c *Core) PhysicalSealConfigs(ctx context.Context) (*SealConfig, *SealConfig, error) {
	pe, err := c.physical.Get(ctx, barrierSealConfigPath)
	if err != nil {
		return nil, nil, errwrap.Wrapf("failed to fetch barrier seal configuration at migration check time: {{err}}", err)
	}
	if pe == nil {
		return nil, nil, nil
	}

	barrierConf := new(SealConfig)

	if err := jsonutil.DecodeJSON(pe.Value, barrierConf); err != nil {
		return nil, nil, errwrap.Wrapf("failed to decode barrier seal configuration at migration check time: {{err}}", err)
	}
	err = barrierConf.Validate()
	if err != nil {
		return nil, nil, errwrap.Wrapf("failed to validate barrier seal configuration at migration check time: {{err}}", err)
	}
	// In older versions of vault the default seal would not store a type. This
	// is here to offer backwards compatibility for older seal configs.
	if barrierConf.Type == "" {
		barrierConf.Type = wrapping.Shamir
	}

	var recoveryConf *SealConfig
	pe, err = c.physical.Get(ctx, recoverySealConfigPlaintextPath)
	if err != nil {
		return nil, nil, errwrap.Wrapf("failed to fetch seal configuration at migration check time: {{err}}", err)
	}
	if pe != nil {
		recoveryConf = &SealConfig{}
		if err := jsonutil.DecodeJSON(pe.Value, recoveryConf); err != nil {
			return nil, nil, errwrap.Wrapf("failed to decode seal configuration at migration check time: {{err}}", err)
		}
		err = recoveryConf.Validate()
		if err != nil {
			return nil, nil, errwrap.Wrapf("failed to validate seal configuration at migration check time: {{err}}", err)
		}
		// In older versions of vault the default seal would not store a type. This
		// is here to offer backwards compatibility for older seal configs.
		if recoveryConf.Type == "" {
			recoveryConf.Type = wrapping.Shamir
		}
	}

	return barrierConf, recoveryConf, nil
}

// adjustForSealMigration takes the unwrapSeal, which is nil if (a) we're not
// configured for seal migration or (b) we might be doing a seal migration away
// from shamir.  It will only be non-nil if there is a configured seal with
// the config key disabled=true, which implies a migration away from autoseal.
//
// For case (a), the common case, we expect that the stored barrier
// config matches the seal type, in which case we simply return nil.  If they
// don't match, and the stored seal config is of type Shamir but the configured
// seal is not Shamir, that is case (b) and we make an unwrapSeal of type Shamir.
// Any other unwrapSeal=nil scenario is treated as an error.
//
// Given a non-nil unwrapSeal or case (b), we setup c.migrationInfo to prepare
// for a migration upon receiving a valid migration unseal request.  We cannot
// check at this time for already performed (or incomplete) migrations because
// we haven't yet been unsealed, so we have no way of checking whether a
// shamir seal works to read stored seal-encrypted data.
//
// The assumption throughout is that the very last step of seal migration is
// to write the new barrier/recovery stored seal config.
func (c *Core) adjustForSealMigration(unwrapSeal Seal) error {
	ctx := context.Background()
	existBarrierSealConfig, existRecoverySealConfig, err := c.PhysicalSealConfigs(ctx)
	if err != nil {
		return fmt.Errorf("Error checking for existing seal: %s", err)
	}

	// If we don't have an existing config or if it's the deprecated auto seal
	// which needs an upgrade, skip out
	if existBarrierSealConfig == nil || existBarrierSealConfig.Type == wrapping.HSMAutoDeprecated {
		return nil
	}

	if unwrapSeal == nil {
		// With unwrapSeal==nil, either we're not migrating, or we're migrating
		// from shamir.
		switch {
		case existBarrierSealConfig.Type == c.seal.BarrierType():
			// We have the same barrier type and the unwrap seal is nil so we're not
			// migrating from same to same, IOW we assume it's not a migration.
			return nil
		case c.seal.BarrierType() == wrapping.Shamir:
			// The stored barrier config is not shamir, there is no disabled seal
			// in config, and either no configured seal (which equates to Shamir)
			// or an explicitly configured Shamir seal.
			return fmt.Errorf("cannot seal migrate from %q to Shamir, no disabled seal in configuration",
				existBarrierSealConfig.Type)
		case existBarrierSealConfig.Type == wrapping.Shamir:
			// The configured seal is not Shamir, the stored seal config is Shamir.
			// This is a migration away from Shamir.
			unwrapSeal = NewDefaultSeal(&vaultseal.Access{
				Wrapper: aeadwrapper.NewShamirWrapper(&wrapping.WrapperOptions{
					Logger: c.logger.Named("shamir"),
				}),
			})
		default:
			// We know at this point that there is a configured non-Shamir seal,
			// that it does not match the stored non-Shamir seal config, and that
			// there is no explicit disabled seal stanza.
			return fmt.Errorf("cannot seal migrate from %q to %q, no disabled seal in configuration",
				existBarrierSealConfig.Type, c.seal.BarrierType())
		}
	} else {
		// If we're not coming from Shamir we expect the previous seal to be
		// in the config and disabled.
		if unwrapSeal.BarrierType() == wrapping.Shamir {
			return errors.New("Shamir seals cannot be set disabled (they should simply not be set)")
		}
	}

	// If we've reached this point it's a migration attempt and we should have both
	// c.migrationInfo.seal (old seal) and c.seal (new seal) populated.
	unwrapSeal.SetCore(c)

	// No stored recovery seal config found, what about the legacy recovery config?
	if existBarrierSealConfig.Type != wrapping.Shamir && existRecoverySealConfig == nil {
		entry, err := c.physical.Get(ctx, recoverySealConfigPath)
		if err != nil {
			return errwrap.Wrapf(fmt.Sprintf("failed to read %q recovery seal configuration: {{err}}", existBarrierSealConfig.Type), err)
		}
		if entry == nil {
			return errors.New("Recovery seal configuration not found for existing seal")
		}
		return errors.New("Cannot migrate seals while using a legacy recovery seal config")
	}

	c.migrationInfo = &migrationInformation{
		seal: unwrapSeal,
	}
	if existBarrierSealConfig.Type != c.seal.BarrierType() {
		// It's unnecessary to call this when doing an auto->auto
		// same-seal-type migration, since they'll have the same configs before
		// and after migration.
		c.adjustSealConfigDuringMigration(existBarrierSealConfig, existRecoverySealConfig)
	}
	c.initSealsForMigration()
	c.logger.Warn("entering seal migration mode; Vault will not automatically unseal even if using an autoseal", "from_barrier_type", c.migrationInfo.seal.BarrierType(), "to_barrier_type", c.seal.BarrierType())

	return nil
}

func (c *Core) migrateSealConfig(ctx context.Context) error {
	existBarrierSealConfig, existRecoverySealConfig, err := c.PhysicalSealConfigs(ctx)
	if err != nil {
		return fmt.Errorf("failed to read existing seal configuration during migration: %v", err)
	}

	var bc, rc *SealConfig

	switch {
	case c.migrationInfo.seal.RecoveryKeySupported() && c.seal.RecoveryKeySupported():
		// Migrating from auto->auto, copy the configs over
		bc, rc = existBarrierSealConfig, existRecoverySealConfig
	case c.migrationInfo.seal.RecoveryKeySupported():
		// Migrating from auto->shamir, clone auto's recovery config and set
		// stored keys to 1.
		bc = existRecoverySealConfig.Clone()
		bc.StoredShares = 1
	case c.seal.RecoveryKeySupported():
		// Migrating from shamir->auto, set a new barrier config and set
		// recovery config to a clone of shamir's barrier config with stored
		// keys set to 0.
		bc = &SealConfig{
			Type:            c.seal.BarrierType(),
			SecretShares:    1,
			SecretThreshold: 1,
			StoredShares:    1,
		}

		rc = existBarrierSealConfig.Clone()
		rc.StoredShares = 0
	}

	if err := c.seal.SetBarrierConfig(ctx, bc); err != nil {
		return errwrap.Wrapf("error storing barrier config after migration: {{err}}", err)
	}

	if c.seal.RecoveryKeySupported() {
		if err := c.seal.SetRecoveryConfig(ctx, rc); err != nil {
			return errwrap.Wrapf("error storing recovery config after migration: {{err}}", err)
		}
	} else if err := c.physical.Delete(ctx, recoverySealConfigPlaintextPath); err != nil {
		return errwrap.Wrapf("failed to delete old recovery seal configuration during migration: {{err}}", err)
	}

	return nil
}

func (c *Core) adjustSealConfigDuringMigration(existBarrierSealConfig, existRecoverySealConfig *SealConfig) {
	switch {
	case c.migrationInfo.seal.RecoveryKeySupported() && existRecoverySealConfig != nil:
		// Migrating from auto->shamir, clone auto's recovery config and set
		// stored keys to 1.  Unless the recover config doesn't exist, in which
		// case the migration is assumed to already have been performed.
		newSealConfig := existRecoverySealConfig.Clone()
		newSealConfig.StoredShares = 1
		c.seal.SetCachedBarrierConfig(newSealConfig)
	case !c.migrationInfo.seal.RecoveryKeySupported() && c.seal.RecoveryKeySupported():
		// Migrating from shamir->auto, set a new barrier config and set
		// recovery config to a clone of shamir's barrier config with stored
		// keys set to 0.
		newBarrierSealConfig := &SealConfig{
			Type:            c.seal.BarrierType(),
			SecretShares:    1,
			SecretThreshold: 1,
			StoredShares:    1,
		}
		c.seal.SetCachedBarrierConfig(newBarrierSealConfig)

		newRecoveryConfig := existBarrierSealConfig.Clone()
		newRecoveryConfig.StoredShares = 0
		c.seal.SetCachedRecoveryConfig(newRecoveryConfig)
	}
}

func (c *Core) unsealKeyToMasterKeyPostUnseal(ctx context.Context, combinedKey []byte) ([]byte, error) {
	return c.unsealKeyToMasterKey(ctx, c.seal, combinedKey, true, false)
}

func (c *Core) unsealKeyToMasterKeyPreUnseal(ctx context.Context, seal Seal, combinedKey []byte) ([]byte, error) {
	return c.unsealKeyToMasterKey(ctx, seal, combinedKey, false, true)
}

// unsealKeyToMasterKey takes a key provided by the user, either a recovery key
// if using an autoseal or an unseal key with Shamir.  It returns a nil error
// if the key is valid and an error otherwise. It also returns the master key
// that can be used to unseal the barrier.
// If useTestSeal is true, seal will not be modified; this is used when not
// invoked as part of an unseal process.  Otherwise in the non-legacy shamir
// case the combinedKey will be set in the seal, which means subsequent attempts
// to use the seal to read the master key will succeed, assuming combinedKey is
// valid.
// If allowMissing is true, a failure to find the master key in storage results
// in a nil error and a nil master key being returned.
func (c *Core) unsealKeyToMasterKey(ctx context.Context, seal Seal, combinedKey []byte, useTestSeal bool, allowMissing bool) ([]byte, error) {
	switch seal.StoredKeysSupported() {
	case vaultseal.StoredKeysSupportedGeneric:
		if err := seal.VerifyRecoveryKey(ctx, combinedKey); err != nil {
			return nil, errwrap.Wrapf("recovery key verification failed: {{err}}", err)
		}

		storedKeys, err := seal.GetStoredKeys(ctx)
		if storedKeys == nil && err == nil && allowMissing {
			return nil, nil
		}

		if err == nil && len(storedKeys) != 1 {
			err = fmt.Errorf("expected exactly one stored key, got %d", len(storedKeys))
		}
		if err != nil {
			return nil, errwrap.Wrapf("unable to retrieve stored keys: {{err}}", err)
		}
		return storedKeys[0], nil

	case vaultseal.StoredKeysSupportedShamirMaster:
		if useTestSeal {
			testseal := NewDefaultSeal(&vaultseal.Access{
				Wrapper: aeadwrapper.NewShamirWrapper(&wrapping.WrapperOptions{
					Logger: c.logger.Named("testseal"),
				}),
			})
			testseal.SetCore(c)
			cfg, err := seal.BarrierConfig(ctx)
			if err != nil {
				return nil, errwrap.Wrapf("failed to setup test barrier config: {{err}}", err)
			}
			testseal.SetCachedBarrierConfig(cfg)
			seal = testseal
		}

		err := seal.GetAccess().Wrapper.(*aeadwrapper.ShamirWrapper).SetAESGCMKeyBytes(combinedKey)
		if err != nil {
			return nil, errwrap.Wrapf("failed to setup unseal key: {{err}}", err)
		}
		storedKeys, err := seal.GetStoredKeys(ctx)
		if storedKeys == nil && err == nil && allowMissing {
			return nil, nil
		}
		if err == nil && len(storedKeys) != 1 {
			err = fmt.Errorf("expected exactly one stored key, got %d", len(storedKeys))
		}
		if err != nil {
			return nil, errwrap.Wrapf("unable to retrieve stored keys: {{err}}", err)
		}
		return storedKeys[0], nil

	case vaultseal.StoredKeysNotSupported:
		return combinedKey, nil
	}
	return nil, fmt.Errorf("invalid seal")
}

// IsInSealMigrationMode returns true if we're configured to perform a seal migration,
// meaning either that we have a disabled seal in HCL configuration or the seal
// configuration in storage is Shamir but the seal in HCL is not.  In this
// mode we should not auto-unseal (even if the migration is done) and we will
// accept unseal requests with and without the `migrate` option, though the migrate
// option is required if we haven't yet performed the seal migration.
func (c *Core) IsInSealMigrationMode() bool {
	c.stateLock.RLock()
	defer c.stateLock.RUnlock()
	return c.migrationInfo != nil
}

// IsSealMigrated returns true if we're in seal migration mode but migration
// has already been performed (possibly by another node, or prior to this node's
// current invocation.)
func (c *Core) IsSealMigrated() bool {
	if !c.IsInSealMigrationMode() {
		return false
	}
	c.stateLock.RLock()
	defer c.stateLock.RUnlock()
	done, _ := c.sealMigrated(context.Background())
	return done
}

func (c *Core) BarrierEncryptorAccess() *BarrierEncryptorAccess {
	return NewBarrierEncryptorAccess(c.barrier)
}

func (c *Core) PhysicalAccess() *physical.PhysicalAccess {
	return physical.NewPhysicalAccess(c.physical)
}

func (c *Core) RouterAccess() *RouterAccess {
	return NewRouterAccess(c)
}

// IsDRSecondary returns if the current cluster state is a DR secondary.
func (c *Core) IsDRSecondary() bool {
	return c.ReplicationState().HasState(consts.ReplicationDRSecondary)
}

func (c *Core) AddLogger(logger log.Logger) {
	c.allLoggersLock.Lock()
	defer c.allLoggersLock.Unlock()
	c.allLoggers = append(c.allLoggers, logger)
}

func (c *Core) SetLogLevel(level log.Level) {
	c.allLoggersLock.RLock()
	defer c.allLoggersLock.RUnlock()
	for _, logger := range c.allLoggers {
		logger.SetLevel(level)
	}
}

// SetConfig sets core's config object to the newly provided config.
func (c *Core) SetConfig(conf *server.Config) {
	c.rawConfig.Store(conf)
	bz, err := json.Marshal(c.SanitizedConfig())
	if err != nil {
		c.logger.Error("error serializing sanitized config", "error", err)
		return
	}

	c.logger.Debug("set config", "sanitized config", string(bz))
}

// SanitizedConfig returns a sanitized version of the current config.
// See server.Config.Sanitized for specific values omitted.
func (c *Core) SanitizedConfig() map[string]interface{} {
	conf := c.rawConfig.Load()
	if conf == nil {
		return nil
	}
	return conf.(*server.Config).Sanitized()
}

// LogFormat returns the log format current in use.
func (c *Core) LogFormat() string {
	conf := c.rawConfig.Load()
	return conf.(*server.Config).LogFormat
}

// MetricsHelper returns the global metrics helper which allows external
// packages to access Vault's internal metrics.
func (c *Core) MetricsHelper() *metricsutil.MetricsHelper {
	return c.metricsHelper
}

// MetricSink returns the metrics wrapper with which Core has been configured.
func (c *Core) MetricSink() *metricsutil.ClusterMetricSink {
	return c.metricSink
}

// BuiltinRegistry is an interface that allows the "vault" package to use
// the registry of builtin plugins without getting an import cycle. It
// also allows for mocking the registry easily.
type BuiltinRegistry interface {
	Contains(name string, pluginType consts.PluginType) bool
	Get(name string, pluginType consts.PluginType) (func() (interface{}, error), bool)
	Keys(pluginType consts.PluginType) []string
}

func (c *Core) AuditLogger() AuditLogger {
	return &basicAuditor{c: c}
}

type FeatureFlags struct {
	NamespacesCubbyholesLocal bool `json:"namespace_cubbyholes_local"`
}

func (c *Core) persistFeatureFlags(ctx context.Context) error {
	if !c.PR1103disabled {
		c.logger.Debug("persisting feature flags")
		json, err := jsonutil.EncodeJSON(&FeatureFlags{NamespacesCubbyholesLocal: !c.PR1103disabled})
		if err != nil {
			return err
		}
		return c.barrier.Put(ctx, &logical.StorageEntry{
			Key:   consts.CoreFeatureFlagPath,
			Value: json,
		})
	}
	return nil
}

func (c *Core) readFeatureFlags(ctx context.Context) (*FeatureFlags, error) {
	entry, err := c.barrier.Get(ctx, consts.CoreFeatureFlagPath)
	if err != nil {
		return nil, err
	}
	var flags FeatureFlags
	if entry != nil {
		err = jsonutil.DecodeJSON(entry.Value, &flags)
		if err != nil {
			return nil, err
		}
	}
	return &flags, nil
}

// MatchingMount returns the path of the mount that will be responsible for
// handling the given request path.
func (c *Core) MatchingMount(ctx context.Context, reqPath string) string {
	return c.router.MatchingMount(ctx, reqPath)
}

func (c *Core) setupQuotas(ctx context.Context, isPerfStandby bool) error {
	if c.quotaManager == nil {
		return nil
	}

	return c.quotaManager.Setup(ctx, c.systemBarrierView, isPerfStandby)
}

// ApplyRateLimitQuota checks the request against all the applicable quota rules.
// If the given request's path is exempt, no rate limiting will be applied.
func (c *Core) ApplyRateLimitQuota(req *quotas.Request) (quotas.Response, error) {
	req.Type = quotas.TypeRateLimit

	resp := quotas.Response{
		Allowed: true,
		Headers: make(map[string]string),
	}

	if c.quotaManager != nil {
		// skip rate limit checks for paths that are exempt from rate limiting
		if c.quotaManager.RateLimitPathExempt(req.Path) {
			return resp, nil
		}

		return c.quotaManager.ApplyQuota(req)
	}

	return resp, nil
}

// RateLimitAuditLoggingEnabled returns if the quota configuration allows audit
// logging of request rejections due to rate limiting quota rule violations.
func (c *Core) RateLimitAuditLoggingEnabled() bool {
	if c.quotaManager != nil {
		return c.quotaManager.RateLimitAuditLoggingEnabled()
	}

	return false
}

// RateLimitResponseHeadersEnabled returns if the quota configuration allows for
// rate limit quota HTTP headers to be added to responses.
func (c *Core) RateLimitResponseHeadersEnabled() bool {
	if c.quotaManager != nil {
		return c.quotaManager.RateLimitResponseHeadersEnabled()
	}

	return false
}

func (c *Core) KeyRotateGracePeriod() time.Duration {
	return time.Duration(atomic.LoadInt64(c.keyRotateGracePeriod))
}

func (c *Core) SetKeyRotateGracePeriod(t time.Duration) {
	atomic.StoreInt64(c.keyRotateGracePeriod, int64(t))
}<|MERGE_RESOLUTION|>--- conflicted
+++ resolved
@@ -535,15 +535,13 @@
 
 	activityLogConfig ActivityLogCoreConfig
 
-<<<<<<< HEAD
 	// activeTime is set on active nodes indicating the time at which this node
 	// became active.
 	activeTime time.Time
-=======
+
 	// KeyRotateGracePeriod is how long we allow an upgrade path
 	// for standby instances before we delete the upgrade keys
 	keyRotateGracePeriod *int64
->>>>>>> 0bc11e89
 }
 
 // CoreConfig is used to parameterize a core
