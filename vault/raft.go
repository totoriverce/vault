package vault

import (
	"context"
	"encoding/base64"
	"errors"
	"fmt"
	"github.com/hashicorp/vault/sdk/helper/tlsutil"
	"math"
	"net/http"
	"net/url"
	"strings"
	"sync"
	"sync/atomic"
	"time"

	"github.com/golang/protobuf/proto"
	"github.com/hashicorp/errwrap"
<<<<<<< HEAD
	"github.com/hashicorp/go-cleanhttp"
	"github.com/hashicorp/go-uuid"
=======
	cleanhttp "github.com/hashicorp/go-cleanhttp"
	wrapping "github.com/hashicorp/go-kms-wrapping"
	uuid "github.com/hashicorp/go-uuid"
>>>>>>> f6185270
	"github.com/hashicorp/vault/api"
	"github.com/hashicorp/vault/physical/raft"
	"github.com/hashicorp/vault/sdk/helper/jsonutil"
	"github.com/hashicorp/vault/sdk/logical"
	"github.com/hashicorp/vault/vault/seal"
	"github.com/mitchellh/mapstructure"
	"golang.org/x/net/http2"
)

var (
	raftTLSStoragePath    = "core/raft/tls"
	raftTLSRotationPeriod = 24 * time.Hour
)

type raftFollowerStates struct {
	l         sync.RWMutex
	followers map[string]uint64
}

func (s *raftFollowerStates) update(nodeID string, appliedIndex uint64) {
	s.l.Lock()
	s.followers[nodeID] = appliedIndex
	s.l.Unlock()
}
func (s *raftFollowerStates) delete(nodeID string) {
	s.l.RLock()
	delete(s.followers, nodeID)
	s.l.RUnlock()
}
func (s *raftFollowerStates) get(nodeID string) uint64 {
	s.l.RLock()
	index := s.followers[nodeID]
	s.l.RUnlock()
	return index
}
func (s *raftFollowerStates) minIndex() uint64 {
	var min uint64 = math.MaxUint64
	minFunc := func(a, b uint64) uint64 {
		if a > b {
			return b
		}
		return a
	}

	s.l.RLock()
	for _, i := range s.followers {
		min = minFunc(min, i)
	}
	s.l.RUnlock()

	if min == math.MaxUint64 {
		return 0
	}

	return min
}

// startRaftStorage will call SetupCluster in the raft backend which starts raft
// up and enables the cluster handler.
func (c *Core) startRaftStorage(ctx context.Context) (retErr error) {
	raftStorage, ok := c.underlyingPhysical.(*raft.RaftBackend)
	if !ok {
		return nil
	}
	if raftStorage.Initialized() {
		return nil
	}

	// Retrieve the raft TLS information
	raftTLSEntry, err := c.barrier.Get(ctx, raftTLSStoragePath)
	if err != nil {
		return err
	}

	var creating bool
	var raftTLS *raft.TLSKeyring
	switch raftTLSEntry {
	case nil:
		// If we did not find a TLS keyring we will attempt to create one here.
		// This happens after a storage migration process. This node is also
		// marked to start as leader so we can write the new TLS Key. This is an
		// error condition if there are already multiple nodes in the cluster,
		// and the below storage write will fail. If the cluster is somehow in
		// this state the unseal will fail and a cluster recovery will need to
		// be done.
		creating = true
		raftTLSKey, err := raft.GenerateTLSKey(c.secureRandomReader)
		if err != nil {
			return err
		}

		raftTLS = &raft.TLSKeyring{
			Keys:        []*raft.TLSKey{raftTLSKey},
			ActiveKeyID: raftTLSKey.ID,
		}
	default:
		raftTLS = new(raft.TLSKeyring)
		if err := raftTLSEntry.DecodeJSON(raftTLS); err != nil {
			return err
		}
	}

	raftStorage.SetRestoreCallback(c.raftSnapshotRestoreCallback(true, true))
	if err := raftStorage.SetupCluster(ctx, raft.SetupOpts{
		TLSKeyring:      raftTLS,
		ClusterListener: c.getClusterListener(),
		StartAsLeader:   creating,
	}); err != nil {
		return err
	}

	defer func() {
		if retErr != nil {
			c.logger.Info("stopping raft server")
			if err := raftStorage.TeardownCluster(c.getClusterListener()); err != nil {
				c.logger.Error("failed to stop raft server", "error", err)
			}
		}
	}()

	// If we are in need of creating the TLS keyring then we should write it out
	// to storage here. If we fail it may mean we couldn't become leader and we
	// should error out.
	if creating {
		c.logger.Info("writing raft TLS keyring to storage")
		entry, err := logical.StorageEntryJSON(raftTLSStoragePath, raftTLS)
		if err != nil {
			c.logger.Error("error marshaling raft TLS keyring", "error", err)
			return err
		}
		if err := c.barrier.Put(ctx, entry); err != nil {
			c.logger.Error("error writing raft TLS keyring", "error", err)
			return err
		}
	}

	return nil
}

func (c *Core) setupRaftActiveNode(ctx context.Context) error {
	c.pendingRaftPeers = make(map[string][]byte)
	return c.startPeriodicRaftTLSRotate(ctx)
}

func (c *Core) stopRaftActiveNode() {
	c.pendingRaftPeers = nil
	c.stopPeriodicRaftTLSRotate()
}

// startPeriodicRaftTLSRotate will spawn a go routine in charge of periodically
// rotating the TLS certs and keys used for raft traffic.
//
// The logic for updating the TLS certificate uses a pseudo two phase commit
// using the known applied indexes from standby nodes. When writing a new Key
// it will be appended to the end of the keyring. Standbys can start accepting
// connections with this key as soon as they see the update. Then it will write
// the keyring a second time indicating the applied index for this key update.
//
// The active node will wait until it sees all standby nodes are at or past the
// applied index for this update. At that point it will delete the older key
// and make the new key active. The key isn't officially in use until this
// happens. The dual write ensures the standby at least gets the first update
// containing the key before the active node switches over to using it.
//
// If a standby is shut down then it cannot advance the key term until it
// receives the update. This ensures a standby node isn't left behind and unable
// to reconnect with the cluster. Additionally, only one outstanding key
// is allowed for this same reason (max keyring size of 2).
func (c *Core) startPeriodicRaftTLSRotate(ctx context.Context) error {
	raftStorage, ok := c.underlyingPhysical.(*raft.RaftBackend)
	if !ok {
		return nil
	}

	stopCh := make(chan struct{})
	followerStates := &raftFollowerStates{
		followers: make(map[string]uint64),
	}

	// Pre-populate the follower list with the set of peers.
	raftConfig, err := raftStorage.GetConfiguration(ctx)
	if err != nil {
		return err
	}
	for _, server := range raftConfig.Servers {
		if server.NodeID != raftStorage.NodeID() {
			followerStates.update(server.NodeID, 0)
		}
	}

	logger := c.logger.Named("raft")
	c.raftTLSRotationStopCh = stopCh
	c.raftFollowerStates = followerStates

	readKeyring := func() (*raft.TLSKeyring, error) {
		tlsKeyringEntry, err := c.barrier.Get(ctx, raftTLSStoragePath)
		if err != nil {
			return nil, err
		}
		if tlsKeyringEntry == nil {
			return nil, errors.New("no keyring found")
		}
		var keyring raft.TLSKeyring
		if err := tlsKeyringEntry.DecodeJSON(&keyring); err != nil {
			return nil, err
		}

		return &keyring, nil
	}

	// rotateKeyring writes new key data to the keyring and adds an applied
	// index that is used to verify it has been committed. The keys written in
	// this function can be used on standbys but the active node doesn't start
	// using it yet.
	rotateKeyring := func() (time.Time, error) {
		// Read the existing keyring
		keyring, err := readKeyring()
		if err != nil {
			return time.Time{}, errwrap.Wrapf("failed to read raft TLS keyring: {{err}}", err)
		}

		switch {
		case len(keyring.Keys) == 2 && keyring.Keys[1].AppliedIndex == 0:
			// If this case is hit then the second write to add the applied
			// index failed. Attempt to write it again.
			keyring.Keys[1].AppliedIndex = raftStorage.AppliedIndex()
			keyring.AppliedIndex = raftStorage.AppliedIndex()
			entry, err := logical.StorageEntryJSON(raftTLSStoragePath, keyring)
			if err != nil {
				return time.Time{}, errwrap.Wrapf("failed to json encode keyring: {{err}}", err)
			}
			if err := c.barrier.Put(ctx, entry); err != nil {
				return time.Time{}, errwrap.Wrapf("failed to write keyring: {{err}}", err)
			}

		case len(keyring.Keys) > 1:
			// If there already exists a pending key update then the update
			// hasn't replicated down to all standby nodes yet. Don't allow any
			// new keys to be created until all standbys have seen this previous
			// rotation. As a backoff strategy another rotation attempt is
			// scheduled for 5 minutes from now.
			logger.Warn("skipping new raft TLS config creation, keys are pending")
			return time.Now().Add(time.Minute * 5), nil
		}

		logger.Info("creating new raft TLS config")

		// Create a new key
		raftTLSKey, err := raft.GenerateTLSKey(c.secureRandomReader)
		if err != nil {
			return time.Time{}, errwrap.Wrapf("failed to generate new raft TLS key: {{err}}", err)
		}

		// Advance the term and store the new key
		keyring.Term += 1
		keyring.Keys = append(keyring.Keys, raftTLSKey)
		entry, err := logical.StorageEntryJSON(raftTLSStoragePath, keyring)
		if err != nil {
			return time.Time{}, errwrap.Wrapf("failed to json encode keyring: {{err}}", err)
		}
		if err := c.barrier.Put(ctx, entry); err != nil {
			return time.Time{}, errwrap.Wrapf("failed to write keyring: {{err}}", err)
		}

		// Write the keyring again with the new applied index. This allows us to
		// track if standby nodes receive the update.
		keyring.Keys[1].AppliedIndex = raftStorage.AppliedIndex()
		keyring.AppliedIndex = raftStorage.AppliedIndex()
		entry, err = logical.StorageEntryJSON(raftTLSStoragePath, keyring)
		if err != nil {
			return time.Time{}, errwrap.Wrapf("failed to json encode keyring: {{err}}", err)
		}
		if err := c.barrier.Put(ctx, entry); err != nil {
			return time.Time{}, errwrap.Wrapf("failed to write keyring: {{err}}", err)
		}

		logger.Info("wrote new raft TLS config")
		// Schedule the next rotation
		return raftTLSKey.CreatedTime.Add(raftTLSRotationPeriod), nil
	}

	// checkCommitted verifies key updates have been applied to all nodes and
	// finalizes the rotation by deleting the old keys and updating the raft
	// backend.
	checkCommitted := func() error {
		keyring, err := readKeyring()
		if err != nil {
			return errwrap.Wrapf("failed to read raft TLS keyring: {{err}}", err)
		}

		switch {
		case len(keyring.Keys) == 1:
			// No Keys to apply
			return nil
		case keyring.Keys[1].AppliedIndex != keyring.AppliedIndex:
			// We haven't fully committed the new key, continue here
			return nil
		case followerStates.minIndex() < keyring.AppliedIndex:
			// Not all the followers have applied the latest key
			return nil
		}

		// Upgrade to the new key
		keyring.Keys = keyring.Keys[1:]
		keyring.ActiveKeyID = keyring.Keys[0].ID
		keyring.Term += 1
		entry, err := logical.StorageEntryJSON(raftTLSStoragePath, keyring)
		if err != nil {
			return errwrap.Wrapf("failed to json encode keyring: {{err}}", err)
		}
		if err := c.barrier.Put(ctx, entry); err != nil {
			return errwrap.Wrapf("failed to write keyring: {{err}}", err)
		}

		// Update the TLS Key in the backend
		if err := raftStorage.SetTLSKeyring(keyring); err != nil {
			return errwrap.Wrapf("failed to install keyring: {{err}}", err)
		}

		logger.Info("installed new raft TLS key", "term", keyring.Term)
		return nil
	}

	// Read the keyring to calculate the time of next rotation.
	keyring, err := readKeyring()
	if err != nil {
		return err
	}
	activeKey := keyring.GetActive()
	if activeKey == nil {
		return errors.New("no active raft TLS key found")
	}

	// Start the process in a go routine
	go func() {
		nextRotationTime := activeKey.CreatedTime.Add(raftTLSRotationPeriod)

		keyCheckInterval := time.NewTicker(1 * time.Minute)
		defer keyCheckInterval.Stop()

		var backoff bool
		for {
			// If we encountered and error we should try to create the key
			// again.
			if backoff {
				nextRotationTime = time.Now().Add(10 * time.Second)
				backoff = false
			}

			select {
			case <-keyCheckInterval.C:
				err := checkCommitted()
				if err != nil {
					logger.Error("failed to activate TLS key", "error", err)
				}
			case <-time.After(time.Until(nextRotationTime)):
				// It's time to rotate the keys
				next, err := rotateKeyring()
				if err != nil {
					logger.Error("failed to rotate TLS key", "error", err)
					backoff = true
					continue
				}

				nextRotationTime = next

			case <-stopCh:
				return
			}
		}
	}()

	return nil
}

func (c *Core) createRaftTLSKeyring(ctx context.Context) error {
	if _, ok := c.underlyingPhysical.(*raft.RaftBackend); !ok {
		return nil
	}

	raftTLS, err := raft.GenerateTLSKey(c.secureRandomReader)
	if err != nil {
		return err
	}

	keyring := &raft.TLSKeyring{
		Keys:        []*raft.TLSKey{raftTLS},
		ActiveKeyID: raftTLS.ID,
	}

	entry, err := logical.StorageEntryJSON(raftTLSStoragePath, keyring)
	if err != nil {
		return err
	}
	if err := c.barrier.Put(ctx, entry); err != nil {
		return err
	}
	return nil
}

func (c *Core) stopPeriodicRaftTLSRotate() {
	if c.raftTLSRotationStopCh != nil {
		close(c.raftTLSRotationStopCh)
	}
	c.raftTLSRotationStopCh = nil
	c.raftFollowerStates = nil
}

func (c *Core) checkRaftTLSKeyUpgrades(ctx context.Context) error {
	raftStorage, ok := c.underlyingPhysical.(*raft.RaftBackend)
	if !ok {
		return nil
	}

	tlsKeyringEntry, err := c.barrier.Get(ctx, raftTLSStoragePath)
	if err != nil {
		return err
	}
	if tlsKeyringEntry == nil {
		return nil
	}

	var keyring raft.TLSKeyring
	if err := tlsKeyringEntry.DecodeJSON(&keyring); err != nil {
		return err
	}

	if err := raftStorage.SetTLSKeyring(&keyring); err != nil {
		return err
	}

	return nil
}

// handleSnapshotRestore is for the raft backend to hook back into core after a
// snapshot is restored so we can clear the necessary caches and handle changing
// keyrings or master keys
func (c *Core) raftSnapshotRestoreCallback(grabLock bool, sealNode bool) func(context.Context) error {
	return func(ctx context.Context) (retErr error) {
		c.logger.Info("running post snapshot restore invalidations")

		if grabLock {
			// Grab statelock
			if stopped := grabLockOrStop(c.stateLock.Lock, c.stateLock.Unlock, c.standbyStopCh); stopped {
				c.logger.Error("did not apply snapshot; vault is shutting down")
				return errors.New("did not apply snapshot; vault is shutting down")
			}
			defer c.stateLock.Unlock()
		}

		if sealNode {
			// If we failed to restore the snapshot we should seal this node as
			// it's in an unknown state
			defer func() {
				if retErr != nil {
					if err := c.sealInternalWithOptions(false, false, true); err != nil {
						c.logger.Error("failed to seal node", "error", err)
					}
				}
			}()
		}

		// Purge the cache so we make sure we are operating on fresh data
		c.physicalCache.Purge(ctx)

		// Reload the keyring in case it changed. If this fails it's likely
		// we've changed master keys.
		err := c.performKeyUpgrades(ctx)
		if err != nil {
			// The snapshot contained a master key or keyring we couldn't
			// recover
			switch c.seal.BarrierType() {
			case wrapping.Shamir:
				// If we are a shamir seal we can't do anything. Just
				// seal all nodes.

				// Seal ourselves
				c.logger.Info("failed to perform key upgrades, sealing", "error", err)
				return err

			default:
				// If we are using an auto-unseal we can try to use the seal to
				// unseal again. If the auto-unseal mechanism has changed then
				// there isn't anything we can do but seal.
				c.logger.Info("failed to perform key upgrades, reloading using auto seal")
				keys, err := c.seal.GetStoredKeys(ctx)
				if err != nil {
					c.logger.Error("raft snapshot restore failed to get stored keys", "error", err)
					return err
				}
				if err := c.barrier.Seal(); err != nil {
					c.logger.Error("raft snapshot restore failed to seal barrier", "error", err)
					return err
				}
				if err := c.barrier.Unseal(ctx, keys[0]); err != nil {
					c.logger.Error("raft snapshot restore failed to unseal barrier", "error", err)
					return err
				}
				c.logger.Info("done reloading master key using auto seal")
			}
		}

		return nil
	}
}

func (c *Core) InitiateRetryJoin(ctx context.Context) error {
	raftStorage, ok := c.underlyingPhysical.(*raft.RaftBackend)
	if !ok {
		return errors.New("raft storage not configured")
	}

	if raftStorage.Initialized() {
		return nil
	}

	leaderInfos, err := raftStorage.JoinConfig()
	if err != nil {
		return err
	}

	// Nothing to do if config wasn't supplied
	if len(leaderInfos) == 0 {
		return nil
	}

	c.logger.Info("raft retry join initiated")

	if _, err = c.JoinRaftCluster(ctx, leaderInfos, false); err != nil {
		return err
	}

	return nil
}

func (c *Core) JoinRaftCluster(ctx context.Context, leaderInfos []*raft.LeaderJoinInfo, nonVoter bool) (bool, error) {
	raftStorage, ok := c.underlyingPhysical.(*raft.RaftBackend)
	if !ok {
		return false, errors.New("raft storage not configured")
	}

	if raftStorage.Initialized() {
		return false, errors.New("raft storage is already initialized")
	}

	init, err := c.Initialized(ctx)
	if err != nil {
		return false, errwrap.Wrapf("failed to check if core is initialized: {{err}}", err)
	}
	if init {
		return true, nil
	}

	join := func(retry bool) error {
		joinLeader := func(leaderInfo *raft.LeaderJoinInfo) error {
			if leaderInfo == nil {
				return errors.New("raft leader information is nil")
			}
			if len(leaderInfo.LeaderAPIAddr) == 0 {
				return errors.New("raft leader address not provided")
			}

			init, err := c.Initialized(ctx)
			if err != nil {
				return errwrap.Wrapf("failed to check if core is initialized: {{err}}", err)
			}
			if init {
				c.logger.Info("returning from raft join as the node is initialized")
				return nil
			}
			if !c.Sealed() {
				c.logger.Info("returning from raft join as the node is unsealed")
				return nil
			}

			c.logger.Info("attempting to join possible raft leader node", "leader_addr", leaderInfo.LeaderAPIAddr)

			// Create an API client to interact with the leader node
			transport := cleanhttp.DefaultPooledTransport()

			if leaderInfo.TLSConfig == nil && (len(leaderInfo.LeaderCACert) != 0 || len(leaderInfo.LeaderClientCert) != 0 || len(leaderInfo.LeaderClientKey) != 0) {
				leaderInfo.TLSConfig, err = tlsutil.ClientTLSConfig([]byte(leaderInfo.LeaderCACert), []byte(leaderInfo.LeaderClientCert), []byte(leaderInfo.LeaderClientKey))
				if err != nil {
					return errwrap.Wrapf("failed to create TLS config: {{err}}", err)
				}
			}

			if leaderInfo.TLSConfig != nil {
				transport.TLSClientConfig = leaderInfo.TLSConfig.Clone()
				if err := http2.ConfigureTransport(transport); err != nil {
					return errwrap.Wrapf("failed to configure TLS: {{err}}", err)
				}
			}

			client := &http.Client{
				Transport: transport,
			}
			config := api.DefaultConfig()
			if config.Error != nil {
				return errwrap.Wrapf("failed to create api client: {{err}}", config.Error)
			}
			config.Address = leaderInfo.LeaderAPIAddr
			config.HttpClient = client
			config.MaxRetries = 0
			apiClient, err := api.NewClient(config)
			if err != nil {
				return errwrap.Wrapf("failed to create api client: {{err}}", err)
			}

			// Get the seal status of the leader node
			sealStatus, err := apiClient.Sys().SealStatus()
			if err != nil || sealStatus == nil {
				return errwrap.Wrapf("failed to fetch seal status of leader node: {{err}}", err)
			}

			// Wait for the leader node to become active
			if sealStatus.Sealed {
				return errors.New("raft leader node is sealed")
			}

			// Attempt to join the leader by requesting for the bootstrap challenge
			secret, err := apiClient.Logical().Write("sys/storage/raft/bootstrap/challenge", map[string]interface{}{
				"server_id": raftStorage.NodeID(),
			})
			if err != nil {
				return errwrap.Wrapf("error during raft bootstrap init call: {{err}}", err)
			}
			if secret == nil {
				return errors.New("could not retrieve raft bootstrap package")
			}

			var sealConfig SealConfig
			err = mapstructure.Decode(secret.Data["seal_config"], &sealConfig)
			if err != nil {
				return err
			}

			if sealConfig.Type != c.seal.BarrierType() {
				return fmt.Errorf("mismatching seal types between raft leader (%s) and follower (%s)", sealConfig.Type, c.seal.BarrierType())
			}

			challengeB64, ok := secret.Data["challenge"]
			if !ok {
				return errors.New("error during raft bootstrap call, no challenge given")
			}
			challengeRaw, err := base64.StdEncoding.DecodeString(challengeB64.(string))
			if err != nil {
				return errwrap.Wrapf("error decoding raft bootstrap challenge: {{err}}", err)
			}

			eBlob := &physical.EncryptedBlobInfo{}
			if err := proto.Unmarshal(challengeRaw, eBlob); err != nil {
				return errwrap.Wrapf("error decoding raft bootstrap challenge: {{err}}", err)
			}
			raftInfo := &raftInformation{
				challenge:           eBlob,
				leaderClient:        apiClient,
				leaderBarrierConfig: &sealConfig,
				nonVoter:            nonVoter,
			}

			if c.seal.BarrierType() == seal.Shamir {
				c.raftInfo = raftInfo
				if err := c.seal.SetBarrierConfig(ctx, &sealConfig); err != nil {
					return err
				}

				if !retry {
					return nil
				}

				// Wait until unseal keys are supplied
				c.logger.Info("wait until unseal keys are supplied")
				c.raftInfo.joinInProgress = true
				if atomic.LoadUint32(c.postUnsealStarted) != 1 {
					return errors.New("waiting for unseal keys to be supplied")
				}
			}

			if err := c.joinRaftSendAnswer(ctx, c.seal.GetAccess(), raftInfo); err != nil {
				return errwrap.Wrapf("failed to send answer to raft leader node: {{err}}", err)
			}

			if c.seal.BarrierType() == seal.Shamir {
				// Reset the state
				c.raftInfo = nil

				// In case of Shamir unsealing, inform the unseal process that raft join is completed
				close(c.raftJoinDoneCh)
			}

			c.logger.Info("successfully joined the raft cluster", "leader_addr", leaderInfo.LeaderAPIAddr)

<<<<<<< HEAD
=======
		eBlob := &wrapping.EncryptedBlobInfo{}
		if err := proto.Unmarshal(challengeRaw, eBlob); err != nil {
			return errwrap.Wrapf("error decoding challenge: {{err}}", err)
		}
		raftInfo := &raftInformation{
			challenge:           eBlob,
			leaderClient:        apiClient,
			leaderBarrierConfig: &sealConfig,
			nonVoter:            nonVoter,
		}
		if c.seal.BarrierType() == wrapping.Shamir {
			c.raftInfo = raftInfo
			c.seal.SetBarrierConfig(ctx, &sealConfig)
>>>>>>> f6185270
			return nil
		}

		// Each join try goes through all the possible leader nodes and attempts to join
		// them, until one of the attempt succeeds.
		for _, leaderInfo := range leaderInfos {
			err = joinLeader(leaderInfo)
			if err == nil {
				return nil
			}
			c.logger.Info("join attempt failed", "error", err)
		}

		return errors.New("failed to join any raft leader node")
	}

	switch leaderInfos[0].Retry {
	case true:
		go func() {
			for {
				select {
				case <-ctx.Done():
					return
				default:
				}
				err := join(true)
				if err == nil {
					return
				}
				c.logger.Error("failed to retry join raft cluster", "error", err, "retry", "5s")
				time.Sleep(2 * time.Second)
			}
		}()

		// Backgrounded so return false
		return false, nil
	default:
		if err := join(false); err != nil {
			c.logger.Error("failed to join raft cluster", "error", err)
			return false, errwrap.Wrapf("failed to join raft cluster: {{err}}", err)
		}
	}

	return true, nil
}

// This is used in tests to override the cluster address
var UpdateClusterAddrForTests uint32

func (c *Core) joinRaftSendAnswer(ctx context.Context, sealAccess *seal.Access, raftInfo *raftInformation) error {
	if raftInfo.challenge == nil {
		return errors.New("raft challenge is nil")
	}

	raftStorage, ok := c.underlyingPhysical.(*raft.RaftBackend)
	if !ok {
		return errors.New("raft storage not in use")
	}

	if raftStorage.Initialized() {
		return errors.New("raft is already initialized")
	}

	plaintext, err := sealAccess.Decrypt(ctx, raftInfo.challenge, nil)
	if err != nil {
		return errwrap.Wrapf("error decrypting challenge: {{err}}", err)
	}

	parsedClusterAddr, err := url.Parse(c.ClusterAddr())
	if err != nil {
		return errwrap.Wrapf("error parsing cluster address: {{err}}", err)
	}
	clusterAddr := parsedClusterAddr.Host
	if atomic.LoadUint32(&UpdateClusterAddrForTests) == 1 && strings.HasSuffix(clusterAddr, ":0") {
		// We are testing and have an address provider, so just create a random
		// addr, it will be overwritten later.
		var err error
		clusterAddr, err = uuid.GenerateUUID()
		if err != nil {
			return err
		}
	}

	answerReq := raftInfo.leaderClient.NewRequest("PUT", "/v1/sys/storage/raft/bootstrap/answer")
	if err := answerReq.SetJSONBody(map[string]interface{}{
		"answer":       base64.StdEncoding.EncodeToString(plaintext),
		"cluster_addr": clusterAddr,
		"server_id":    raftStorage.NodeID(),
		"non_voter":    raftInfo.nonVoter,
	}); err != nil {
		return err
	}

	answerRespJson, err := raftInfo.leaderClient.RawRequestWithContext(ctx, answerReq)
	if answerRespJson != nil {
		defer answerRespJson.Body.Close()
	}
	if err != nil {
		return err
	}

	var answerResp answerRespData
	if err := jsonutil.DecodeJSONFromReader(answerRespJson.Body, &answerResp); err != nil {
		return err
	}

	raftStorage.Bootstrap(ctx, answerResp.Data.Peers)

	err = c.startClusterListener(ctx)
	if err != nil {
		return errwrap.Wrapf("error starting cluster: {{err}}", err)
	}

	raftStorage.SetRestoreCallback(c.raftSnapshotRestoreCallback(true, true))
	err = raftStorage.SetupCluster(ctx, raft.SetupOpts{
		TLSKeyring:      answerResp.Data.TLSKeyring,
		ClusterListener: c.getClusterListener(),
	})
	if err != nil {
		return errwrap.Wrapf("failed to setup raft cluster: {{err}}", err)
	}

	return nil
}

func (c *Core) isRaftUnseal() bool {
	return c.raftInfo != nil
}

type answerRespData struct {
	Data answerResp `json:"data"`
}

type answerResp struct {
	Peers      []raft.Peer      `json:"peers"`
	TLSKeyring *raft.TLSKeyring `json:"tls_keyring"`
}<|MERGE_RESOLUTION|>--- conflicted
+++ resolved
@@ -16,14 +16,10 @@
 
 	"github.com/golang/protobuf/proto"
 	"github.com/hashicorp/errwrap"
-<<<<<<< HEAD
-	"github.com/hashicorp/go-cleanhttp"
-	"github.com/hashicorp/go-uuid"
-=======
+
 	cleanhttp "github.com/hashicorp/go-cleanhttp"
 	wrapping "github.com/hashicorp/go-kms-wrapping"
 	uuid "github.com/hashicorp/go-uuid"
->>>>>>> f6185270
 	"github.com/hashicorp/vault/api"
 	"github.com/hashicorp/vault/physical/raft"
 	"github.com/hashicorp/vault/sdk/helper/jsonutil"
@@ -674,7 +670,7 @@
 				return errwrap.Wrapf("error decoding raft bootstrap challenge: {{err}}", err)
 			}
 
-			eBlob := &physical.EncryptedBlobInfo{}
+			eBlob := &wrapping.EncryptedBlobInfo{}
 			if err := proto.Unmarshal(challengeRaw, eBlob); err != nil {
 				return errwrap.Wrapf("error decoding raft bootstrap challenge: {{err}}", err)
 			}
@@ -685,7 +681,7 @@
 				nonVoter:            nonVoter,
 			}
 
-			if c.seal.BarrierType() == seal.Shamir {
+			if c.seal.BarrierType() == wrapping.Shamir {
 				c.raftInfo = raftInfo
 				if err := c.seal.SetBarrierConfig(ctx, &sealConfig); err != nil {
 					return err
@@ -707,7 +703,7 @@
 				return errwrap.Wrapf("failed to send answer to raft leader node: {{err}}", err)
 			}
 
-			if c.seal.BarrierType() == seal.Shamir {
+			if c.seal.BarrierType() == wrapping.Shamir {
 				// Reset the state
 				c.raftInfo = nil
 
@@ -716,23 +712,6 @@
 			}
 
 			c.logger.Info("successfully joined the raft cluster", "leader_addr", leaderInfo.LeaderAPIAddr)
-
-<<<<<<< HEAD
-=======
-		eBlob := &wrapping.EncryptedBlobInfo{}
-		if err := proto.Unmarshal(challengeRaw, eBlob); err != nil {
-			return errwrap.Wrapf("error decoding challenge: {{err}}", err)
-		}
-		raftInfo := &raftInformation{
-			challenge:           eBlob,
-			leaderClient:        apiClient,
-			leaderBarrierConfig: &sealConfig,
-			nonVoter:            nonVoter,
-		}
-		if c.seal.BarrierType() == wrapping.Shamir {
-			c.raftInfo = raftInfo
-			c.seal.SetBarrierConfig(ctx, &sealConfig)
->>>>>>> f6185270
 			return nil
 		}
 
