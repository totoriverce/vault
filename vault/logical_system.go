package vault

import (
	"encoding/base64"
	"encoding/hex"
	"encoding/json"
	"fmt"
	"strings"
	"sync"
	"time"

	"github.com/hashicorp/vault/helper/consts"
	"github.com/hashicorp/vault/helper/parseutil"
	"github.com/hashicorp/vault/logical"
	"github.com/hashicorp/vault/logical/framework"
	"github.com/mitchellh/mapstructure"
)

var (
	// protectedPaths cannot be accessed via the raw APIs.
	// This is both for security and to prevent disrupting Vault.
	protectedPaths = []string{
		"core",
	}

	replicationPaths = func(b *SystemBackend) []*framework.Path {
		return []*framework.Path{
			&framework.Path{
				Pattern: "replication/status",
				Callbacks: map[logical.Operation]framework.OperationFunc{
					logical.ReadOperation: func(req *logical.Request, data *framework.FieldData) (*logical.Response, error) {
						var state consts.ReplicationState
						resp := &logical.Response{
							Data: map[string]interface{}{
								"mode": state.String(),
							},
						}
						return resp, nil
					},
				},
			},
		}
	}
)

func NewSystemBackend(core *Core, config *logical.BackendConfig) (logical.Backend, error) {
	b := &SystemBackend{
		Core: core,
	}

	b.Backend = &framework.Backend{
		Help: strings.TrimSpace(sysHelpRoot),

		PathsSpecial: &logical.Paths{
			Root: []string{
				"auth/*",
				"remount",
<<<<<<< HEAD
				"config/*",
				"revoke-prefix/*",
=======
>>>>>>> 461d658e
				"audit",
				"audit/*",
				"raw/*",
				"replication/primary/secondary-token",
				"replication/reindex",
				"rotate",
				"config/auditing/*",
				"revoke-prefix/*",
				"leases/revoke-prefix/*",
				"leases/revoke-force/*",
				"leases/lookup/*",
			},

			Unauthenticated: []string{
				"wrapping/pubkey",
				"replication/status",
			},
		},

		Paths: []*framework.Path{
			&framework.Path{
				Pattern: "capabilities-accessor$",

				Fields: map[string]*framework.FieldSchema{
					"accessor": &framework.FieldSchema{
						Type:        framework.TypeString,
						Description: "Accessor of the token for which capabilities are being queried.",
					},
					"path": &framework.FieldSchema{
						Type:        framework.TypeString,
						Description: "Path on which capabilities are being queried.",
					},
				},

				Callbacks: map[logical.Operation]framework.OperationFunc{
					logical.UpdateOperation: b.handleCapabilitiesAccessor,
				},

				HelpSynopsis:    strings.TrimSpace(sysHelp["capabilities_accessor"][0]),
				HelpDescription: strings.TrimSpace(sysHelp["capabilities_accessor"][1]),
			},

			&framework.Path{
				Pattern: "config/cors$",

				Fields: map[string]*framework.FieldSchema{
					"enable": &framework.FieldSchema{
						Type:        framework.TypeBool,
						Description: "Enables or disables CORS headers on requests.",
					},
					"allowed_origins": &framework.FieldSchema{
						Type:        framework.TypeString,
						Description: "A space-separated list of origins that may make cross-origin requests.",
					},
				},

				Callbacks: map[logical.Operation]framework.OperationFunc{
					logical.ReadOperation:   b.handleCORSRead,
					logical.UpdateOperation: b.handleCORSUpdate,
					logical.DeleteOperation: b.handleCORSDelete,
				},

				HelpDescription: strings.TrimSpace(sysHelp["config/cors"][0]),
				HelpSynopsis:    strings.TrimSpace(sysHelp["config/cors"][1]),
			},

			&framework.Path{
				Pattern: "capabilities$",

				Fields: map[string]*framework.FieldSchema{
					"token": &framework.FieldSchema{
						Type:        framework.TypeString,
						Description: "Token for which capabilities are being queried.",
					},
					"path": &framework.FieldSchema{
						Type:        framework.TypeString,
						Description: "Path on which capabilities are being queried.",
					},
				},

				Callbacks: map[logical.Operation]framework.OperationFunc{
					logical.UpdateOperation: b.handleCapabilities,
				},

				HelpSynopsis:    strings.TrimSpace(sysHelp["capabilities"][0]),
				HelpDescription: strings.TrimSpace(sysHelp["capabilities"][1]),
			},

			&framework.Path{
				Pattern: "capabilities-self$",

				Fields: map[string]*framework.FieldSchema{
					"token": &framework.FieldSchema{
						Type:        framework.TypeString,
						Description: "Token for which capabilities are being queried.",
					},
					"path": &framework.FieldSchema{
						Type:        framework.TypeString,
						Description: "Path on which capabilities are being queried.",
					},
				},

				Callbacks: map[logical.Operation]framework.OperationFunc{
					logical.UpdateOperation: b.handleCapabilities,
				},

				HelpSynopsis:    strings.TrimSpace(sysHelp["capabilities_self"][0]),
				HelpDescription: strings.TrimSpace(sysHelp["capabilities_self"][1]),
			},

			&framework.Path{
				Pattern:         "generate-root(/attempt)?$",
				HelpSynopsis:    strings.TrimSpace(sysHelp["generate-root"][0]),
				HelpDescription: strings.TrimSpace(sysHelp["generate-root"][1]),
			},

			&framework.Path{
				Pattern:         "init$",
				HelpSynopsis:    strings.TrimSpace(sysHelp["init"][0]),
				HelpDescription: strings.TrimSpace(sysHelp["init"][1]),
			},

			&framework.Path{
				Pattern: "rekey/backup$",

				Fields: map[string]*framework.FieldSchema{},

				Callbacks: map[logical.Operation]framework.OperationFunc{
					logical.ReadOperation:   b.handleRekeyRetrieveBarrier,
					logical.DeleteOperation: b.handleRekeyDeleteBarrier,
				},

				HelpSynopsis:    strings.TrimSpace(sysHelp["rekey_backup"][0]),
				HelpDescription: strings.TrimSpace(sysHelp["rekey_backup"][0]),
			},

			&framework.Path{
				Pattern: "rekey/recovery-key-backup$",

				Fields: map[string]*framework.FieldSchema{},

				Callbacks: map[logical.Operation]framework.OperationFunc{
					logical.ReadOperation:   b.handleRekeyRetrieveRecovery,
					logical.DeleteOperation: b.handleRekeyDeleteRecovery,
				},

				HelpSynopsis:    strings.TrimSpace(sysHelp["rekey_backup"][0]),
				HelpDescription: strings.TrimSpace(sysHelp["rekey_backup"][0]),
			},

			&framework.Path{
				Pattern: "auth/(?P<path>.+?)/tune$",
				Fields: map[string]*framework.FieldSchema{
					"path": &framework.FieldSchema{
						Type:        framework.TypeString,
						Description: strings.TrimSpace(sysHelp["auth_tune"][0]),
					},
					"default_lease_ttl": &framework.FieldSchema{
						Type:        framework.TypeString,
						Description: strings.TrimSpace(sysHelp["tune_default_lease_ttl"][0]),
					},
					"max_lease_ttl": &framework.FieldSchema{
						Type:        framework.TypeString,
						Description: strings.TrimSpace(sysHelp["tune_max_lease_ttl"][0]),
					},
				},
				Callbacks: map[logical.Operation]framework.OperationFunc{
					logical.ReadOperation:   b.handleAuthTuneRead,
					logical.UpdateOperation: b.handleAuthTuneWrite,
				},
				HelpSynopsis:    strings.TrimSpace(sysHelp["auth_tune"][0]),
				HelpDescription: strings.TrimSpace(sysHelp["auth_tune"][1]),
			},

			&framework.Path{
				Pattern: "mounts/(?P<path>.+?)/tune$",

				Fields: map[string]*framework.FieldSchema{
					"path": &framework.FieldSchema{
						Type:        framework.TypeString,
						Description: strings.TrimSpace(sysHelp["mount_path"][0]),
					},
					"default_lease_ttl": &framework.FieldSchema{
						Type:        framework.TypeString,
						Description: strings.TrimSpace(sysHelp["tune_default_lease_ttl"][0]),
					},
					"max_lease_ttl": &framework.FieldSchema{
						Type:        framework.TypeString,
						Description: strings.TrimSpace(sysHelp["tune_max_lease_ttl"][0]),
					},
				},

				Callbacks: map[logical.Operation]framework.OperationFunc{
					logical.ReadOperation:   b.handleMountTuneRead,
					logical.UpdateOperation: b.handleMountTuneWrite,
				},

				HelpSynopsis:    strings.TrimSpace(sysHelp["mount_tune"][0]),
				HelpDescription: strings.TrimSpace(sysHelp["mount_tune"][1]),
			},

			&framework.Path{
				Pattern: "mounts/(?P<path>.+?)",

				Fields: map[string]*framework.FieldSchema{
					"path": &framework.FieldSchema{
						Type:        framework.TypeString,
						Description: strings.TrimSpace(sysHelp["mount_path"][0]),
					},
					"type": &framework.FieldSchema{
						Type:        framework.TypeString,
						Description: strings.TrimSpace(sysHelp["mount_type"][0]),
					},
					"description": &framework.FieldSchema{
						Type:        framework.TypeString,
						Description: strings.TrimSpace(sysHelp["mount_desc"][0]),
					},
					"config": &framework.FieldSchema{
						Type:        framework.TypeMap,
						Description: strings.TrimSpace(sysHelp["mount_config"][0]),
					},
					"local": &framework.FieldSchema{
						Type:        framework.TypeBool,
						Default:     false,
						Description: strings.TrimSpace(sysHelp["mount_local"][0]),
					},
				},

				Callbacks: map[logical.Operation]framework.OperationFunc{
					logical.UpdateOperation: b.handleMount,
					logical.DeleteOperation: b.handleUnmount,
				},

				HelpSynopsis:    strings.TrimSpace(sysHelp["mount"][0]),
				HelpDescription: strings.TrimSpace(sysHelp["mount"][1]),
			},

			&framework.Path{
				Pattern: "mounts$",

				Callbacks: map[logical.Operation]framework.OperationFunc{
					logical.ReadOperation: b.handleMountTable,
				},

				HelpSynopsis:    strings.TrimSpace(sysHelp["mounts"][0]),
				HelpDescription: strings.TrimSpace(sysHelp["mounts"][1]),
			},

			&framework.Path{
				Pattern: "remount",

				Fields: map[string]*framework.FieldSchema{
					"from": &framework.FieldSchema{
						Type:        framework.TypeString,
						Description: "The previous mount point.",
					},
					"to": &framework.FieldSchema{
						Type:        framework.TypeString,
						Description: "The new mount point.",
					},
				},

				Callbacks: map[logical.Operation]framework.OperationFunc{
					logical.UpdateOperation: b.handleRemount,
				},

				HelpSynopsis:    strings.TrimSpace(sysHelp["remount"][0]),
				HelpDescription: strings.TrimSpace(sysHelp["remount"][1]),
			},

			&framework.Path{
				Pattern: "leases/lookup/(?P<prefix>.+?)?",

				Fields: map[string]*framework.FieldSchema{
					"prefix": &framework.FieldSchema{
						Type:        framework.TypeString,
						Description: strings.TrimSpace(sysHelp["leases-list-prefix"][0]),
					},
				},

				Callbacks: map[logical.Operation]framework.OperationFunc{
					logical.ListOperation: b.handleLeaseLookupList,
				},

				HelpSynopsis:    strings.TrimSpace(sysHelp["leases"][0]),
				HelpDescription: strings.TrimSpace(sysHelp["leases"][1]),
			},

			&framework.Path{
				Pattern: "leases/lookup",

				Fields: map[string]*framework.FieldSchema{
					"lease_id": &framework.FieldSchema{
						Type:        framework.TypeString,
						Description: strings.TrimSpace(sysHelp["lease_id"][0]),
					},
				},

				Callbacks: map[logical.Operation]framework.OperationFunc{
					logical.UpdateOperation: b.handleLeaseLookup,
				},

				HelpSynopsis:    strings.TrimSpace(sysHelp["leases"][0]),
				HelpDescription: strings.TrimSpace(sysHelp["leases"][1]),
			},

			&framework.Path{
				Pattern: "(leases/)?renew" + framework.OptionalParamRegex("url_lease_id"),

				Fields: map[string]*framework.FieldSchema{
					"url_lease_id": &framework.FieldSchema{
						Type:        framework.TypeString,
						Description: strings.TrimSpace(sysHelp["lease_id"][0]),
					},
					"lease_id": &framework.FieldSchema{
						Type:        framework.TypeString,
						Description: strings.TrimSpace(sysHelp["lease_id"][0]),
					},
					"increment": &framework.FieldSchema{
						Type:        framework.TypeDurationSecond,
						Description: strings.TrimSpace(sysHelp["increment"][0]),
					},
				},

				Callbacks: map[logical.Operation]framework.OperationFunc{
					logical.UpdateOperation: b.handleRenew,
				},

				HelpSynopsis:    strings.TrimSpace(sysHelp["renew"][0]),
				HelpDescription: strings.TrimSpace(sysHelp["renew"][1]),
			},

			&framework.Path{
				Pattern: "(leases/)?revoke" + framework.OptionalParamRegex("url_lease_id"),

				Fields: map[string]*framework.FieldSchema{
					"url_lease_id": &framework.FieldSchema{
						Type:        framework.TypeString,
						Description: strings.TrimSpace(sysHelp["lease_id"][0]),
					},
					"lease_id": &framework.FieldSchema{
						Type:        framework.TypeString,
						Description: strings.TrimSpace(sysHelp["lease_id"][0]),
					},
				},

				Callbacks: map[logical.Operation]framework.OperationFunc{
					logical.UpdateOperation: b.handleRevoke,
				},

				HelpSynopsis:    strings.TrimSpace(sysHelp["revoke"][0]),
				HelpDescription: strings.TrimSpace(sysHelp["revoke"][1]),
			},

			&framework.Path{
				Pattern: "(leases/)?revoke-force/(?P<prefix>.+)",

				Fields: map[string]*framework.FieldSchema{
					"prefix": &framework.FieldSchema{
						Type:        framework.TypeString,
						Description: strings.TrimSpace(sysHelp["revoke-force-path"][0]),
					},
				},

				Callbacks: map[logical.Operation]framework.OperationFunc{
					logical.UpdateOperation: b.handleRevokeForce,
				},

				HelpSynopsis:    strings.TrimSpace(sysHelp["revoke-force"][0]),
				HelpDescription: strings.TrimSpace(sysHelp["revoke-force"][1]),
			},

			&framework.Path{
				Pattern: "(leases/)?revoke-prefix/(?P<prefix>.+)",

				Fields: map[string]*framework.FieldSchema{
					"prefix": &framework.FieldSchema{
						Type:        framework.TypeString,
						Description: strings.TrimSpace(sysHelp["revoke-prefix-path"][0]),
					},
				},

				Callbacks: map[logical.Operation]framework.OperationFunc{
					logical.UpdateOperation: b.handleRevokePrefix,
				},

				HelpSynopsis:    strings.TrimSpace(sysHelp["revoke-prefix"][0]),
				HelpDescription: strings.TrimSpace(sysHelp["revoke-prefix"][1]),
			},

			&framework.Path{
				Pattern: "auth$",

				Callbacks: map[logical.Operation]framework.OperationFunc{
					logical.ReadOperation: b.handleAuthTable,
				},

				HelpSynopsis:    strings.TrimSpace(sysHelp["auth-table"][0]),
				HelpDescription: strings.TrimSpace(sysHelp["auth-table"][1]),
			},

			&framework.Path{
				Pattern: "auth/(?P<path>.+)",

				Fields: map[string]*framework.FieldSchema{
					"path": &framework.FieldSchema{
						Type:        framework.TypeString,
						Description: strings.TrimSpace(sysHelp["auth_path"][0]),
					},
					"type": &framework.FieldSchema{
						Type:        framework.TypeString,
						Description: strings.TrimSpace(sysHelp["auth_type"][0]),
					},
					"description": &framework.FieldSchema{
						Type:        framework.TypeString,
						Description: strings.TrimSpace(sysHelp["auth_desc"][0]),
					},
					"local": &framework.FieldSchema{
						Type:        framework.TypeBool,
						Default:     false,
						Description: strings.TrimSpace(sysHelp["mount_local"][0]),
					},
				},

				Callbacks: map[logical.Operation]framework.OperationFunc{
					logical.UpdateOperation: b.handleEnableAuth,
					logical.DeleteOperation: b.handleDisableAuth,
				},

				HelpSynopsis:    strings.TrimSpace(sysHelp["auth"][0]),
				HelpDescription: strings.TrimSpace(sysHelp["auth"][1]),
			},

			&framework.Path{
				Pattern: "policy$",

				Callbacks: map[logical.Operation]framework.OperationFunc{
					logical.ReadOperation: b.handlePolicyList,
					logical.ListOperation: b.handlePolicyList,
				},

				HelpSynopsis:    strings.TrimSpace(sysHelp["policy-list"][0]),
				HelpDescription: strings.TrimSpace(sysHelp["policy-list"][1]),
			},

			&framework.Path{
				Pattern: "policy/(?P<name>.+)",

				Fields: map[string]*framework.FieldSchema{
					"name": &framework.FieldSchema{
						Type:        framework.TypeString,
						Description: strings.TrimSpace(sysHelp["policy-name"][0]),
					},
					"rules": &framework.FieldSchema{
						Type:        framework.TypeString,
						Description: strings.TrimSpace(sysHelp["policy-rules"][0]),
					},
				},

				Callbacks: map[logical.Operation]framework.OperationFunc{
					logical.ReadOperation:   b.handlePolicyRead,
					logical.UpdateOperation: b.handlePolicySet,
					logical.DeleteOperation: b.handlePolicyDelete,
				},

				HelpSynopsis:    strings.TrimSpace(sysHelp["policy"][0]),
				HelpDescription: strings.TrimSpace(sysHelp["policy"][1]),
			},

			&framework.Path{
				Pattern:         "seal-status$",
				HelpSynopsis:    strings.TrimSpace(sysHelp["seal-status"][0]),
				HelpDescription: strings.TrimSpace(sysHelp["seal-status"][1]),
			},

			&framework.Path{
				Pattern:         "seal$",
				HelpSynopsis:    strings.TrimSpace(sysHelp["seal"][0]),
				HelpDescription: strings.TrimSpace(sysHelp["seal"][1]),
			},

			&framework.Path{
				Pattern:         "unseal$",
				HelpSynopsis:    strings.TrimSpace(sysHelp["unseal"][0]),
				HelpDescription: strings.TrimSpace(sysHelp["unseal"][1]),
			},

			&framework.Path{
				Pattern: "audit-hash/(?P<path>.+)",

				Fields: map[string]*framework.FieldSchema{
					"path": &framework.FieldSchema{
						Type:        framework.TypeString,
						Description: strings.TrimSpace(sysHelp["audit_path"][0]),
					},

					"input": &framework.FieldSchema{
						Type: framework.TypeString,
					},
				},

				Callbacks: map[logical.Operation]framework.OperationFunc{
					logical.UpdateOperation: b.handleAuditHash,
				},

				HelpSynopsis:    strings.TrimSpace(sysHelp["audit-hash"][0]),
				HelpDescription: strings.TrimSpace(sysHelp["audit-hash"][1]),
			},

			&framework.Path{
				Pattern: "audit$",

				Callbacks: map[logical.Operation]framework.OperationFunc{
					logical.ReadOperation: b.handleAuditTable,
				},

				HelpSynopsis:    strings.TrimSpace(sysHelp["audit-table"][0]),
				HelpDescription: strings.TrimSpace(sysHelp["audit-table"][1]),
			},

			&framework.Path{
				Pattern: "audit/(?P<path>.+)",

				Fields: map[string]*framework.FieldSchema{
					"path": &framework.FieldSchema{
						Type:        framework.TypeString,
						Description: strings.TrimSpace(sysHelp["audit_path"][0]),
					},
					"type": &framework.FieldSchema{
						Type:        framework.TypeString,
						Description: strings.TrimSpace(sysHelp["audit_type"][0]),
					},
					"description": &framework.FieldSchema{
						Type:        framework.TypeString,
						Description: strings.TrimSpace(sysHelp["audit_desc"][0]),
					},
					"options": &framework.FieldSchema{
						Type:        framework.TypeMap,
						Description: strings.TrimSpace(sysHelp["audit_opts"][0]),
					},
					"local": &framework.FieldSchema{
						Type:        framework.TypeBool,
						Default:     false,
						Description: strings.TrimSpace(sysHelp["mount_local"][0]),
					},
				},

				Callbacks: map[logical.Operation]framework.OperationFunc{
					logical.UpdateOperation: b.handleEnableAudit,
					logical.DeleteOperation: b.handleDisableAudit,
				},

				HelpSynopsis:    strings.TrimSpace(sysHelp["audit"][0]),
				HelpDescription: strings.TrimSpace(sysHelp["audit"][1]),
			},

			&framework.Path{
				Pattern: "raw/(?P<path>.+)",

				Fields: map[string]*framework.FieldSchema{
					"path": &framework.FieldSchema{
						Type: framework.TypeString,
					},
					"value": &framework.FieldSchema{
						Type: framework.TypeString,
					},
				},

				Callbacks: map[logical.Operation]framework.OperationFunc{
					logical.ReadOperation:   b.handleRawRead,
					logical.UpdateOperation: b.handleRawWrite,
					logical.DeleteOperation: b.handleRawDelete,
				},
			},

			&framework.Path{
				Pattern: "key-status$",

				Callbacks: map[logical.Operation]framework.OperationFunc{
					logical.ReadOperation: b.handleKeyStatus,
				},

				HelpSynopsis:    strings.TrimSpace(sysHelp["key-status"][0]),
				HelpDescription: strings.TrimSpace(sysHelp["key-status"][1]),
			},

			&framework.Path{
				Pattern: "rotate$",

				Callbacks: map[logical.Operation]framework.OperationFunc{
					logical.UpdateOperation: b.handleRotate,
				},

				HelpSynopsis:    strings.TrimSpace(sysHelp["rotate"][0]),
				HelpDescription: strings.TrimSpace(sysHelp["rotate"][1]),
			},

			/*
				// Disabled for the moment as we don't support this externally
				&framework.Path{
					Pattern: "wrapping/pubkey$",

					Callbacks: map[logical.Operation]framework.OperationFunc{
						logical.ReadOperation: b.handleWrappingPubkey,
					},

					HelpSynopsis:    strings.TrimSpace(sysHelp["wrappubkey"][0]),
					HelpDescription: strings.TrimSpace(sysHelp["wrappubkey"][1]),
				},
			*/

			&framework.Path{
				Pattern: "wrapping/wrap$",

				Callbacks: map[logical.Operation]framework.OperationFunc{
					logical.UpdateOperation: b.handleWrappingWrap,
				},

				HelpSynopsis:    strings.TrimSpace(sysHelp["wrap"][0]),
				HelpDescription: strings.TrimSpace(sysHelp["wrap"][1]),
			},

			&framework.Path{
				Pattern: "wrapping/unwrap$",

				Fields: map[string]*framework.FieldSchema{
					"token": &framework.FieldSchema{
						Type: framework.TypeString,
					},
				},

				Callbacks: map[logical.Operation]framework.OperationFunc{
					logical.UpdateOperation: b.handleWrappingUnwrap,
				},

				HelpSynopsis:    strings.TrimSpace(sysHelp["unwrap"][0]),
				HelpDescription: strings.TrimSpace(sysHelp["unwrap"][1]),
			},

			&framework.Path{
				Pattern: "wrapping/lookup$",

				Fields: map[string]*framework.FieldSchema{
					"token": &framework.FieldSchema{
						Type: framework.TypeString,
					},
				},

				Callbacks: map[logical.Operation]framework.OperationFunc{
					logical.UpdateOperation: b.handleWrappingLookup,
				},

				HelpSynopsis:    strings.TrimSpace(sysHelp["wraplookup"][0]),
				HelpDescription: strings.TrimSpace(sysHelp["wraplookup"][1]),
			},

			&framework.Path{
				Pattern: "wrapping/rewrap$",

				Fields: map[string]*framework.FieldSchema{
					"token": &framework.FieldSchema{
						Type: framework.TypeString,
					},
				},

				Callbacks: map[logical.Operation]framework.OperationFunc{
					logical.UpdateOperation: b.handleWrappingRewrap,
				},

				HelpSynopsis:    strings.TrimSpace(sysHelp["rewrap"][0]),
				HelpDescription: strings.TrimSpace(sysHelp["rewrap"][1]),
			},

			&framework.Path{
				Pattern: "config/auditing/request-headers/(?P<header>.+)",

				Fields: map[string]*framework.FieldSchema{
					"header": &framework.FieldSchema{
						Type: framework.TypeString,
					},
					"hmac": &framework.FieldSchema{
						Type: framework.TypeBool,
					},
				},

				Callbacks: map[logical.Operation]framework.OperationFunc{
					logical.UpdateOperation: b.handleAuditedHeaderUpdate,
					logical.DeleteOperation: b.handleAuditedHeaderDelete,
					logical.ReadOperation:   b.handleAuditedHeaderRead,
				},

				HelpSynopsis:    strings.TrimSpace(sysHelp["audited-headers-name"][0]),
				HelpDescription: strings.TrimSpace(sysHelp["audited-headers-name"][1]),
			},

			&framework.Path{
				Pattern: "config/auditing/request-headers$",

				Callbacks: map[logical.Operation]framework.OperationFunc{
					logical.ReadOperation: b.handleAuditedHeadersRead,
				},

				HelpSynopsis:    strings.TrimSpace(sysHelp["audited-headers"][0]),
				HelpDescription: strings.TrimSpace(sysHelp["audited-headers"][1]),
			},
		},
	}

	b.Backend.Paths = append(b.Backend.Paths, replicationPaths(b)...)

	b.Backend.Invalidate = b.invalidate

	return b.Backend.Setup(config)
}

// SystemBackend implements logical.Backend and is used to interact with
// the core of the system. This backend is hardcoded to exist at the "sys"
// prefix. Conceptually it is similar to procfs on Linux.
type SystemBackend struct {
	Core    *Core
	Backend *framework.Backend
}

// handleCORSRead returns the current CORS configuration
func (b *SystemBackend) handleCORSRead(req *logical.Request, d *framework.FieldData) (*logical.Response, error) {
	corsConf := b.Core.corsConfig
	if corsConf == nil {
		return nil, errCORSNotConfigured
	}

	return &logical.Response{
		Data: map[string]interface{}{
			"enabled":         corsConf.Enabled,
			"allowed_origins": strings.Join(corsConf.AllowedOrigins, ","),
		},
	}, nil
}

// handleCORSUpdate sets the list of origins that are allowed
// to make cross-origin requests and sets the CORS enabled flag to true
func (b *SystemBackend) handleCORSUpdate(req *logical.Request, d *framework.FieldData) (*logical.Response, error) {
	origins := d.Get("allowed_origins").(string)

	err := b.Core.corsConfig.Enable(origins)
	if err != nil {
		return nil, err
	}

	return nil, nil
}

// handleCORSDelete clears the allowed origins and sets the CORS enabled flag to false
func (b *SystemBackend) handleCORSDelete(req *logical.Request, d *framework.FieldData) (*logical.Response, error) {
	b.Core.CORSConfig().Disable()

	return nil, nil
}

func (b *SystemBackend) invalidate(key string) {
	if b.Core.logger.IsTrace() {
		b.Core.logger.Trace("sys: invaliding key", "key", key)
	}
	switch {
	case strings.HasPrefix(key, policySubPath):
		b.Core.stateLock.RLock()
		defer b.Core.stateLock.RUnlock()
		if b.Core.policyStore != nil {
			b.Core.policyStore.invalidate(strings.TrimPrefix(key, policySubPath))
		}
	}
}

// handleAuditedHeaderUpdate creates or overwrites a header entry
func (b *SystemBackend) handleAuditedHeaderUpdate(req *logical.Request, d *framework.FieldData) (*logical.Response, error) {
	header := d.Get("header").(string)
	hmac := d.Get("hmac").(bool)
	if header == "" {
		return logical.ErrorResponse("missing header name"), nil
	}

	headerConfig := b.Core.AuditedHeadersConfig()
	err := headerConfig.add(header, hmac)
	if err != nil {
		return nil, err
	}

	return nil, nil
}

// handleAudtedHeaderDelete deletes the header with the given name
func (b *SystemBackend) handleAuditedHeaderDelete(req *logical.Request, d *framework.FieldData) (*logical.Response, error) {
	header := d.Get("header").(string)
	if header == "" {
		return logical.ErrorResponse("missing header name"), nil
	}

	headerConfig := b.Core.AuditedHeadersConfig()
	err := headerConfig.remove(header)
	if err != nil {
		return nil, err
	}

	return nil, nil
}

// handleAuditedHeaderRead returns the header configuration for the given header name
func (b *SystemBackend) handleAuditedHeaderRead(req *logical.Request, d *framework.FieldData) (*logical.Response, error) {
	header := d.Get("header").(string)
	if header == "" {
		return logical.ErrorResponse("missing header name"), nil
	}

	headerConfig := b.Core.AuditedHeadersConfig()
	settings, ok := headerConfig.Headers[header]
	if !ok {
		return logical.ErrorResponse("Could not find header in config"), nil
	}

	return &logical.Response{
		Data: map[string]interface{}{
			header: settings,
		},
	}, nil
}

// handleAuditedHeadersRead returns the whole audited headers config
func (b *SystemBackend) handleAuditedHeadersRead(req *logical.Request, d *framework.FieldData) (*logical.Response, error) {
	headerConfig := b.Core.AuditedHeadersConfig()

	return &logical.Response{
		Data: map[string]interface{}{
			"headers": headerConfig.Headers,
		},
	}, nil
}

// handleCapabilities returns the ACL capabilities of the token for a given path
func (b *SystemBackend) handleCapabilities(req *logical.Request, d *framework.FieldData) (*logical.Response, error) {
	token := d.Get("token").(string)
	if token == "" {
		token = req.ClientToken
	}
	capabilities, err := b.Core.Capabilities(token, d.Get("path").(string))
	if err != nil {
		return nil, err
	}

	return &logical.Response{
		Data: map[string]interface{}{
			"capabilities": capabilities,
		},
	}, nil
}

// handleCapabilitiesAccessor returns the ACL capabilities of the
// token associted with the given accessor for a given path.
func (b *SystemBackend) handleCapabilitiesAccessor(req *logical.Request, d *framework.FieldData) (*logical.Response, error) {
	accessor := d.Get("accessor").(string)
	if accessor == "" {
		return logical.ErrorResponse("missing accessor"), nil
	}

	aEntry, err := b.Core.tokenStore.lookupByAccessor(accessor)
	if err != nil {
		return nil, err
	}

	capabilities, err := b.Core.Capabilities(aEntry.TokenID, d.Get("path").(string))
	if err != nil {
		return nil, err
	}

	return &logical.Response{
		Data: map[string]interface{}{
			"capabilities": capabilities,
		},
	}, nil
}

// handleRekeyRetrieve returns backed-up, PGP-encrypted unseal keys from a
// rekey operation
func (b *SystemBackend) handleRekeyRetrieve(
	req *logical.Request,
	data *framework.FieldData,
	recovery bool) (*logical.Response, error) {
	backup, err := b.Core.RekeyRetrieveBackup(recovery)
	if err != nil {
		return nil, fmt.Errorf("unable to look up backed-up keys: %v", err)
	}
	if backup == nil {
		return logical.ErrorResponse("no backed-up keys found"), nil
	}

	keysB64 := map[string][]string{}
	for k, v := range backup.Keys {
		for _, j := range v {
			currB64Keys := keysB64[k]
			if currB64Keys == nil {
				currB64Keys = []string{}
			}
			key, err := hex.DecodeString(j)
			if err != nil {
				return nil, fmt.Errorf("error decoding hex-encoded backup key: %v", err)
			}
			currB64Keys = append(currB64Keys, base64.StdEncoding.EncodeToString(key))
			keysB64[k] = currB64Keys
		}
	}

	// Format the status
	resp := &logical.Response{
		Data: map[string]interface{}{
			"nonce":       backup.Nonce,
			"keys":        backup.Keys,
			"keys_base64": keysB64,
		},
	}

	return resp, nil
}

func (b *SystemBackend) handleRekeyRetrieveBarrier(
	req *logical.Request, data *framework.FieldData) (*logical.Response, error) {
	return b.handleRekeyRetrieve(req, data, false)
}

func (b *SystemBackend) handleRekeyRetrieveRecovery(
	req *logical.Request, data *framework.FieldData) (*logical.Response, error) {
	return b.handleRekeyRetrieve(req, data, true)
}

// handleRekeyDelete deletes backed-up, PGP-encrypted unseal keys from a rekey
// operation
func (b *SystemBackend) handleRekeyDelete(
	req *logical.Request,
	data *framework.FieldData,
	recovery bool) (*logical.Response, error) {
	err := b.Core.RekeyDeleteBackup(recovery)
	if err != nil {
		return nil, fmt.Errorf("error during deletion of backed-up keys: %v", err)
	}

	return nil, nil
}

func (b *SystemBackend) handleRekeyDeleteBarrier(
	req *logical.Request, data *framework.FieldData) (*logical.Response, error) {
	return b.handleRekeyDelete(req, data, false)
}

func (b *SystemBackend) handleRekeyDeleteRecovery(
	req *logical.Request, data *framework.FieldData) (*logical.Response, error) {
	return b.handleRekeyDelete(req, data, true)
}

// handleMountTable handles the "mounts" endpoint to provide the mount table
func (b *SystemBackend) handleMountTable(
	req *logical.Request, data *framework.FieldData) (*logical.Response, error) {
	b.Core.mountsLock.RLock()
	defer b.Core.mountsLock.RUnlock()

	resp := &logical.Response{
		Data: make(map[string]interface{}),
	}

	for _, entry := range b.Core.mounts.Entries {
		info := map[string]interface{}{
			"type":        entry.Type,
			"description": entry.Description,
			"config": map[string]interface{}{
				"default_lease_ttl": int64(entry.Config.DefaultLeaseTTL.Seconds()),
				"max_lease_ttl":     int64(entry.Config.MaxLeaseTTL.Seconds()),
				"force_no_cache":    entry.Config.ForceNoCache,
			},
			"local": entry.Local,
		}

		resp.Data[entry.Path] = info
	}

	return resp, nil
}

// handleMount is used to mount a new path
func (b *SystemBackend) handleMount(
	req *logical.Request, data *framework.FieldData) (*logical.Response, error) {
	b.Core.clusterParamsLock.RLock()
	repState := b.Core.replicationState
	b.Core.clusterParamsLock.RUnlock()

	local := data.Get("local").(bool)
	if !local && repState == consts.ReplicationSecondary {
		return logical.ErrorResponse("cannot add a non-local mount to a replication secondary"), nil
	}

	// Get all the options
	path := data.Get("path").(string)
	logicalType := data.Get("type").(string)
	description := data.Get("description").(string)

	path = sanitizeMountPath(path)

	var config MountConfig

	var apiConfig struct {
		DefaultLeaseTTL string `json:"default_lease_ttl" structs:"default_lease_ttl" mapstructure:"default_lease_ttl"`
		MaxLeaseTTL     string `json:"max_lease_ttl" structs:"max_lease_ttl" mapstructure:"max_lease_ttl"`
		ForceNoCache    bool   `json:"force_no_cache" structs:"force_no_cache" mapstructure:"force_no_cache"`
	}
	configMap := data.Get("config").(map[string]interface{})
	if configMap != nil && len(configMap) != 0 {
		err := mapstructure.Decode(configMap, &apiConfig)
		if err != nil {
			return logical.ErrorResponse(
					"unable to convert given mount config information"),
				logical.ErrInvalidRequest
		}
	}

	switch apiConfig.DefaultLeaseTTL {
	case "":
	case "system":
	default:
		tmpDef, err := parseutil.ParseDurationSecond(apiConfig.DefaultLeaseTTL)
		if err != nil {
			return logical.ErrorResponse(fmt.Sprintf(
					"unable to parse default TTL of %s: %s", apiConfig.DefaultLeaseTTL, err)),
				logical.ErrInvalidRequest
		}
		config.DefaultLeaseTTL = tmpDef
	}

	switch apiConfig.MaxLeaseTTL {
	case "":
	case "system":
	default:
		tmpMax, err := parseutil.ParseDurationSecond(apiConfig.MaxLeaseTTL)
		if err != nil {
			return logical.ErrorResponse(fmt.Sprintf(
					"unable to parse max TTL of %s: %s", apiConfig.MaxLeaseTTL, err)),
				logical.ErrInvalidRequest
		}
		config.MaxLeaseTTL = tmpMax
	}

	if config.MaxLeaseTTL != 0 && config.DefaultLeaseTTL > config.MaxLeaseTTL {
		return logical.ErrorResponse(
				"given default lease TTL greater than given max lease TTL"),
			logical.ErrInvalidRequest
	}

	if config.DefaultLeaseTTL > b.Core.maxLeaseTTL {
		return logical.ErrorResponse(fmt.Sprintf(
				"given default lease TTL greater than system max lease TTL of %d", int(b.Core.maxLeaseTTL.Seconds()))),
			logical.ErrInvalidRequest
	}

	// Copy over the force no cache if set
	if apiConfig.ForceNoCache {
		config.ForceNoCache = true
	}

	if logicalType == "" {
		return logical.ErrorResponse(
				"backend type must be specified as a string"),
			logical.ErrInvalidRequest
	}

	// Create the mount entry
	me := &MountEntry{
		Table:       mountTableType,
		Path:        path,
		Type:        logicalType,
		Description: description,
		Config:      config,
		Local:       local,
	}

	// Attempt mount
	if err := b.Core.mount(me); err != nil {
		b.Backend.Logger().Error("sys: mount failed", "path", me.Path, "error", err)
		return handleError(err)
	}

	return nil, nil
}

// used to intercept an HTTPCodedError so it goes back to callee
func handleError(
	err error) (*logical.Response, error) {
	switch err.(type) {
	case logical.HTTPCodedError:
		return logical.ErrorResponse(err.Error()), err
	default:
		return logical.ErrorResponse(err.Error()), logical.ErrInvalidRequest
	}
}

// handleUnmount is used to unmount a path
func (b *SystemBackend) handleUnmount(
	req *logical.Request, data *framework.FieldData) (*logical.Response, error) {
	b.Core.clusterParamsLock.RLock()
	repState := b.Core.replicationState
	b.Core.clusterParamsLock.RUnlock()

	suffix := strings.TrimPrefix(req.Path, "mounts/")
	if len(suffix) == 0 {
		return logical.ErrorResponse("path cannot be blank"), logical.ErrInvalidRequest
	}

	suffix = sanitizeMountPath(suffix)

	entry := b.Core.router.MatchingMountEntry(suffix)
	if entry != nil && !entry.Local && repState == consts.ReplicationSecondary {
		return logical.ErrorResponse("cannot unmount a non-local mount on a replication secondary"), nil
	}

	// Attempt unmount
	if existed, err := b.Core.unmount(suffix); existed && err != nil {
		b.Backend.Logger().Error("sys: unmount failed", "path", suffix, "error", err)
		return handleError(err)
	}

	return nil, nil
}

// handleRemount is used to remount a path
func (b *SystemBackend) handleRemount(
	req *logical.Request, data *framework.FieldData) (*logical.Response, error) {
	b.Core.clusterParamsLock.RLock()
	repState := b.Core.replicationState
	b.Core.clusterParamsLock.RUnlock()

	// Get the paths
	fromPath := data.Get("from").(string)
	toPath := data.Get("to").(string)
	if fromPath == "" || toPath == "" {
		return logical.ErrorResponse(
				"both 'from' and 'to' path must be specified as a string"),
			logical.ErrInvalidRequest
	}

	fromPath = sanitizeMountPath(fromPath)
	toPath = sanitizeMountPath(toPath)

	entry := b.Core.router.MatchingMountEntry(fromPath)
	if entry != nil && !entry.Local && repState == consts.ReplicationSecondary {
		return logical.ErrorResponse("cannot remount a non-local mount on a replication secondary"), nil
	}

	// Attempt remount
	if err := b.Core.remount(fromPath, toPath); err != nil {
		b.Backend.Logger().Error("sys: remount failed", "from_path", fromPath, "to_path", toPath, "error", err)
		return handleError(err)
	}

	return nil, nil
}

// handleAuthTuneRead is used to get config settings on a auth path
func (b *SystemBackend) handleAuthTuneRead(
	req *logical.Request, data *framework.FieldData) (*logical.Response, error) {
	path := data.Get("path").(string)
	if path == "" {
		return logical.ErrorResponse(
				"path must be specified as a string"),
			logical.ErrInvalidRequest
	}
	return b.handleTuneReadCommon("auth/" + path)
}

// handleMountTuneRead is used to get config settings on a backend
func (b *SystemBackend) handleMountTuneRead(
	req *logical.Request, data *framework.FieldData) (*logical.Response, error) {
	path := data.Get("path").(string)
	if path == "" {
		return logical.ErrorResponse(
				"path must be specified as a string"),
			logical.ErrInvalidRequest
	}

	// This call will read both logical backend's configuration as well as auth backends'.
	// Retaining this behavior for backward compatibility. If this behavior is not desired,
	// an error can be returned if path has a prefix of "auth/".
	return b.handleTuneReadCommon(path)
}

// handleTuneReadCommon returns the config settings of a path
func (b *SystemBackend) handleTuneReadCommon(path string) (*logical.Response, error) {
	path = sanitizeMountPath(path)

	sysView := b.Core.router.MatchingSystemView(path)
	if sysView == nil {
		b.Backend.Logger().Error("sys: cannot fetch sysview", "path", path)
		return handleError(fmt.Errorf("sys: cannot fetch sysview for path %s", path))
	}

	mountEntry := b.Core.router.MatchingMountEntry(path)
	if mountEntry == nil {
		b.Backend.Logger().Error("sys: cannot fetch mount entry", "path", path)
		return handleError(fmt.Errorf("sys: cannot fetch mount entry for path %s", path))
	}

	resp := &logical.Response{
		Data: map[string]interface{}{
			"default_lease_ttl": int(sysView.DefaultLeaseTTL().Seconds()),
			"max_lease_ttl":     int(sysView.MaxLeaseTTL().Seconds()),
			"force_no_cache":    mountEntry.Config.ForceNoCache,
		},
	}

	return resp, nil
}

// handleAuthTuneWrite is used to set config settings on an auth path
func (b *SystemBackend) handleAuthTuneWrite(
	req *logical.Request, data *framework.FieldData) (*logical.Response, error) {
	path := data.Get("path").(string)
	if path == "" {
		return logical.ErrorResponse("path must be specified as a string"),
			logical.ErrInvalidRequest
	}
	return b.handleTuneWriteCommon("auth/"+path, data)
}

// handleMountTuneWrite is used to set config settings on a backend
func (b *SystemBackend) handleMountTuneWrite(
	req *logical.Request, data *framework.FieldData) (*logical.Response, error) {
	path := data.Get("path").(string)
	if path == "" {
		return logical.ErrorResponse("path must be specified as a string"),
			logical.ErrInvalidRequest
	}
	// This call will write both logical backend's configuration as well as auth backends'.
	// Retaining this behavior for backward compatibility. If this behavior is not desired,
	// an error can be returned if path has a prefix of "auth/".
	return b.handleTuneWriteCommon(path, data)
}

// handleTuneWriteCommon is used to set config settings on a path
func (b *SystemBackend) handleTuneWriteCommon(
	path string, data *framework.FieldData) (*logical.Response, error) {
	b.Core.clusterParamsLock.RLock()
	repState := b.Core.replicationState
	b.Core.clusterParamsLock.RUnlock()

	path = sanitizeMountPath(path)

	// Prevent protected paths from being changed
	for _, p := range untunableMounts {
		if strings.HasPrefix(path, p) {
			b.Backend.Logger().Error("sys: cannot tune this mount", "path", path)
			return handleError(fmt.Errorf("sys: cannot tune '%s'", path))
		}
	}

	mountEntry := b.Core.router.MatchingMountEntry(path)
	if mountEntry == nil {
		b.Backend.Logger().Error("sys: tune failed: no mount entry found", "path", path)
		return handleError(fmt.Errorf("sys: tune of path '%s' failed: no mount entry found", path))
	}
	if mountEntry != nil && !mountEntry.Local && repState == consts.ReplicationSecondary {
		return logical.ErrorResponse("cannot tune a non-local mount on a replication secondary"), nil
	}

	var lock *sync.RWMutex
	switch {
	case strings.HasPrefix(path, "auth/"):
		lock = &b.Core.authLock
	default:
		lock = &b.Core.mountsLock
	}

	// Timing configuration parameters
	{
		var newDefault, newMax *time.Duration
		defTTL := data.Get("default_lease_ttl").(string)
		switch defTTL {
		case "":
		case "system":
			tmpDef := time.Duration(0)
			newDefault = &tmpDef
		default:
			tmpDef, err := parseutil.ParseDurationSecond(defTTL)
			if err != nil {
				return handleError(err)
			}
			newDefault = &tmpDef
		}

		maxTTL := data.Get("max_lease_ttl").(string)
		switch maxTTL {
		case "":
		case "system":
			tmpMax := time.Duration(0)
			newMax = &tmpMax
		default:
			tmpMax, err := parseutil.ParseDurationSecond(maxTTL)
			if err != nil {
				return handleError(err)
			}
			newMax = &tmpMax
		}

		if newDefault != nil || newMax != nil {
			lock.Lock()
			defer lock.Unlock()

			if err := b.tuneMountTTLs(path, mountEntry, newDefault, newMax); err != nil {
				b.Backend.Logger().Error("sys: tuning failed", "path", path, "error", err)
				return handleError(err)
			}
		}
	}

	return nil, nil
}

// handleLease is use to view the metadata for a given LeaseID
func (b *SystemBackend) handleLeaseLookup(
	req *logical.Request, data *framework.FieldData) (*logical.Response, error) {
	leaseID := data.Get("lease_id").(string)
	if leaseID == "" {
		return logical.ErrorResponse("lease_id must be specified"),
			logical.ErrInvalidRequest
	}

	leaseTimes, err := b.Core.expiration.FetchLeaseTimes(leaseID)
	if err != nil {
		b.Backend.Logger().Error("sys: error retrieving lease", "lease_id", leaseID, "error", err)
		return handleError(err)
	}
	if leaseTimes == nil {
		return logical.ErrorResponse("invalid lease"), logical.ErrInvalidRequest
	}

	resp := &logical.Response{
		Data: map[string]interface{}{
			"id":           leaseID,
			"issue_time":   leaseTimes.IssueTime,
			"expire_time":  nil,
			"last_renewal": nil,
			"ttl":          int64(0),
		},
	}
	renewable, _ := leaseTimes.renewable()
	resp.Data["renewable"] = renewable

	if !leaseTimes.LastRenewalTime.IsZero() {
		resp.Data["last_renewal"] = leaseTimes.LastRenewalTime
	}
	if !leaseTimes.ExpireTime.IsZero() {
		resp.Data["expire_time"] = leaseTimes.ExpireTime
		resp.Data["ttl"] = leaseTimes.ttl()
	}
	return resp, nil
}

func (b *SystemBackend) handleLeaseLookupList(
	req *logical.Request, data *framework.FieldData) (*logical.Response, error) {
	prefix := data.Get("prefix").(string)
	if prefix != "" && !strings.HasSuffix(prefix, "/") {
		prefix = prefix + "/"
	}

	keys, err := b.Core.expiration.idView.List(prefix)
	if err != nil {
		b.Backend.Logger().Error("sys: error listing leases", "prefix", prefix, "error", err)
		return handleError(err)
	}
	return logical.ListResponse(keys), nil
}

// handleRenew is used to renew a lease with a given LeaseID
func (b *SystemBackend) handleRenew(
	req *logical.Request, data *framework.FieldData) (*logical.Response, error) {
	// Get all the options
	leaseID := data.Get("lease_id").(string)
	if leaseID == "" {
		leaseID = data.Get("url_lease_id").(string)
	}
	if leaseID == "" {
		return logical.ErrorResponse("lease_id must be specified"),
			logical.ErrInvalidRequest
	}
	incrementRaw := data.Get("increment").(int)

	// Convert the increment
	increment := time.Duration(incrementRaw) * time.Second

	// Invoke the expiration manager directly
	resp, err := b.Core.expiration.Renew(leaseID, increment)
	if err != nil {
		b.Backend.Logger().Error("sys: lease renewal failed", "lease_id", leaseID, "error", err)
		return handleError(err)
	}
	return resp, err
}

// handleRevoke is used to revoke a given LeaseID
func (b *SystemBackend) handleRevoke(
	req *logical.Request, data *framework.FieldData) (*logical.Response, error) {
	// Get all the options
	leaseID := data.Get("lease_id").(string)
	if leaseID == "" {
		leaseID = data.Get("url_lease_id").(string)
	}
	if leaseID == "" {
		return logical.ErrorResponse("lease_id must be specified"),
			logical.ErrInvalidRequest
	}

	// Invoke the expiration manager directly
	if err := b.Core.expiration.Revoke(leaseID); err != nil {
		b.Backend.Logger().Error("sys: lease revocation failed", "lease_id", leaseID, "error", err)
		return handleError(err)
	}
	return nil, nil
}

// handleRevokePrefix is used to revoke a prefix with many LeaseIDs
func (b *SystemBackend) handleRevokePrefix(
	req *logical.Request, data *framework.FieldData) (*logical.Response, error) {
	return b.handleRevokePrefixCommon(req, data, false)
}

// handleRevokeForce is used to revoke a prefix with many LeaseIDs, ignoring errors
func (b *SystemBackend) handleRevokeForce(
	req *logical.Request, data *framework.FieldData) (*logical.Response, error) {
	return b.handleRevokePrefixCommon(req, data, true)
}

// handleRevokePrefixCommon is used to revoke a prefix with many LeaseIDs
func (b *SystemBackend) handleRevokePrefixCommon(
	req *logical.Request, data *framework.FieldData, force bool) (*logical.Response, error) {
	// Get all the options
	prefix := data.Get("prefix").(string)

	// Invoke the expiration manager directly
	var err error
	if force {
		err = b.Core.expiration.RevokeForce(prefix)
	} else {
		err = b.Core.expiration.RevokePrefix(prefix)
	}
	if err != nil {
		b.Backend.Logger().Error("sys: revoke prefix failed", "prefix", prefix, "error", err)
		return handleError(err)
	}
	return nil, nil
}

// handleAuthTable handles the "auth" endpoint to provide the auth table
func (b *SystemBackend) handleAuthTable(
	req *logical.Request, data *framework.FieldData) (*logical.Response, error) {
	b.Core.authLock.RLock()
	defer b.Core.authLock.RUnlock()

	resp := &logical.Response{
		Data: make(map[string]interface{}),
	}
	for _, entry := range b.Core.auth.Entries {
		info := map[string]interface{}{
			"type":        entry.Type,
			"description": entry.Description,
			"config": map[string]interface{}{
				"default_lease_ttl": int64(entry.Config.DefaultLeaseTTL.Seconds()),
				"max_lease_ttl":     int64(entry.Config.MaxLeaseTTL.Seconds()),
			},
			"local": entry.Local,
		}
		resp.Data[entry.Path] = info
	}
	return resp, nil
}

// handleEnableAuth is used to enable a new credential backend
func (b *SystemBackend) handleEnableAuth(
	req *logical.Request, data *framework.FieldData) (*logical.Response, error) {
	b.Core.clusterParamsLock.RLock()
	repState := b.Core.replicationState
	b.Core.clusterParamsLock.RUnlock()

	local := data.Get("local").(bool)
	if !local && repState == consts.ReplicationSecondary {
		return logical.ErrorResponse("cannot add a non-local mount to a replication secondary"), nil
	}

	// Get all the options
	path := data.Get("path").(string)
	logicalType := data.Get("type").(string)
	description := data.Get("description").(string)

	if logicalType == "" {
		return logical.ErrorResponse(
				"backend type must be specified as a string"),
			logical.ErrInvalidRequest
	}

	path = sanitizeMountPath(path)

	// Create the mount entry
	me := &MountEntry{
		Table:       credentialTableType,
		Path:        path,
		Type:        logicalType,
		Description: description,
		Local:       local,
	}

	// Attempt enabling
	if err := b.Core.enableCredential(me); err != nil {
		b.Backend.Logger().Error("sys: enable auth mount failed", "path", me.Path, "error", err)
		return handleError(err)
	}
	return nil, nil
}

// handleDisableAuth is used to disable a credential backend
func (b *SystemBackend) handleDisableAuth(
	req *logical.Request, data *framework.FieldData) (*logical.Response, error) {
	suffix := strings.TrimPrefix(req.Path, "auth/")
	if len(suffix) == 0 {
		return logical.ErrorResponse("path cannot be blank"), logical.ErrInvalidRequest
	}

	suffix = sanitizeMountPath(suffix)

	// Attempt disable
	if existed, err := b.Core.disableCredential(suffix); existed && err != nil {
		b.Backend.Logger().Error("sys: disable auth mount failed", "path", suffix, "error", err)
		return handleError(err)
	}
	return nil, nil
}

// handlePolicyList handles the "policy" endpoint to provide the enabled policies
func (b *SystemBackend) handlePolicyList(
	req *logical.Request, data *framework.FieldData) (*logical.Response, error) {
	// Get all the configured policies
	policies, err := b.Core.policyStore.ListPolicies()

	// Add the special "root" policy
	policies = append(policies, "root")
	resp := logical.ListResponse(policies)

	// Backwords compatibility
	resp.Data["policies"] = resp.Data["keys"]

	return resp, err
}

// handlePolicyRead handles the "policy/<name>" endpoint to read a policy
func (b *SystemBackend) handlePolicyRead(
	req *logical.Request, data *framework.FieldData) (*logical.Response, error) {
	name := data.Get("name").(string)

	policy, err := b.Core.policyStore.GetPolicy(name)
	if err != nil {
		return handleError(err)
	}

	if policy == nil {
		return nil, nil
	}

	return &logical.Response{
		Data: map[string]interface{}{
			"name":  name,
			"rules": policy.Raw,
		},
	}, nil
}

// handlePolicySet handles the "policy/<name>" endpoint to set a policy
func (b *SystemBackend) handlePolicySet(
	req *logical.Request, data *framework.FieldData) (*logical.Response, error) {
	name := data.Get("name").(string)
	rules := data.Get("rules").(string)

	// Validate the rules parse
	parse, err := Parse(rules)
	if err != nil {
		return handleError(err)
	}

	// Override the name
	parse.Name = strings.ToLower(name)

	// Update the policy
	if err := b.Core.policyStore.SetPolicy(parse); err != nil {
		return handleError(err)
	}
	return nil, nil
}

// handlePolicyDelete handles the "policy/<name>" endpoint to delete a policy
func (b *SystemBackend) handlePolicyDelete(
	req *logical.Request, data *framework.FieldData) (*logical.Response, error) {
	name := data.Get("name").(string)

	if err := b.Core.policyStore.DeletePolicy(name); err != nil {
		return handleError(err)
	}
	return nil, nil
}

// handleAuditTable handles the "audit" endpoint to provide the audit table
func (b *SystemBackend) handleAuditTable(
	req *logical.Request, data *framework.FieldData) (*logical.Response, error) {
	b.Core.auditLock.RLock()
	defer b.Core.auditLock.RUnlock()

	resp := &logical.Response{
		Data: make(map[string]interface{}),
	}
	for _, entry := range b.Core.audit.Entries {
		info := map[string]interface{}{
			"path":        entry.Path,
			"type":        entry.Type,
			"description": entry.Description,
			"options":     entry.Options,
			"local":       entry.Local,
		}
		resp.Data[entry.Path] = info
	}
	return resp, nil
}

// handleAuditHash is used to fetch the hash of the given input data with the
// specified audit backend's salt
func (b *SystemBackend) handleAuditHash(
	req *logical.Request, data *framework.FieldData) (*logical.Response, error) {
	path := data.Get("path").(string)
	input := data.Get("input").(string)
	if input == "" {
		return logical.ErrorResponse("the \"input\" parameter is empty"), nil
	}

	path = sanitizeMountPath(path)

	hash, err := b.Core.auditBroker.GetHash(path, input)
	if err != nil {
		return logical.ErrorResponse(err.Error()), nil
	}

	return &logical.Response{
		Data: map[string]interface{}{
			"hash": hash,
		},
	}, nil
}

// handleEnableAudit is used to enable a new audit backend
func (b *SystemBackend) handleEnableAudit(
	req *logical.Request, data *framework.FieldData) (*logical.Response, error) {
	b.Core.clusterParamsLock.RLock()
	repState := b.Core.replicationState
	b.Core.clusterParamsLock.RUnlock()

	local := data.Get("local").(bool)
	if !local && repState == consts.ReplicationSecondary {
		return logical.ErrorResponse("cannot add a non-local mount to a replication secondary"), nil
	}

	// Get all the options
	path := data.Get("path").(string)
	backendType := data.Get("type").(string)
	description := data.Get("description").(string)
	options := data.Get("options").(map[string]interface{})

	optionMap := make(map[string]string)
	for k, v := range options {
		vStr, ok := v.(string)
		if !ok {
			return logical.ErrorResponse("options must be string valued"),
				logical.ErrInvalidRequest
		}
		optionMap[k] = vStr
	}

	// Create the mount entry
	me := &MountEntry{
		Table:       auditTableType,
		Path:        path,
		Type:        backendType,
		Description: description,
		Options:     optionMap,
		Local:       local,
	}

	// Attempt enabling
	if err := b.Core.enableAudit(me); err != nil {
		b.Backend.Logger().Error("sys: enable audit mount failed", "path", me.Path, "error", err)
		return handleError(err)
	}
	return nil, nil
}

// handleDisableAudit is used to disable an audit backend
func (b *SystemBackend) handleDisableAudit(
	req *logical.Request, data *framework.FieldData) (*logical.Response, error) {
	path := data.Get("path").(string)

	// Attempt disable
	if existed, err := b.Core.disableAudit(path); existed && err != nil {
		b.Backend.Logger().Error("sys: disable audit mount failed", "path", path, "error", err)
		return handleError(err)
	}
	return nil, nil
}

// handleRawRead is used to read directly from the barrier
func (b *SystemBackend) handleRawRead(
	req *logical.Request, data *framework.FieldData) (*logical.Response, error) {
	path := data.Get("path").(string)

	// Prevent access of protected paths
	for _, p := range protectedPaths {
		if strings.HasPrefix(path, p) {
			err := fmt.Sprintf("cannot read '%s'", path)
			return logical.ErrorResponse(err), logical.ErrInvalidRequest
		}
	}

	entry, err := b.Core.barrier.Get(path)
	if err != nil {
		return handleError(err)
	}
	if entry == nil {
		return nil, nil
	}
	resp := &logical.Response{
		Data: map[string]interface{}{
			"value": string(entry.Value),
		},
	}
	return resp, nil
}

// handleRawWrite is used to write directly to the barrier
func (b *SystemBackend) handleRawWrite(
	req *logical.Request, data *framework.FieldData) (*logical.Response, error) {
	path := data.Get("path").(string)

	// Prevent access of protected paths
	for _, p := range protectedPaths {
		if strings.HasPrefix(path, p) {
			err := fmt.Sprintf("cannot write '%s'", path)
			return logical.ErrorResponse(err), logical.ErrInvalidRequest
		}
	}

	value := data.Get("value").(string)
	entry := &Entry{
		Key:   path,
		Value: []byte(value),
	}
	if err := b.Core.barrier.Put(entry); err != nil {
		return logical.ErrorResponse(err.Error()), logical.ErrInvalidRequest
	}
	return nil, nil
}

// handleRawDelete is used to delete directly from the barrier
func (b *SystemBackend) handleRawDelete(
	req *logical.Request, data *framework.FieldData) (*logical.Response, error) {
	path := data.Get("path").(string)

	// Prevent access of protected paths
	for _, p := range protectedPaths {
		if strings.HasPrefix(path, p) {
			err := fmt.Sprintf("cannot delete '%s'", path)
			return logical.ErrorResponse(err), logical.ErrInvalidRequest
		}
	}

	if err := b.Core.barrier.Delete(path); err != nil {
		return handleError(err)
	}
	return nil, nil
}

// handleKeyStatus returns status information about the backend key
func (b *SystemBackend) handleKeyStatus(
	req *logical.Request, data *framework.FieldData) (*logical.Response, error) {
	// Get the key info
	info, err := b.Core.barrier.ActiveKeyInfo()
	if err != nil {
		return nil, err
	}

	resp := &logical.Response{
		Data: map[string]interface{}{
			"term":         info.Term,
			"install_time": info.InstallTime.Format(time.RFC3339Nano),
		},
	}
	return resp, nil
}

// handleRotate is used to trigger a key rotation
func (b *SystemBackend) handleRotate(
	req *logical.Request, data *framework.FieldData) (*logical.Response, error) {
	b.Core.clusterParamsLock.RLock()
	repState := b.Core.replicationState
	b.Core.clusterParamsLock.RUnlock()
	if repState == consts.ReplicationSecondary {
		return logical.ErrorResponse("cannot rotate on a replication secondary"), nil
	}

	// Rotate to the new term
	newTerm, err := b.Core.barrier.Rotate()
	if err != nil {
		b.Backend.Logger().Error("sys: failed to create new encryption key", "error", err)
		return handleError(err)
	}
	b.Backend.Logger().Info("sys: installed new encryption key")

	// In HA mode, we need to an upgrade path for the standby instances
	if b.Core.ha != nil {
		// Create the upgrade path to the new term
		if err := b.Core.barrier.CreateUpgrade(newTerm); err != nil {
			b.Backend.Logger().Error("sys: failed to create new upgrade", "term", newTerm, "error", err)
		}

		// Schedule the destroy of the upgrade path
		time.AfterFunc(keyRotateGracePeriod, func() {
			if err := b.Core.barrier.DestroyUpgrade(newTerm); err != nil {
				b.Backend.Logger().Error("sys: failed to destroy upgrade", "term", newTerm, "error", err)
			}
		})
	}

	// Write to the canary path, which will force a synchronous truing during
	// replication
	if err := b.Core.barrier.Put(&Entry{
		Key:   coreKeyringCanaryPath,
		Value: []byte(fmt.Sprintf("new-rotation-term-%d", newTerm)),
	}); err != nil {
		b.Core.logger.Error("core: error saving keyring canary", "error", err)
		return nil, fmt.Errorf("failed to save keyring canary: %v", err)
	}

	return nil, nil
}

func (b *SystemBackend) handleWrappingPubkey(
	req *logical.Request, data *framework.FieldData) (*logical.Response, error) {
	x, _ := b.Core.wrappingJWTKey.X.MarshalText()
	y, _ := b.Core.wrappingJWTKey.Y.MarshalText()
	return &logical.Response{
		Data: map[string]interface{}{
			"jwt_x":     string(x),
			"jwt_y":     string(y),
			"jwt_curve": corePrivateKeyTypeP521,
		},
	}, nil
}

func (b *SystemBackend) handleWrappingWrap(
	req *logical.Request, data *framework.FieldData) (*logical.Response, error) {
	if req.WrapInfo == nil || req.WrapInfo.TTL == 0 {
		return logical.ErrorResponse("endpoint requires response wrapping to be used"), logical.ErrInvalidRequest
	}

	// N.B.: Do *NOT* allow JWT wrapping tokens to be created through this
	// endpoint. JWTs are signed so if we don't allow users to create wrapping
	// tokens using them we can ensure that an operator can't spoof a legit JWT
	// wrapped token, which makes certain init/rekey/generate-root cases have
	// better properties.
	req.WrapInfo.Format = "uuid"

	return &logical.Response{
		Data: data.Raw,
	}, nil
}

func (b *SystemBackend) handleWrappingUnwrap(
	req *logical.Request, data *framework.FieldData) (*logical.Response, error) {
	// If a third party is unwrapping (rather than the calling token being the
	// wrapping token) we detect this so that we can revoke the original
	// wrapping token after reading it
	var thirdParty bool

	token := data.Get("token").(string)
	if token != "" {
		thirdParty = true
	} else {
		token = req.ClientToken
	}

	if thirdParty {
		// Use the token to decrement the use count to avoid a second operation on the token.
		_, err := b.Core.tokenStore.UseTokenByID(token)
		if err != nil {
			return nil, fmt.Errorf("error decrementing wrapping token's use-count: %v", err)
		}

		defer b.Core.tokenStore.Revoke(token)
	}

	cubbyReq := &logical.Request{
		Operation:   logical.ReadOperation,
		Path:        "cubbyhole/response",
		ClientToken: token,
	}
	cubbyResp, err := b.Core.router.Route(cubbyReq)
	if err != nil {
		return nil, fmt.Errorf("error looking up wrapping information: %v", err)
	}
	if cubbyResp == nil {
		return logical.ErrorResponse("no information found; wrapping token may be from a previous Vault version"), nil
	}
	if cubbyResp != nil && cubbyResp.IsError() {
		return cubbyResp, nil
	}
	if cubbyResp.Data == nil {
		return logical.ErrorResponse("wrapping information was nil; wrapping token may be from a previous Vault version"), nil
	}

	responseRaw := cubbyResp.Data["response"]
	if responseRaw == nil {
		return nil, fmt.Errorf("no response found inside the cubbyhole")
	}
	response, ok := responseRaw.(string)
	if !ok {
		return nil, fmt.Errorf("could not decode response inside the cubbyhole")
	}

	resp := &logical.Response{
		Data: map[string]interface{}{},
	}
	if len(response) == 0 {
		resp.Data[logical.HTTPStatusCode] = 204
	} else {
		resp.Data[logical.HTTPStatusCode] = 200
		resp.Data[logical.HTTPRawBody] = []byte(response)
		resp.Data[logical.HTTPContentType] = "application/json"
	}

	return resp, nil
}

func (b *SystemBackend) handleWrappingLookup(
	req *logical.Request, data *framework.FieldData) (*logical.Response, error) {
	token := data.Get("token").(string)

	if token == "" {
		return logical.ErrorResponse("missing \"token\" value in input"), logical.ErrInvalidRequest
	}

	cubbyReq := &logical.Request{
		Operation:   logical.ReadOperation,
		Path:        "cubbyhole/wrapinfo",
		ClientToken: token,
	}
	cubbyResp, err := b.Core.router.Route(cubbyReq)
	if err != nil {
		return nil, fmt.Errorf("error looking up wrapping information: %v", err)
	}
	if cubbyResp == nil {
		return logical.ErrorResponse("no information found; wrapping token may be from a previous Vault version"), nil
	}
	if cubbyResp != nil && cubbyResp.IsError() {
		return cubbyResp, nil
	}
	if cubbyResp.Data == nil {
		return logical.ErrorResponse("wrapping information was nil; wrapping token may be from a previous Vault version"), nil
	}

	creationTTLRaw := cubbyResp.Data["creation_ttl"]
	creationTime := cubbyResp.Data["creation_time"]

	resp := &logical.Response{
		Data: map[string]interface{}{},
	}
	if creationTTLRaw != nil {
		creationTTL, err := creationTTLRaw.(json.Number).Int64()
		if err != nil {
			return nil, fmt.Errorf("error reading creation_ttl value from wrapping information: %v", err)
		}
		resp.Data["creation_ttl"] = time.Duration(creationTTL).Seconds()
	}
	if creationTime != nil {
		// This was JSON marshaled so it's already a string in RFC3339 format
		resp.Data["creation_time"] = cubbyResp.Data["creation_time"]
	}

	return resp, nil
}

func (b *SystemBackend) handleWrappingRewrap(
	req *logical.Request, data *framework.FieldData) (*logical.Response, error) {
	// If a third party is rewrapping (rather than the calling token being the
	// wrapping token) we detect this so that we can revoke the original
	// wrapping token after reading it. Right now wrapped tokens can't unwrap
	// themselves, but in case we change it, this will be ready to do the right
	// thing.
	var thirdParty bool

	token := data.Get("token").(string)
	if token != "" {
		thirdParty = true
	} else {
		token = req.ClientToken
	}

	if thirdParty {
		// Use the token to decrement the use count to avoid a second operation on the token.
		_, err := b.Core.tokenStore.UseTokenByID(token)
		if err != nil {
			return nil, fmt.Errorf("error decrementing wrapping token's use-count: %v", err)
		}
		defer b.Core.tokenStore.Revoke(token)
	}

	// Fetch the original TTL
	cubbyReq := &logical.Request{
		Operation:   logical.ReadOperation,
		Path:        "cubbyhole/wrapinfo",
		ClientToken: token,
	}
	cubbyResp, err := b.Core.router.Route(cubbyReq)
	if err != nil {
		return nil, fmt.Errorf("error looking up wrapping information: %v", err)
	}
	if cubbyResp == nil {
		return logical.ErrorResponse("no information found; wrapping token may be from a previous Vault version"), nil
	}
	if cubbyResp != nil && cubbyResp.IsError() {
		return cubbyResp, nil
	}
	if cubbyResp.Data == nil {
		return logical.ErrorResponse("wrapping information was nil; wrapping token may be from a previous Vault version"), nil
	}

	// Set the creation TTL on the request
	creationTTLRaw := cubbyResp.Data["creation_ttl"]
	if creationTTLRaw == nil {
		return nil, fmt.Errorf("creation_ttl value in wrapping information was nil")
	}
	creationTTL, err := cubbyResp.Data["creation_ttl"].(json.Number).Int64()
	if err != nil {
		return nil, fmt.Errorf("error reading creation_ttl value from wrapping information: %v", err)
	}

	// Fetch the original response and return it as the data for the new response
	cubbyReq = &logical.Request{
		Operation:   logical.ReadOperation,
		Path:        "cubbyhole/response",
		ClientToken: token,
	}
	cubbyResp, err = b.Core.router.Route(cubbyReq)
	if err != nil {
		return nil, fmt.Errorf("error looking up response: %v", err)
	}
	if cubbyResp == nil {
		return logical.ErrorResponse("no information found; wrapping token may be from a previous Vault version"), nil
	}
	if cubbyResp != nil && cubbyResp.IsError() {
		return cubbyResp, nil
	}
	if cubbyResp.Data == nil {
		return logical.ErrorResponse("wrapping information was nil; wrapping token may be from a previous Vault version"), nil
	}

	response := cubbyResp.Data["response"]
	if response == nil {
		return nil, fmt.Errorf("no response found inside the cubbyhole")
	}

	// Return response in "response"; wrapping code will detect the rewrap and
	// slot in instead of nesting
	return &logical.Response{
		Data: map[string]interface{}{
			"response": response,
		},
		WrapInfo: &logical.ResponseWrapInfo{
			TTL: time.Duration(creationTTL),
		},
	}, nil
}

func sanitizeMountPath(path string) string {
	if !strings.HasSuffix(path, "/") {
		path += "/"
	}

	if strings.HasPrefix(path, "/") {
		path = path[1:]
	}

	return path
}

const sysHelpRoot = `
The system backend is built-in to Vault and cannot be remounted or
unmounted. It contains the paths that are used to configure Vault itself
as well as perform core operations.
`

// sysHelp is all the help text for the sys backend.
var sysHelp = map[string][2]string{
	"config/cors": {
		"Configures or returns the current configuration of CORS settings.",
		`
This path responds to the following HTTP methods.

    GET /
        Returns the configuration of the CORS setting.

    POST /
        Sets the space-separate list of origins that can make cross-origin requests.

    DELETE /
        Clears the CORS configuration and disables acceptance of CORS requests.
		`,
	},
	"init": {
		"Initializes or returns the initialization status of the Vault.",
		`
This path responds to the following HTTP methods.

    GET /
        Returns the initialization status of the Vault.

    POST /
        Initializes a new vault.
		`,
	},
	"generate-root": {
		"Reads, generates, or deletes a root token regeneration process.",
		`
This path responds to multiple HTTP methods which change the behavior. Those
HTTP methods are listed below.

    GET /attempt
        Reads the configuration and progress of the current root generation
        attempt.

    POST /attempt
        Initializes a new root generation attempt. Only a single root generation
        attempt can take place at a time. One (and only one) of otp or pgp_key
        are required.

    DELETE /attempt
        Cancels any in-progress root generation attempt. This clears any
        progress made. This must be called to change the OTP or PGP key being
        used.
		`,
	},
	"seal-status": {
		"Returns the seal status of the Vault.",
		`
This path responds to the following HTTP methods.

    GET /
        Returns the seal status of the Vault. This is an unauthenticated
        endpoint.
		`,
	},
	"seal": {
		"Seals the Vault.",
		`
This path responds to the following HTTP methods.

    PUT /
        Seals the Vault.
		`,
	},
	"unseal": {
		"Unseals the Vault.",
		`
This path responds to the following HTTP methods.

    PUT /
        Unseals the Vault.
		`,
	},
	"mounts": {
		"List the currently mounted backends.",
		`
This path responds to the following HTTP methods.

    GET /
        Lists all the mounted secret backends.

    GET /<mount point>
        Get information about the mount at the specified path.

    POST /<mount point>
        Mount a new secret backend to the mount point in the URL.

    POST /<mount point>/tune
        Tune configuration parameters for the given mount point.

    DELETE /<mount point>
        Unmount the specified mount point.
		`,
	},

	"mount": {
		`Mount a new backend at a new path.`,
		`
Mount a backend at a new path. A backend can be mounted multiple times at
multiple paths in order to configure multiple separately configured backends.
Example: you might have an AWS backend for the east coast, and one for the
west coast.
		`,
	},

	"mount_path": {
		`The path to mount to. Example: "aws/east"`,
		"",
	},

	"mount_type": {
		`The type of the backend. Example: "passthrough"`,
		"",
	},

	"mount_desc": {
		`User-friendly description for this mount.`,
		"",
	},

	"mount_config": {
		`Configuration for this mount, such as default_lease_ttl
and max_lease_ttl.`,
	},

	"mount_local": {
		`Mark the mount as a local mount, which is not replicated
and is unaffected by replication.`,
	},

	"tune_default_lease_ttl": {
		`The default lease TTL for this mount.`,
	},

	"tune_max_lease_ttl": {
		`The max lease TTL for this mount.`,
	},

	"remount": {
		"Move the mount point of an already-mounted backend.",
		`
This path responds to the following HTTP methods.

    POST /sys/remount
        Changes the mount point of an already-mounted backend.
		`,
	},

	"auth_tune": {
		"Tune the configuration parameters for an auth path.",
		`Read and write the 'default-lease-ttl' and 'max-lease-ttl' values of
the auth path.`,
	},

	"mount_tune": {
		"Tune backend configuration parameters for this mount.",
		`Read and write the 'default-lease-ttl' and 'max-lease-ttl' values of
the mount.`,
	},

	"renew": {
		"Renew a lease on a secret",
		`
When a secret is read, it may optionally include a lease interval
and a boolean indicating if renew is possible. For secrets that support
lease renewal, this endpoint is used to extend the validity of the
lease and to prevent an automatic revocation.
		`,
	},

	"lease_id": {
		"The lease identifier to renew. This is included with a lease.",
		"",
	},

	"increment": {
		"The desired increment in seconds to the lease",
		"",
	},

	"revoke": {
		"Revoke a leased secret immediately",
		`
When a secret is generated with a lease, it is automatically revoked
at the end of the lease period if not renewed. However, in some cases
you may want to force an immediate revocation. This endpoint can be
used to revoke the secret with the given Lease ID.
		`,
	},

	"revoke-prefix": {
		"Revoke all secrets generated in a given prefix",
		`
Revokes all the secrets generated under a given mount prefix. As
an example, "prod/aws/" might be the AWS logical backend, and due to
a change in the "ops" policy, we may want to invalidate all the secrets
generated. We can do a revoke prefix at "prod/aws/ops" to revoke all
the ops secrets. This does a prefix match on the Lease IDs and revokes
all matching leases.
		`,
	},

	"revoke-prefix-path": {
		`The path to revoke keys under. Example: "prod/aws/ops"`,
		"",
	},

	"revoke-force": {
		"Revoke all secrets generated in a given prefix, ignoring errors.",
		`
See the path help for 'revoke-prefix'; this behaves the same, except that it
ignores errors encountered during revocation. This can be used in certain
recovery situations; for instance, when you want to unmount a backend, but it
is impossible to fix revocation errors and these errors prevent the unmount
from proceeding. This is a DANGEROUS operation as it removes Vault's oversight
of external secrets. Access to this prefix should be tightly controlled.
		`,
	},

	"revoke-force-path": {
		`The path to revoke keys under. Example: "prod/aws/ops"`,
		"",
	},

	"auth-table": {
		"List the currently enabled credential backends.",
		`
This path responds to the following HTTP methods.

    GET /
        List the currently enabled credential backends: the name, the type of
        the backend, and a user friendly description of the purpose for the
        credential backend.

    POST /<mount point>
        Enable a new auth backend.

    DELETE /<mount point>
        Disable the auth backend at the given mount point.
		`,
	},

	"auth": {
		`Enable a new credential backend with a name.`,
		`
Enable a credential mechanism at a new path. A backend can be mounted multiple times at
multiple paths in order to configure multiple separately configured backends.
Example: you might have an OAuth backend for GitHub, and one for Google Apps.
		`,
	},

	"auth_path": {
		`The path to mount to. Cannot be delimited. Example: "user"`,
		"",
	},

	"auth_type": {
		`The type of the backend. Example: "userpass"`,
		"",
	},

	"auth_desc": {
		`User-friendly description for this crential backend.`,
		"",
	},

	"policy-list": {
		`List the configured access control policies.`,
		`
This path responds to the following HTTP methods.

    GET /
        List the names of the configured access control policies.

    GET /<name>
        Retrieve the rules for the named policy.

    PUT /<name>
        Add or update a policy.

    DELETE /<name>
        Delete the policy with the given name.
		`,
	},

	"policy": {
		`Read, Modify, or Delete an access control policy.`,
		`
Read the rules of an existing policy, create or update the rules of a policy,
or delete a policy.
		`,
	},

	"policy-name": {
		`The name of the policy. Example: "ops"`,
		"",
	},

	"policy-rules": {
		`The rules of the policy. Either given in HCL or JSON format.`,
		"",
	},

	"audit-hash": {
		"The hash of the given string via the given audit backend",
		"",
	},

	"audit-table": {
		"List the currently enabled audit backends.",
		`
This path responds to the following HTTP methods.

    GET /
        List the currently enabled audit backends.

    PUT /<path>
        Enable an audit backend at the given path.

    DELETE /<path>
        Disable the given audit backend.
		`,
	},

	"audit_path": {
		`The name of the backend. Cannot be delimited. Example: "mysql"`,
		"",
	},

	"audit_type": {
		`The type of the backend. Example: "mysql"`,
		"",
	},

	"audit_desc": {
		`User-friendly description for this audit backend.`,
		"",
	},

	"audit_opts": {
		`Configuration options for the audit backend.`,
		"",
	},

	"audit": {
		`Enable or disable audit backends.`,
		`
Enable a new audit backend or disable an existing backend.
		`,
	},

	"key-status": {
		"Provides information about the backend encryption key.",
		`
		Provides the current backend encryption key term and installation time.
		`,
	},

	"rotate": {
		"Rotates the backend encryption key used to persist data.",
		`
		Rotate generates a new encryption key which is used to encrypt all
		data going to the storage backend. The old encryption keys are kept so
		that data encrypted using those keys can still be decrypted.
		`,
	},

	"rekey_backup": {
		"Allows fetching or deleting the backup of the rotated unseal keys.",
		"",
	},

	"capabilities": {
		"Fetches the capabilities of the given token on the given path.",
		`Returns the capabilities of the given token on the path.
		The path will be searched for a path match in all the policies associated with the token.`,
	},

	"capabilities_self": {
		"Fetches the capabilities of the given token on the given path.",
		`Returns the capabilities of the client token on the path.
		The path will be searched for a path match in all the policies associated with the client token.`,
	},

	"capabilities_accessor": {
		"Fetches the capabilities of the token associated with the given token, on the given path.",
		`When there is no access to the token, token accessor can be used to fetch the token's capabilities
		on a given path.`,
	},

	"wrap": {
		"Response-wraps an arbitrary JSON object.",
		`Round trips the given input data into a response-wrapped token.`,
	},

	"wrappubkey": {
		"Returns pubkeys used in some wrapping formats.",
		"Returns pubkeys used in some wrapping formats.",
	},

	"unwrap": {
		"Unwraps a response-wrapped token.",
		`Unwraps a response-wrapped token. Unlike simply reading from cubbyhole/response,
		this provides additional validation on the token, and rather than a JSON-escaped
		string, the returned response is the exact same as the contained wrapped response.`,
	},

	"wraplookup": {
		"Looks up the properties of a response-wrapped token.",
		`Returns the creation TTL and creation time of a response-wrapped token.`,
	},

	"rewrap": {
		"Rotates a response-wrapped token.",
		`Rotates a response-wrapped token; the output is a new token with the same
		response wrapped inside and the same creation TTL. The original token is revoked.`,
	},
	"audited-headers-name": {
		"Configures the headers sent to the audit logs.",
		`
This path responds to the following HTTP methods.

	GET /<name>
		Returns the setting for the header with the given name.

	POST /<name>
		Enable auditing of the given header.

	DELETE /<path>
		Disable auditing of the given header.
		`,
	},
	"audited-headers": {
		"Lists the headers configured to be audited.",
		`Returns a list of headers that have been configured to be audited.`,
	},

	"leases": {
		`View or list lease metadata.`,
		`
This path responds to the following HTTP methods.

    PUT /
        Retrieve the metadata for the provided lease id.

    LIST /<prefix>
        Lists the leases for the named prefix.
		`,
	},

	"leases-list-prefix": {
		`The path to list leases under. Example: "aws/creds/deploy"`,
		"",
	},
}<|MERGE_RESOLUTION|>--- conflicted
+++ resolved
@@ -55,17 +55,13 @@
 			Root: []string{
 				"auth/*",
 				"remount",
-<<<<<<< HEAD
-				"config/*",
-				"revoke-prefix/*",
-=======
->>>>>>> 461d658e
 				"audit",
 				"audit/*",
 				"raw/*",
 				"replication/primary/secondary-token",
 				"replication/reindex",
 				"rotate",
+				"config/*",
 				"config/auditing/*",
 				"revoke-prefix/*",
 				"leases/revoke-prefix/*",
