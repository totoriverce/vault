--- conflicted
+++ resolved
@@ -3992,13 +3992,12 @@
 		"Information about a token's resultant ACL. Internal API; its location, inputs, and outputs may change.",
 		"",
 	},
-<<<<<<< HEAD
 	"access-filtered-path": {
 		"Elements under the specified paths which are either accessible, or whose subtree contains accessible elements",
-=======
+    "",
+  },
 	"metrics": {
 		"Export the metrics aggregated for telemetry purpose.",
->>>>>>> f54ad1b0
 		"",
 	},
 }