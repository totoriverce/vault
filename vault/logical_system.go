--- conflicted
+++ resolved
@@ -1461,7 +1461,6 @@
 			"accessor":    entry.Accessor,
 			"local":       entry.Local,
 			"seal_wrap":   entry.SealWrap,
-<<<<<<< HEAD
 		}
 		entryConfig := map[string]interface{}{
 			"default_lease_ttl": int64(entry.Config.DefaultLeaseTTL.Seconds()),
@@ -1478,21 +1477,6 @@
 		if entry.Config.InternalUIShowMount != nil {
 			entryConfig["_ui_show_mount"] = entry.Config.InternalUIShowMount
 		}
-=======
-		}
-		entryConfig := map[string]interface{}{
-			"default_lease_ttl": int64(entry.Config.DefaultLeaseTTL.Seconds()),
-			"max_lease_ttl":     int64(entry.Config.MaxLeaseTTL.Seconds()),
-			"force_no_cache":    entry.Config.ForceNoCache,
-			"plugin_name":       entry.Config.PluginName,
-		}
-		if rawVal, ok := entry.synthesizedConfigCache.Load("audit_non_hmac_request_keys"); ok {
-			entryConfig["audit_non_hmac_request_keys"] = rawVal.([]string)
-		}
-		if rawVal, ok := entry.synthesizedConfigCache.Load("audit_non_hmac_response_keys"); ok {
-			entryConfig["audit_non_hmac_response_keys"] = rawVal.([]string)
-		}
->>>>>>> 0de452dc
 		info["config"] = entryConfig
 		resp.Data[entry.Path] = info
 	}
@@ -1594,18 +1578,14 @@
 	if apiConfig.ForceNoCache {
 		config.ForceNoCache = true
 	}
-
-<<<<<<< HEAD
 	if apiConfig.InternalUIShowMount != nil {
 		config.InternalUIShowMount = apiConfig.InternalUIShowMount
-=======
+	}
 	if len(apiConfig.AuditNonHMACRequestKeys) > 0 {
 		config.AuditNonHMACRequestKeys = apiConfig.AuditNonHMACRequestKeys
 	}
-
 	if len(apiConfig.AuditNonHMACResponseKeys) > 0 {
 		config.AuditNonHMACResponseKeys = apiConfig.AuditNonHMACResponseKeys
->>>>>>> 0de452dc
 	}
 
 	// Create the mount entry
@@ -2109,7 +2089,6 @@
 			"accessor":    entry.Accessor,
 			"local":       entry.Local,
 			"seal_wrap":   entry.SealWrap,
-<<<<<<< HEAD
 		}
 		entryConfig := map[string]interface{}{
 			"default_lease_ttl": int64(entry.Config.DefaultLeaseTTL.Seconds()),
@@ -2125,20 +2104,6 @@
 		if entry.Config.InternalUIShowMount != nil {
 			entryConfig["_ui_show_mount"] = entry.Config.InternalUIShowMount
 		}
-=======
-		}
-		entryConfig := map[string]interface{}{
-			"default_lease_ttl": int64(entry.Config.DefaultLeaseTTL.Seconds()),
-			"max_lease_ttl":     int64(entry.Config.MaxLeaseTTL.Seconds()),
-			"plugin_name":       entry.Config.PluginName,
-		}
-		if rawVal, ok := entry.synthesizedConfigCache.Load("audit_non_hmac_request_keys"); ok {
-			entryConfig["audit_non_hmac_request_keys"] = rawVal.([]string)
-		}
-		if rawVal, ok := entry.synthesizedConfigCache.Load("audit_non_hmac_response_keys"); ok {
-			entryConfig["audit_non_hmac_response_keys"] = rawVal.([]string)
-		}
->>>>>>> 0de452dc
 		info["config"] = entryConfig
 		resp.Data[entry.Path] = info
 	}
@@ -2236,20 +2201,13 @@
 	if apiConfig.InternalUIShowMount != nil {
 		config.InternalUIShowMount = apiConfig.InternalUIShowMount
 	}
-
-<<<<<<< HEAD
-=======
-	path = sanitizeMountPath(path)
-
 	if len(apiConfig.AuditNonHMACRequestKeys) > 0 {
 		config.AuditNonHMACRequestKeys = apiConfig.AuditNonHMACRequestKeys
 	}
-
 	if len(apiConfig.AuditNonHMACResponseKeys) > 0 {
 		config.AuditNonHMACResponseKeys = apiConfig.AuditNonHMACResponseKeys
 	}
 
->>>>>>> 0de452dc
 	// Create the mount entry
 	me := &MountEntry{
 		Table:       credentialTableType,
