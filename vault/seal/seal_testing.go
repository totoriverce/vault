package seal

import (
	"context"

	"github.com/hashicorp/vault/helper/xor"
	"github.com/hashicorp/vault/physical"
)

type TestSeal struct {
<<<<<<< HEAD
	Type   string
	logger log.Logger
=======
	secret []byte
>>>>>>> 7cc75c5f
}

var _ Access = (*TestSeal)(nil)

func NewTestSeal(secret []byte) *TestSeal {
	return &TestSeal{
<<<<<<< HEAD
		Type:   Test,
		logger: logger,
=======
		secret: secret,
>>>>>>> 7cc75c5f
	}
}

func (s *TestSeal) Init(_ context.Context) error {
	return nil
}

func (t *TestSeal) Finalize(_ context.Context) error {
	return nil
}

func (t *TestSeal) SealType() string {
	return t.Type
}

func (t *TestSeal) KeyID() string {
	return "static-key"
}

func (t *TestSeal) Encrypt(_ context.Context, plaintext []byte) (*physical.EncryptedBlobInfo, error) {
	ct, err := t.obscureBytes(plaintext)
	if err != nil {
		return nil, err
	}

	return &physical.EncryptedBlobInfo{
		Ciphertext: ct,
		KeyInfo: &physical.SealKeyInfo{
			KeyID: t.KeyID(),
		},
	}, nil
}

func (t *TestSeal) Decrypt(_ context.Context, dwi *physical.EncryptedBlobInfo) ([]byte, error) {
	return t.obscureBytes(dwi.Ciphertext)
}

// obscureBytes is a helper to simulate "encryption/decryption"
// on protected values.
func (t *TestSeal) obscureBytes(in []byte) ([]byte, error) {
	out := make([]byte, len(in))

	if len(t.secret) != 0 {
		// make sure they are the same length
		localSecret := make([]byte, len(in))
		copy(localSecret, t.secret)

		var err error

		out, err = xor.XORBytes(in, localSecret)
		if err != nil {
			return nil, err
		}

	} else {
		// if there is no secret, simply reverse the string
		for i := 0; i < len(in); i++ {
			out[i] = in[len(in)-1-i]
		}
	}

	return out, nil
}<|MERGE_RESOLUTION|>--- conflicted
+++ resolved
@@ -8,24 +8,16 @@
 )
 
 type TestSeal struct {
-<<<<<<< HEAD
 	Type   string
-	logger log.Logger
-=======
 	secret []byte
->>>>>>> 7cc75c5f
 }
 
 var _ Access = (*TestSeal)(nil)
 
 func NewTestSeal(secret []byte) *TestSeal {
 	return &TestSeal{
-<<<<<<< HEAD
 		Type:   Test,
-		logger: logger,
-=======
 		secret: secret,
->>>>>>> 7cc75c5f
 	}
 }
 
