--- conflicted
+++ resolved
@@ -1426,16 +1426,12 @@
 			HelpDescription: strings.TrimSpace(sysHelp["ha-status"][1]),
 		},
 		{
-<<<<<<< HEAD
 			Pattern: "version-history/?$",
-=======
-			Pattern: "version-history/$",
 
 			DisplayAttrs: &framework.DisplayAttributes{
 				OperationVerb: "version-history",
 			},
 
->>>>>>> 299fe699
 			Operations: map[logical.Operation]framework.OperationHandler{
 				logical.ListOperation: &framework.PathOperation{
 					Callback: b.handleVersionHistoryList,
