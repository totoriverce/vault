--- conflicted
+++ resolved
@@ -27,13 +27,8 @@
 
 	var data map[string]interface{}
 	var origBody io.ReadCloser
-<<<<<<< HEAD
 	var passHTTPReq bool
-	var responseWriter io.Writer
-=======
-	var requestReader io.ReadCloser
 	var responseWriter http.ResponseWriter
->>>>>>> c3f38446
 
 	// Determine the operation
 	var op logical.Operation
