--- conflicted
+++ resolved
@@ -55,34 +55,6 @@
     fi
 done <../../vault/helper/builtinplugins/registry.go
 
-<<<<<<< HEAD
-# secrets backends
-vault secrets enable ad
-vault secrets enable alicloud
-vault secrets enable aws
-vault secrets enable azure
-vault secrets enable cassandra
-vault secrets enable consul
-vault secrets enable database
-vault secrets enable gcp
-vault secrets enable gcpkms
-vault secrets enable kv
-vault secrets enable mongodb
-vault secrets enable mongodbatlas
-vault secrets enable mssql
-vault secrets enable mysql
-vault secrets enable nomad
-vault secrets enable openldap
-vault secrets enable pki
-vault secrets enable postgresql
-vault secrets enable rabbitmq
-vault secrets enable redis
-vault secrets enable ssh
-vault secrets enable terraform
-vault secrets enable totp
-vault secrets enable transit
-=======
->>>>>>> 534a8ae6
 
 # Enable enterprise features
 entRegFile=../../vault/helper/builtinplugins/registry_util_ent.go
