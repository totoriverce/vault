--- conflicted
+++ resolved
@@ -535,14 +535,11 @@
 				BaseCommand: getBaseCommand(),
 			}, nil
 		},
-<<<<<<< HEAD
-=======
 		"pki": func() (cli.Command, error) {
 			return &PKICommand{
 				BaseCommand: getBaseCommand(),
 			}, nil
 		},
->>>>>>> af131ae1
 		"pki health-check": func() (cli.Command, error) {
 			return &PKIHealthCheckCommand{
 				BaseCommand: getBaseCommand(),
@@ -553,18 +550,13 @@
 				BaseCommand: getBaseCommand(),
 			}, nil
 		},
-<<<<<<< HEAD
+		"pki list-intermediates": func() (cli.Command, error) {
+			return &PKIListIntermediateCommand{
+				BaseCommand: getBaseCommand(),
+			}, nil
+		},
 		"pki reissue": func() (cli.Command, error) {
 			return &PKIReIssueCACommand{
-				BaseCommand: getBaseCommand(),
-			}, nil
-		},
-		"pki list-intermediates": func() (cli.Command, error) {
-			return &PKIListChildrenCommand{
-=======
-		"pki list-intermediates": func() (cli.Command, error) {
-			return &PKIListIntermediateCommand{
->>>>>>> af131ae1
 				BaseCommand: getBaseCommand(),
 			}, nil
 		},
