--- conflicted
+++ resolved
@@ -2001,7 +2001,88 @@
 	}
 }
 
-<<<<<<< HEAD
+func TestAgent_Metrics(t *testing.T) {
+	//----------------------------------------------------
+	// Start the server and agent
+	//----------------------------------------------------
+
+	// Start a vault server
+	logger := logging.NewVaultLogger(hclog.Trace)
+	cluster := vault.NewTestCluster(t,
+		&vault.CoreConfig{
+			Logger: logger,
+		},
+		&vault.TestClusterOptions{
+			HandlerFunc: vaulthttp.Handler,
+		})
+	cluster.Start()
+	defer cluster.Cleanup()
+	vault.TestWaitActive(t, cluster.Cores[0].Core)
+	serverClient := cluster.Cores[0].Client
+
+	// Create a config file
+	config := `
+cache {}
+
+listener "tcp" {
+    address = "127.0.0.1:8101"
+    tls_disable = true
+}
+`
+	configPath := makeTempFile(t, "config.hcl", config)
+	defer os.Remove(configPath)
+
+	// Start the agent
+	ui, cmd := testAgentCommand(t, logger)
+	cmd.client = serverClient
+	cmd.startedCh = make(chan struct{})
+
+	wg := &sync.WaitGroup{}
+	wg.Add(1)
+	go func() {
+		code := cmd.Run([]string{"-config", configPath})
+		if code != 0 {
+			t.Errorf("non-zero return code when running agent: %d", code)
+			t.Logf("STDOUT from agent:\n%s", ui.OutputWriter.String())
+			t.Logf("STDERR from agent:\n%s", ui.ErrorWriter.String())
+		}
+		wg.Done()
+	}()
+
+	select {
+	case <-cmd.startedCh:
+	case <-time.After(5 * time.Second):
+		t.Errorf("timeout")
+	}
+
+	// defer agent shutdown
+	defer func() {
+		cmd.ShutdownCh <- struct{}{}
+		wg.Wait()
+	}()
+
+	conf := api.DefaultConfig()
+	conf.Address = "http://127.0.0.1:8101"
+	agentClient, err := api.NewClient(conf)
+	if err != nil {
+		t.Fatalf("err: %s", err)
+	}
+
+	req := agentClient.NewRequest("GET", "/agent/v1/metrics")
+	body := request(t, agentClient, req, 200)
+	keys := []string{}
+	for k := range body {
+		keys = append(keys, k)
+	}
+	require.ElementsMatch(t, keys, []string{
+		"Counters",
+		"Samples",
+		"Timestamp",
+		"Gauges",
+		"Points",
+	})
+}
+
 func TestAgent_Quit(t *testing.T) {
 	//----------------------------------------------------
 	// Start the server and agent
@@ -2058,61 +2139,17 @@
 cache {}
 `, serverClient.Address(), listenAddr, listenAddr2)
 
-=======
-func TestAgent_Metrics(t *testing.T) {
-	//----------------------------------------------------
-	// Start the server and agent
-	//----------------------------------------------------
-
-	// Start a vault server
-	logger := logging.NewVaultLogger(hclog.Trace)
-	cluster := vault.NewTestCluster(t,
-		&vault.CoreConfig{
-			Logger: logger,
-		},
-		&vault.TestClusterOptions{
-			HandlerFunc: vaulthttp.Handler,
-		})
-	cluster.Start()
-	defer cluster.Cleanup()
-	vault.TestWaitActive(t, cluster.Cores[0].Core)
-	serverClient := cluster.Cores[0].Client
-
-	// Create a config file
-	config := `
-cache {}
-
-listener "tcp" {
-    address = "127.0.0.1:8101"
-    tls_disable = true
-}
-`
->>>>>>> 04195248
 	configPath := makeTempFile(t, "config.hcl", config)
 	defer os.Remove(configPath)
 
 	// Start the agent
-<<<<<<< HEAD
 	_, cmd := testAgentCommand(t, logger)
-=======
-	ui, cmd := testAgentCommand(t, logger)
-	cmd.client = serverClient
->>>>>>> 04195248
 	cmd.startedCh = make(chan struct{})
 
 	wg := &sync.WaitGroup{}
 	wg.Add(1)
 	go func() {
-<<<<<<< HEAD
 		cmd.Run([]string{"-config", configPath})
-=======
-		code := cmd.Run([]string{"-config", configPath})
-		if code != 0 {
-			t.Errorf("non-zero return code when running agent: %d", code)
-			t.Logf("STDOUT from agent:\n%s", ui.OutputWriter.String())
-			t.Logf("STDERR from agent:\n%s", ui.ErrorWriter.String())
-		}
->>>>>>> 04195248
 		wg.Done()
 	}()
 
@@ -2121,8 +2158,6 @@
 	case <-time.After(5 * time.Second):
 		t.Errorf("timeout")
 	}
-
-<<<<<<< HEAD
 	client, err := api.NewClient(api.DefaultConfig())
 	if err != nil {
 		t.Fatal(err)
@@ -2161,32 +2196,4 @@
 	}
 
 	wg.Wait()
-=======
-	// defer agent shutdown
-	defer func() {
-		cmd.ShutdownCh <- struct{}{}
-		wg.Wait()
-	}()
-
-	conf := api.DefaultConfig()
-	conf.Address = "http://127.0.0.1:8101"
-	agentClient, err := api.NewClient(conf)
-	if err != nil {
-		t.Fatalf("err: %s", err)
-	}
-
-	req := agentClient.NewRequest("GET", "/agent/v1/metrics")
-	body := request(t, agentClient, req, 200)
-	keys := []string{}
-	for k := range body {
-		keys = append(keys, k)
-	}
-	require.ElementsMatch(t, keys, []string{
-		"Counters",
-		"Samples",
-		"Timestamp",
-		"Gauges",
-		"Points",
-	})
->>>>>>> 04195248
 }