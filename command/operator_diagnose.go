--- conflicted
+++ resolved
@@ -2,15 +2,10 @@
 
 import (
 	"context"
-<<<<<<< HEAD
-	"fmt"
-	"io"
-=======
 	"encoding/json"
 	"fmt"
 	"io"
 	"os"
->>>>>>> c706ca2c
 	"strings"
 	"sync"
 	"time"
@@ -18,10 +13,7 @@
 	"github.com/docker/docker/pkg/ioutils"
 	"github.com/hashicorp/consul/api"
 	log "github.com/hashicorp/go-hclog"
-<<<<<<< HEAD
-=======
 	uuid "github.com/hashicorp/go-uuid"
->>>>>>> c706ca2c
 	"github.com/hashicorp/vault/helper/metricsutil"
 	"github.com/hashicorp/vault/internalshared/configutil"
 	"github.com/hashicorp/vault/internalshared/listenerutil"
@@ -264,47 +256,6 @@
 				return nil
 			})
 		}
-<<<<<<< HEAD
-
-		// Attempt to use storage backend
-		if !c.skipEndEnd {
-			diagnose.Test(ctx, "test-access-storage", diagnose.WithTimeout(30*time.Second, func(ctx context.Context) error {
-				// TODO: A static file in storage that probably won't cause a collision seems low-risk to write to for now.
-				// Should we make this a proper uuid?
-
-				veryRandomUuid := "diagnose-secret-uuid-1234"
-				err := diagnose.EndToEndLatencyCheckWrite(ctx, veryRandomUuid, *backend)
-				if err != nil && strings.Contains(err.Error(), diagnose.LatencyWarning) {
-					diagnose.Warn(ctx, err.Error())
-				} else if err != nil {
-					return err
-				}
-				err = diagnose.EndToEndLatencyCheckRead(ctx, veryRandomUuid, *backend)
-				if err != nil && strings.Contains(err.Error(), diagnose.LatencyWarning) {
-					diagnose.Warn(ctx, err.Error())
-				} else if err != nil {
-					return err
-				}
-				err = diagnose.EndToEndLatencyCheckDelete(ctx, veryRandomUuid, *backend)
-				if err != nil && strings.Contains(err.Error(), diagnose.LatencyWarning) {
-					diagnose.Warn(ctx, err.Error())
-				} else if err != nil {
-					return err
-				}
-				return nil
-			}))
-		}
-		return nil
-	})
-
-	var configSR sr.ServiceRegistration
-	diagnose.Test(ctx, "service-discovery", func(ctx context.Context) error {
-		if config.ServiceRegistration == nil || config.ServiceRegistration.Config == nil {
-			return fmt.Errorf("No service registration config")
-		}
-		srConfig := config.ServiceRegistration.Config
-
-=======
 
 		// Attempt to use storage backend
 		if !c.skipEndEnd {
@@ -354,7 +305,6 @@
 		}
 		srConfig := config.ServiceRegistration.Config
 
->>>>>>> c706ca2c
 		diagnose.Test(ctx, "test-serviceregistration-tls-consul", func(ctx context.Context) error {
 			// SetupSecureTLS for service discovery uses the same cert and key to set up physical
 			// storage. See the consul package in physical for details.
@@ -404,23 +354,6 @@
 				}
 				finalizeSealSpan.End()
 			}(&seal)
-<<<<<<< HEAD
-		}
-	}
-
-	if barrierSeal == nil {
-		diagnose.Fail(sealcontext, "could not create barrier seal! Most likely proper Seal configuration information was not set, but no error was generated")
-	}
-
-SEALFAIL:
-	sealspan.End()
-	var coreConfig vault.CoreConfig
-	if err := diagnose.Test(ctx, "setup-core", func(ctx context.Context) error {
-		var secureRandomReader io.Reader
-		diagnose.Test(ctx, "init-randreader", func(ctx context.Context) error {
-			// prepare a secure random reader for core
-			secureRandomReader, err = configutil.CreateSecureRandomReaderFunc(config.SharedConfig, barrierWrapper)
-=======
 		}
 	}
 
@@ -457,33 +390,12 @@
 		diagnose.Test(ctx, "create-ha-storage-backend", func(ctx context.Context) error {
 			// Initialize the separate HA storage backend, if it exists
 			disableClustering, err = initHaBackend(server, config, &coreConfig, *backend)
->>>>>>> c706ca2c
 			if err != nil {
 				return err
 			}
 			return nil
 		})
-<<<<<<< HEAD
-
-		if backend == nil {
-			return fmt.Errorf(BackendUninitializedErr)
-		}
-		coreConfig = createCoreConfig(server, config, *backend, configSR, barrierSeal, unwrapSeal, metricsHelper, metricSink, secureRandomReader)
-		return nil
-	}); err != nil {
-		diagnose.Error(ctx, err)
-	}
-
-	var disableClustering bool
-	diagnose.Test(ctx, "setup-ha-storage", func(ctx context.Context) error {
-		if backend == nil {
-			return fmt.Errorf(BackendUninitializedErr)
-		}
-		diagnose.Test(ctx, "create-ha-storage-backend", func(ctx context.Context) error {
-			// Initialize the separate HA storage backend, if it exists
-			disableClustering, err = initHaBackend(server, config, &coreConfig, *backend)
-			if err != nil {
-=======
+
 		diagnose.Test(ctx, "test-consul-direct-access-storage", func(ctx context.Context) error {
 			dirAccess := diagnose.ConsulDirectAccess(config.HAStorage.Config)
 			if dirAccess != "" {
@@ -516,63 +428,10 @@
 	}
 	diagnose.SpotOk(ctx, "find-cluster-addr", "")
 
-	var lns []listenerutil.Listener
-	diagnose.Test(ctx, "init-listeners", func(ctx context.Context) error {
-		disableClustering := config.HAStorage.DisableClustering
-		infoKeys := make([]string, 0, 10)
-		info := make(map[string]string)
-		var listeners []listenerutil.Listener
-		var status int
-		diagnose.Test(ctx, "create-listeners", func(ctx context.Context) error {
-			status, listeners, _, err = server.InitListeners(config, disableClustering, &infoKeys, &info)
-			if status != 0 {
->>>>>>> c706ca2c
-				return err
-			}
-			return nil
-		})
-<<<<<<< HEAD
-		diagnose.Test(ctx, "test-consul-direct-access-storage", func(ctx context.Context) error {
-			dirAccess := diagnose.ConsulDirectAccess(config.HAStorage.Config)
-			if dirAccess != "" {
-				diagnose.Warn(ctx, dirAccess)
-			}
-			return nil
-		})
-		if config.HAStorage != nil && config.HAStorage.Type == storageTypeConsul {
-			diagnose.Test(ctx, "test-storage-tls-consul", func(ctx context.Context) error {
-				err = physconsul.SetupSecureTLS(api.DefaultConfig(), config.HAStorage.Config, server.logger, true)
-				if err != nil {
-					return err
-				}
-				return nil
-			})
-		}
-		return nil
-	})
-
-	// // Determine the redirect address from environment variables
-	diagnose.Test(ctx, "determine-redirect", func(ctx context.Context) error {
-
-		err = determineRedirectAddr(server, &coreConfig, config)
-		if err != nil {
-			return err
-		}
-		return nil
-	})
-
-	diagnose.Test(ctx, "find-cluster-addr", func(ctx context.Context) error {
-		err = findClusterAddress(server, &coreConfig, config, disableClustering)
-		if err != nil {
-			return err
-		}
-		return nil
-	})
-
 	// Run all the checks that are utilized when initializing a core object
 	// without actually calling core.Init. These are in the init-core section
 	// as they are runtime checks.
-	if err := diagnose.Test(ctx, "init-core", func(ctx context.Context) error {
+	diagnose.Test(ctx, "init-core", func(ctx context.Context) error {
 		var newCoreError error
 		if coreConfig.RawConfig == nil {
 			return fmt.Errorf(CoreConfigUninitializedErr)
@@ -581,34 +440,13 @@
 		if newCoreError != nil {
 			if vault.IsFatalError(newCoreError) {
 				return fmt.Errorf("Error initializing core: %s", newCoreError)
-=======
-
-		lns = listeners
-
-		// Make sure we close all listeners from this point on
-		listenerCloseFunc := func() {
-			for _, ln := range lns {
-				ln.Listener.Close()
->>>>>>> c706ca2c
 			}
 			diagnose.Warn(ctx, wrapAtLength(
 				"WARNING! A non-fatal error occurred during initialization. Please "+
 					"check the logs for more information."))
 		}
-
-<<<<<<< HEAD
-		// The following diagnose checks are copied from the NewCore function.
-
-		return nil
-	}); err != nil {
-		diagnose.Error(ctx, err)
-	}
-
-	if coreConfig.ReloadFuncs != nil && coreConfig.ReloadFuncsLock != nil {
-		// Copy the reload funcs pointers back
-		server.reloadFuncs = coreConfig.ReloadFuncs
-		server.reloadFuncsLock = coreConfig.ReloadFuncsLock
-	}
+		return nil
+	})
 
 	var lns []listenerutil.Listener
 	diagnose.Test(ctx, "init-listeners", func(ctx context.Context) error {
@@ -660,34 +498,6 @@
 					Config:   ln.Config,
 				})
 			}
-=======
-		defer c.cleanupGuard.Do(listenerCloseFunc)
-
-		diagnose.Test(ctx, "check-listener-tls", func(ctx context.Context) error {
-			sanitizedListeners := make([]listenerutil.Listener, 0, len(config.Listeners))
-			for _, ln := range lns {
-				if ln.Config.TLSDisable {
-					diagnose.Warn(ctx, "TLS is disabled in a Listener config stanza.")
-					continue
-				}
-				if ln.Config.TLSDisableClientCerts {
-					diagnose.Warn(ctx, "TLS for a listener is turned on without requiring client certs.")
-				}
-
-				// Check ciphersuite and load ca/cert/key files
-				// TODO: TLSConfig returns a reloadFunc and a TLSConfig. We can use this to
-				// perform an active probe.
-				_, _, err := listenerutil.TLSConfig(ln.Config, make(map[string]string), c.UI)
-				if err != nil {
-					return err
-				}
-
-				sanitizedListeners = append(sanitizedListeners, listenerutil.Listener{
-					Listener: ln.Listener,
-					Config:   ln.Config,
-				})
-			}
->>>>>>> c706ca2c
 			err = diagnose.ListenerChecks(sanitizedListeners)
 			if err != nil {
 				return err
@@ -698,15 +508,18 @@
 	})
 
 	// TODO: Diagnose logging configuration
-<<<<<<< HEAD
 
 	// The unseal diagnose check will simply attempt to use the barrier to encrypt and
 	// decrypt a mock value. It will not call runUnseal.
-	if err := diagnose.Test(ctx, "unseal", diagnose.WithTimeout(30*time.Second, func(ctx context.Context) error {
+	diagnose.Test(ctx, "unseal", diagnose.WithTimeout(30*time.Second, func(ctx context.Context) error {
 		if barrierWrapper == nil {
 			return fmt.Errorf("Diagnose could not create a barrier seal object")
 		}
-		barrierEncValue := "diagnose-0481"
+		barrierUUID, err := uuid.GenerateUUID()
+		if err != nil {
+			return fmt.Errorf("Diagnose could not create unique UUID for unsealing")
+		}
+		barrierEncValue := "diagnose-" + barrierUUID
 		ciphertext, err := barrierWrapper.Encrypt(ctx, []byte(barrierEncValue), nil)
 		if err != nil {
 			return fmt.Errorf("Error encrypting with seal barrier: %w", err)
@@ -720,24 +533,18 @@
 			return fmt.Errorf("barrier returned incorrect decrypted value for mock data")
 		}
 		return nil
-	})); err != nil {
-		diagnose.Error(ctx, err)
-	}
+	}))
 
 	// The following block contains static checks that are run during the
 	// startHttpServers portion of server run. In other words, they are static
 	// checks during resource creation.
-	if err := diagnose.Test(ctx, "start-servers", func(ctx context.Context) error {
+	diagnose.Test(ctx, "start-servers", func(ctx context.Context) error {
 		for _, ln := range lns {
 			if ln.Config == nil {
 				return fmt.Errorf("Found nil listener config after parsing")
 			}
 		}
 		return nil
-	}); err != nil {
-		diagnose.Error(ctx, err)
-	}
-=======
->>>>>>> c706ca2c
+	})
 	return nil
 }