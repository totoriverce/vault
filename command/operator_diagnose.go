package command

import (
	"context"
	"strings"
	"sync"

	"github.com/hashicorp/consul/api"
	log "github.com/hashicorp/go-hclog"
	"github.com/hashicorp/vault/internalshared/listenerutil"
	"github.com/hashicorp/vault/internalshared/reloadutil"
	physconsul "github.com/hashicorp/vault/physical/consul"
	"github.com/hashicorp/vault/sdk/version"
	srconsul "github.com/hashicorp/vault/serviceregistration/consul"
	"github.com/hashicorp/vault/vault/diagnose"
	"github.com/mitchellh/cli"
	"github.com/posener/complete"
)

const OperatorDiagnoseEnableEnv = "VAULT_DIAGNOSE"

var (
	_ cli.Command             = (*OperatorDiagnoseCommand)(nil)
	_ cli.CommandAutocomplete = (*OperatorDiagnoseCommand)(nil)
)

type OperatorDiagnoseCommand struct {
	*BaseCommand
	diagnose *diagnose.Session

	flagDebug    bool
	flagSkips    []string
	flagConfigs  []string
	cleanupGuard sync.Once

	reloadFuncsLock *sync.RWMutex
	reloadFuncs     *map[string][]reloadutil.ReloadFunc
	startedCh       chan struct{} // for tests
	reloadedCh      chan struct{} // for tests
	skipEndEnd      bool          // for tests
}

func (c *OperatorDiagnoseCommand) Synopsis() string {
	return "Troubleshoot problems starting Vault"
}

func (c *OperatorDiagnoseCommand) Help() string {
	helpText := `
Usage: vault operator diagnose 

  This command troubleshoots Vault startup issues, such as TLS configuration or
  auto-unseal. It should be run using the same environment variables and configuration
  files as the "vault server" command, so that startup problems can be accurately
  reproduced.

  Start diagnose with a configuration file:
    
     $ vault operator diagnose -config=/etc/vault/config.hcl

  Perform a diagnostic check while Vault is still running:

     $ vault operator diagnose -config=/etc/vault/config.hcl -skip=listener

` + c.Flags().Help()
	return strings.TrimSpace(helpText)
}

func (c *OperatorDiagnoseCommand) Flags() *FlagSets {
	set := NewFlagSets(c.UI)
	f := set.NewFlagSet("Command Options")

	f.StringSliceVar(&StringSliceVar{
		Name:   "config",
		Target: &c.flagConfigs,
		Completion: complete.PredictOr(
			complete.PredictFiles("*.hcl"),
			complete.PredictFiles("*.json"),
			complete.PredictDirs("*"),
		),
		Usage: "Path to a Vault configuration file or directory of configuration " +
			"files. This flag can be specified multiple times to load multiple " +
			"configurations. If the path is a directory, all files which end in " +
			".hcl or .json are loaded.",
	})

	f.StringSliceVar(&StringSliceVar{
		Name:   "skip",
		Target: &c.flagSkips,
		Usage:  "Skip the health checks named as arguments. May be 'listener', 'storage', or 'autounseal'.",
	})

	f.BoolVar(&BoolVar{
		Name:    "debug",
		Target:  &c.flagDebug,
		Default: false,
		Usage:   "Dump all information collected by Diagnose.",
	})
	return set
}

func (c *OperatorDiagnoseCommand) AutocompleteArgs() complete.Predictor {
	return complete.PredictNothing
}

func (c *OperatorDiagnoseCommand) AutocompleteFlags() complete.Flags {
	return c.Flags().Completions()
}

const (
	status_unknown = "[      ] "
	status_ok      = "\u001b[32m[  ok  ]\u001b[0m "
	status_failed  = "\u001b[31m[failed]\u001b[0m "
	status_warn    = "\u001b[33m[ warn ]\u001b[0m "
	same_line      = "\u001b[F"
)

func (c *OperatorDiagnoseCommand) Run(args []string) int {
	f := c.Flags()
	if err := f.Parse(args); err != nil {
		c.UI.Error(err.Error())
		return 1
	}
	return c.RunWithParsedFlags()
}

func (c *OperatorDiagnoseCommand) RunWithParsedFlags() int {

	if len(c.flagConfigs) == 0 {
		c.UI.Error("Must specify a configuration file using -config.")
		return 1
	}

	c.UI.Output(version.GetVersion().FullVersionNumber(true))
	ctx := diagnose.Context(context.Background(), c.diagnose)
	err := c.offlineDiagnostics(ctx)

	if err != nil {
		return 1
	}
	return 0
}

func (c *OperatorDiagnoseCommand) offlineDiagnostics(ctx context.Context) error {
	rloadFuncs := make(map[string][]reloadutil.ReloadFunc)
	server := &ServerCommand{
		// TODO: set up a different one?
		// In particular, a UI instance that won't output?
		BaseCommand: c.BaseCommand,

		// TODO: refactor to a common place?
		AuditBackends:        auditBackends,
		CredentialBackends:   credentialBackends,
		LogicalBackends:      logicalBackends,
		PhysicalBackends:     physicalBackends,
		ServiceRegistrations: serviceRegistrations,

		// TODO: other ServerCommand options?

		logger:          log.NewInterceptLogger(nil),
		allLoggers:      []log.Logger{},
		reloadFuncs:     &rloadFuncs,
		reloadFuncsLock: new(sync.RWMutex),
	}

	ctx, span := diagnose.StartSpan(ctx, "initialization")
	defer span.End()

	server.flagConfigs = c.flagConfigs
	config, err := server.parseConfig()
	if err != nil {
		return diagnose.SpotError(ctx, "parse-config", err)
	} else {
		diagnose.SpotOk(ctx, "parse-config", "")
	}
<<<<<<< HEAD
	errors := config.Validate("test")
	for _, cerr := range errors {
		c.UI.Output(same_line + status_warn + phase)
		c.UI.Output(cerr.String())
	}
=======
>>>>>>> ef10aed7
	// Check Listener Information
	// TODO: Run Diagnose checks on the actual net.Listeners

	if err := diagnose.Test(ctx, "init-listeners", func(ctx context.Context) error {
		disableClustering := config.HAStorage.DisableClustering
		infoKeys := make([]string, 0, 10)
		info := make(map[string]string)
		status, lns, _, errMsg := server.InitListeners(config, disableClustering, &infoKeys, &info)

		if status != 0 {
			return errMsg
		}

		// Make sure we close all listeners from this point on
		listenerCloseFunc := func() {
			for _, ln := range lns {
				ln.Listener.Close()
			}
		}

		defer c.cleanupGuard.Do(listenerCloseFunc)

		sanitizedListeners := make([]listenerutil.Listener, 0, len(config.Listeners))
		for _, ln := range lns {
			if ln.Config.TLSDisable {
				diagnose.Warn(ctx, "TLS is disabled in a Listener config stanza.")
				continue
			}
			if ln.Config.TLSDisableClientCerts {
				diagnose.Warn(ctx, "TLS for a listener is turned on without requiring client certs.")
			}

			// Check ciphersuite and load ca/cert/key files
			// TODO: TLSConfig returns a reloadFunc and a TLSConfig. We can use this to
			// perform an active probe.
			_, _, err := listenerutil.TLSConfig(ln.Config, make(map[string]string), c.UI)
			if err != nil {
				return err
			}

			sanitizedListeners = append(sanitizedListeners, listenerutil.Listener{
				Listener: ln.Listener,
				Config:   ln.Config,
			})
		}
		return diagnose.ListenerChecks(sanitizedListeners)
	}); err != nil {
		return err
	}

	// Errors in these items could stop Vault from starting but are not yet covered:
	// TODO: logging configuration
	// TODO: SetupTelemetry
	if err := diagnose.Test(ctx, "storage", func(ctx context.Context) error {
		b, err := server.setupStorage(config)
		if err != nil {
			return err
		}

		dirAccess := diagnose.ConsulDirectAccess(config.HAStorage.Config)
		if dirAccess != "" {
			diagnose.Warn(ctx, dirAccess)
		}

		if config.Storage != nil && config.Storage.Type == storageTypeConsul {
			err = physconsul.SetupSecureTLS(api.DefaultConfig(), config.Storage.Config, server.logger, true)
			if err != nil {
				return err
			}

			dirAccess := diagnose.ConsulDirectAccess(config.Storage.Config)
			if dirAccess != "" {
				diagnose.Warn(ctx, dirAccess)
			}
		}

		if config.HAStorage != nil && config.HAStorage.Type == storageTypeConsul {
			err = physconsul.SetupSecureTLS(api.DefaultConfig(), config.HAStorage.Config, server.logger, true)
			if err != nil {
				return err
			}
		}

		// Attempt to use storage backend
		if !c.skipEndEnd {
			err = diagnose.StorageEndToEndLatencyCheck(ctx, b)
			if err != nil {
				return err
			}
		}

		return nil
	}); err != nil {
		return err
	}

	return diagnose.Test(ctx, "service-discovery", func(ctx context.Context) error {
		srConfig := config.ServiceRegistration.Config
		// Initialize the Service Discovery, if there is one
		if config.ServiceRegistration != nil && config.ServiceRegistration.Type == "consul" {
			// setupStorage populates the srConfig, so no nil checks are necessary.
			dirAccess := diagnose.ConsulDirectAccess(config.ServiceRegistration.Config)
			if dirAccess != "" {
				diagnose.Warn(ctx, dirAccess)
			}

			// SetupSecureTLS for service discovery uses the same cert and key to set up physical
			// storage. See the consul package in physical for details.
			err = srconsul.SetupSecureTLS(api.DefaultConfig(), srConfig, server.logger, true)
			if err != nil {
				return err
			}
		}
		return nil
	})
}<|MERGE_RESOLUTION|>--- conflicted
+++ resolved
@@ -172,14 +172,6 @@
 	} else {
 		diagnose.SpotOk(ctx, "parse-config", "")
 	}
-<<<<<<< HEAD
-	errors := config.Validate("test")
-	for _, cerr := range errors {
-		c.UI.Output(same_line + status_warn + phase)
-		c.UI.Output(cerr.String())
-	}
-=======
->>>>>>> ef10aed7
 	// Check Listener Information
 	// TODO: Run Diagnose checks on the actual net.Listeners
 
