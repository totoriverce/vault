package command

import (
	"context"
	"crypto/sha256"
	"encoding/base64"
	"encoding/hex"
	"fmt"
	"io"
	"io/ioutil"
	"net"
	"net/http"
	"net/url"
	"os"
	"path/filepath"
	"runtime"
	"runtime/pprof"
	"sort"
	"strconv"
	"strings"
	"sync"
	"time"

	"github.com/hashicorp/errwrap"
	"github.com/hashicorp/go-hclog"
	log "github.com/hashicorp/go-hclog"
	wrapping "github.com/hashicorp/go-kms-wrapping"
	aeadwrapper "github.com/hashicorp/go-kms-wrapping/wrappers/aead"
	"github.com/hashicorp/go-multierror"
	"github.com/hashicorp/vault/audit"
	"github.com/hashicorp/vault/command/server"
	"github.com/hashicorp/vault/helper/builtinplugins"
	"github.com/hashicorp/vault/helper/metricsutil"
	"github.com/hashicorp/vault/helper/namespace"
	vaulthttp "github.com/hashicorp/vault/http"
	"github.com/hashicorp/vault/internalshared/configutil"
	"github.com/hashicorp/vault/internalshared/gatedwriter"
	"github.com/hashicorp/vault/internalshared/listenerutil"
	"github.com/hashicorp/vault/internalshared/reloadutil"
	"github.com/hashicorp/vault/sdk/helper/jsonutil"
	"github.com/hashicorp/vault/sdk/helper/logging"
	"github.com/hashicorp/vault/sdk/helper/mlock"
	"github.com/hashicorp/vault/sdk/helper/useragent"
	"github.com/hashicorp/vault/sdk/logical"
	"github.com/hashicorp/vault/sdk/physical"
	"github.com/hashicorp/vault/sdk/version"
	sr "github.com/hashicorp/vault/serviceregistration"
	"github.com/hashicorp/vault/vault"
	vaultseal "github.com/hashicorp/vault/vault/seal"
	"github.com/mitchellh/cli"
	"github.com/mitchellh/go-testing-interface"
	"github.com/posener/complete"
	"go.uber.org/atomic"
	"golang.org/x/net/http/httpproxy"
	"google.golang.org/grpc/grpclog"
)

var (
	_ cli.Command             = (*ServerCommand)(nil)
	_ cli.CommandAutocomplete = (*ServerCommand)(nil)
)

var memProfilerEnabled = false

var enableFourClusterDev = func(c *ServerCommand, base *vault.CoreConfig, info map[string]string, infoKeys []string, devListenAddress, tempDir string) int {
	c.logger.Error("-dev-four-cluster only supported in enterprise Vault")
	return 1
}

const (
	storageMigrationLock = "core/migration"

	// Even though there are more types than the ones below, the following consts
	// are declared internally for value comparison and reusability.
	storageTypeRaft   = "raft"
	storageTypeConsul = "consul"
)

type ServerCommand struct {
	*BaseCommand

	AuditBackends      map[string]audit.Factory
	CredentialBackends map[string]logical.Factory
	LogicalBackends    map[string]logical.Factory
	PhysicalBackends   map[string]physical.Factory

	ServiceRegistrations map[string]sr.Factory

	ShutdownCh chan struct{}
	SighupCh   chan struct{}
	SigUSR2Ch  chan struct{}

	WaitGroup *sync.WaitGroup

	logOutput   io.Writer
	gatedWriter *gatedwriter.Writer
	logger      log.InterceptLogger

	cleanupGuard sync.Once

	reloadFuncsLock *sync.RWMutex
	reloadFuncs     *map[string][]reloadutil.ReloadFunc
	startedCh       chan (struct{}) // for tests
	reloadedCh      chan (struct{}) // for tests

	allLoggers []log.Logger

	// new stuff
	flagConfigs            []string
	flagLogLevel           string
	flagLogFormat          string
	flagRecovery           bool
	flagDev                bool
	flagDevRootTokenID     string
	flagDevListenAddr      string
	flagDevNoStoreToken    bool
	flagDevPluginDir       string
	flagDevPluginInit      bool
	flagDevHA              bool
	flagDevLatency         int
	flagDevLatencyJitter   int
	flagDevLeasedKV        bool
	flagDevKVV1            bool
	flagDevSkipInit        bool
	flagDevThreeNode       bool
	flagDevFourCluster     bool
	flagDevTransactional   bool
	flagDevAutoSeal        bool
	flagTestVerifyOnly     bool
	flagCombineLogs        bool
	flagTestServerConfig   bool
	flagDevConsul          bool
	flagExitOnCoreShutdown bool
	flagDiagnose           string
}

func (c *ServerCommand) Synopsis() string {
	return "Start a Vault server"
}

func (c *ServerCommand) Help() string {
	helpText := `
Usage: vault server [options]

  This command starts a Vault server that responds to API requests. By default,
  Vault will start in a "sealed" state. The Vault cluster must be initialized
  before use, usually by the "vault operator init" command. Each Vault server must
  also be unsealed using the "vault operator unseal" command or the API before the
  server can respond to requests.

  Start a server with a configuration file:

      $ vault server -config=/etc/vault/config.hcl

  Run in "dev" mode:

      $ vault server -dev -dev-root-token-id="root"

  For a full list of examples, please see the documentation.

` + c.Flags().Help()
	return strings.TrimSpace(helpText)
}

func (c *ServerCommand) Flags() *FlagSets {
	set := c.flagSet(FlagSetHTTP)

	f := set.NewFlagSet("Command Options")

	f.StringSliceVar(&StringSliceVar{
		Name:   "config",
		Target: &c.flagConfigs,
		Completion: complete.PredictOr(
			complete.PredictFiles("*.hcl"),
			complete.PredictFiles("*.json"),
			complete.PredictDirs("*"),
		),
		Usage: "Path to a configuration file or directory of configuration " +
			"files. This flag can be specified multiple times to load multiple " +
			"configurations. If the path is a directory, all files which end in " +
			".hcl or .json are loaded.",
	})

	f.StringVar(&StringVar{
		Name:       "log-level",
		Target:     &c.flagLogLevel,
		Default:    notSetValue,
		EnvVar:     "VAULT_LOG_LEVEL",
		Completion: complete.PredictSet("trace", "debug", "info", "warn", "err"),
		Usage: "Log verbosity level. Supported values (in order of detail) are " +
			"\"trace\", \"debug\", \"info\", \"warn\", and \"err\".",
	})

	f.StringVar(&StringVar{
		Name:    "log-format",
		Target:  &c.flagLogFormat,
		Default: notSetValue,
		// EnvVar can't be just "VAULT_LOG_FORMAT", because more than one env var name is supported
		// for backwards compatibility reasons.
		// See github.com/hashicorp/vault/sdk/helper/logging.ParseEnvLogFormat()
		Completion: complete.PredictSet("standard", "json"),
		Usage:      `Log format. Supported values are "standard" and "json".`,
	})

	f.BoolVar(&BoolVar{
		Name:    "exit-on-core-shutdown",
		Target:  &c.flagExitOnCoreShutdown,
		Default: false,
		Usage:   "Exit the vault server if the vault core is shutdown.",
	})

	f.BoolVar(&BoolVar{
		Name:   "recovery",
		Target: &c.flagRecovery,
		Usage: "Enable recovery mode. In this mode, Vault is used to perform recovery actions." +
			"Using a recovery operation token, \"sys/raw\" API can be used to manipulate the storage.",
	})

	// Disabled by default until functional
	if os.Getenv(OperatorDiagnoseEnableEnv) != "" {
		f.StringVar(&StringVar{
			Name:    "diagnose",
			Target:  &c.flagDiagnose,
			Default: notSetValue,
			Usage:   "Run diagnostics before starting Vault. Specify a filename to direct output to that file.",
		})
	} else {
		// Ensure diagnose is *not* run when feature flag is off.
		c.flagDiagnose = notSetValue
	}

	f = set.NewFlagSet("Dev Options")

	f.BoolVar(&BoolVar{
		Name:   "dev",
		Target: &c.flagDev,
		Usage: "Enable development mode. In this mode, Vault runs in-memory and " +
			"starts unsealed. As the name implies, do not run \"dev\" mode in " +
			"production.",
	})

	f.StringVar(&StringVar{
		Name:    "dev-root-token-id",
		Target:  &c.flagDevRootTokenID,
		Default: "",
		EnvVar:  "VAULT_DEV_ROOT_TOKEN_ID",
		Usage: "Initial root token. This only applies when running in \"dev\" " +
			"mode.",
	})

	f.StringVar(&StringVar{
		Name:    "dev-listen-address",
		Target:  &c.flagDevListenAddr,
		Default: "127.0.0.1:8200",
		EnvVar:  "VAULT_DEV_LISTEN_ADDRESS",
		Usage:   "Address to bind to in \"dev\" mode.",
	})
	f.BoolVar(&BoolVar{
		Name:    "dev-no-store-token",
		Target:  &c.flagDevNoStoreToken,
		Default: false,
		Usage: "Do not persist the dev root token to the token helper " +
			"(usually the local filesystem) for use in future requests. " +
			"The token will only be displayed in the command output.",
	})

	// Internal-only flags to follow.
	//
	// Why hello there little source code reader! Welcome to the Vault source
	// code. The remaining options are intentionally undocumented and come with
	// no warranty or backwards-compatibility promise. Do not use these flags
	// in production. Do not build automation using these flags. Unless you are
	// developing against Vault, you should not need any of these flags.

	f.StringVar(&StringVar{
		Name:       "dev-plugin-dir",
		Target:     &c.flagDevPluginDir,
		Default:    "",
		Completion: complete.PredictDirs("*"),
		Hidden:     true,
	})

	f.BoolVar(&BoolVar{
		Name:    "dev-plugin-init",
		Target:  &c.flagDevPluginInit,
		Default: true,
		Hidden:  true,
	})

	f.BoolVar(&BoolVar{
		Name:    "dev-ha",
		Target:  &c.flagDevHA,
		Default: false,
		Hidden:  true,
	})

	f.BoolVar(&BoolVar{
		Name:    "dev-transactional",
		Target:  &c.flagDevTransactional,
		Default: false,
		Hidden:  true,
	})

	f.IntVar(&IntVar{
		Name:   "dev-latency",
		Target: &c.flagDevLatency,
		Hidden: true,
	})

	f.IntVar(&IntVar{
		Name:   "dev-latency-jitter",
		Target: &c.flagDevLatencyJitter,
		Hidden: true,
	})

	f.BoolVar(&BoolVar{
		Name:    "dev-leased-kv",
		Target:  &c.flagDevLeasedKV,
		Default: false,
		Hidden:  true,
	})

	f.BoolVar(&BoolVar{
		Name:    "dev-kv-v1",
		Target:  &c.flagDevKVV1,
		Default: false,
		Hidden:  true,
	})

	f.BoolVar(&BoolVar{
		Name:    "dev-auto-seal",
		Target:  &c.flagDevAutoSeal,
		Default: false,
		Hidden:  true,
	})

	f.BoolVar(&BoolVar{
		Name:    "dev-skip-init",
		Target:  &c.flagDevSkipInit,
		Default: false,
		Hidden:  true,
	})

	f.BoolVar(&BoolVar{
		Name:    "dev-three-node",
		Target:  &c.flagDevThreeNode,
		Default: false,
		Hidden:  true,
	})

	f.BoolVar(&BoolVar{
		Name:    "dev-four-cluster",
		Target:  &c.flagDevFourCluster,
		Default: false,
		Hidden:  true,
	})

	f.BoolVar(&BoolVar{
		Name:    "dev-consul",
		Target:  &c.flagDevConsul,
		Default: false,
		Hidden:  true,
	})

	// TODO: should the below flags be public?
	f.BoolVar(&BoolVar{
		Name:    "combine-logs",
		Target:  &c.flagCombineLogs,
		Default: false,
		Hidden:  true,
	})

	f.BoolVar(&BoolVar{
		Name:    "test-verify-only",
		Target:  &c.flagTestVerifyOnly,
		Default: false,
		Hidden:  true,
	})

	f.BoolVar(&BoolVar{
		Name:    "test-server-config",
		Target:  &c.flagTestServerConfig,
		Default: false,
		Hidden:  true,
	})

	// End internal-only flags.

	return set
}

func (c *ServerCommand) AutocompleteArgs() complete.Predictor {
	return complete.PredictNothing
}

func (c *ServerCommand) AutocompleteFlags() complete.Flags {
	return c.Flags().Completions()
}

func (c *ServerCommand) flushLog() {
	c.logger.(hclog.OutputResettable).ResetOutputWithFlush(&hclog.LoggerOptions{
		Output: c.logOutput,
	}, c.gatedWriter)
}

func (c *ServerCommand) parseConfig() (*server.Config, error) {
	// Load the configuration
	var config *server.Config
	for _, path := range c.flagConfigs {
		current, err := server.LoadConfig(path)
		if err != nil {
			return nil, errwrap.Wrapf(fmt.Sprintf("error loading configuration from %s: {{err}}", path), err)
		}

		if config == nil {
			config = current
		} else {
			config = config.Merge(current)
		}
	}
	return config, nil
}

func (c *ServerCommand) runRecoveryMode() int {
	config, err := c.parseConfig()
	if err != nil {
		c.UI.Error(err.Error())
		return 1
	}

	// Ensure at least one config was found.
	if config == nil {
		c.UI.Output(wrapAtLength(
			"No configuration files found. Please provide configurations with the " +
				"-config flag. If you are supplying the path to a directory, please " +
				"ensure the directory contains files with the .hcl or .json " +
				"extension."))
		return 1
	}

	level, logLevelString, logLevelWasNotSet, logFormat, err := c.processLogLevelAndFormat(config)
	if err != nil {
		c.UI.Error(err.Error())
		return 1
	}

	c.logger = log.NewInterceptLogger(&log.LoggerOptions{
		Output: c.gatedWriter,
		Level:  level,
		// Note that if logFormat is either unspecified or standard, then
		// the resulting logger's format will be standard.
		JSONFormat: logFormat == logging.JSONFormat,
	})

	// Ensure logging is flushed if initialization fails
	defer c.flushLog()

	logLevelStr, err := c.adjustLogLevel(config, logLevelWasNotSet)
	if err != nil {
		c.UI.Error(err.Error())
		return 1
	}
	if logLevelStr != "" {
		logLevelString = logLevelStr
	}

	// create GRPC logger
	namedGRPCLogFaker := c.logger.Named("grpclogfaker")
	grpclog.SetLogger(&grpclogFaker{
		logger: namedGRPCLogFaker,
		log:    os.Getenv("VAULT_GRPC_LOGGING") != "",
	})

	if config.Storage == nil {
		c.UI.Output("A storage backend must be specified")
		return 1
	}

	if config.DefaultMaxRequestDuration != 0 {
		vault.DefaultMaxRequestDuration = config.DefaultMaxRequestDuration
	}

	logProxyEnvironmentVariables(c.logger)

	// Initialize the storage backend
	factory, exists := c.PhysicalBackends[config.Storage.Type]
	if !exists {
		c.UI.Error(fmt.Sprintf("Unknown storage type %s", config.Storage.Type))
		return 1
	}
	if config.Storage.Type == storageTypeRaft || (config.HAStorage != nil && config.HAStorage.Type == storageTypeRaft) {
		if envCA := os.Getenv("VAULT_CLUSTER_ADDR"); envCA != "" {
			config.ClusterAddr = envCA
		}

		if len(config.ClusterAddr) == 0 {
			c.UI.Error("Cluster address must be set when using raft storage")
			return 1
		}
	}

	namedStorageLogger := c.logger.Named("storage." + config.Storage.Type)
	backend, err := factory(config.Storage.Config, namedStorageLogger)
	if err != nil {
		c.UI.Error(fmt.Sprintf("Error initializing storage of type %s: %s", config.Storage.Type, err))
		return 1
	}

	infoKeys := make([]string, 0, 10)
	info := make(map[string]string)
	info["log level"] = logLevelString
	infoKeys = append(infoKeys, "log level")

	var barrierSeal vault.Seal
	var sealConfigError error
	var wrapper wrapping.Wrapper

	if len(config.Seals) == 0 {
		config.Seals = append(config.Seals, &configutil.KMS{Type: wrapping.Shamir})
	}

	if len(config.Seals) > 1 {
		c.UI.Error("Only one seal block is accepted in recovery mode")
		return 1
	}

	configSeal := config.Seals[0]
	sealType := wrapping.Shamir
	if !configSeal.Disabled && os.Getenv("VAULT_SEAL_TYPE") != "" {
		sealType = os.Getenv("VAULT_SEAL_TYPE")
		configSeal.Type = sealType
	} else {
		sealType = configSeal.Type
	}

	infoKeys = append(infoKeys, "Seal Type")
	info["Seal Type"] = sealType

	var seal vault.Seal
	defaultSeal := vault.NewDefaultSeal(&vaultseal.Access{
		Wrapper: aeadwrapper.NewShamirWrapper(&wrapping.WrapperOptions{
			Logger: c.logger.Named("shamir"),
		}),
	})
	sealLogger := c.logger.ResetNamed(fmt.Sprintf("seal.%s", sealType))
	wrapper, sealConfigError = configutil.ConfigureWrapper(configSeal, &infoKeys, &info, sealLogger)
	if sealConfigError != nil {
		if !errwrap.ContainsType(sealConfigError, new(logical.KeyNotFoundError)) {
			c.UI.Error(fmt.Sprintf(
				"Error parsing Seal configuration: %s", sealConfigError))
			return 1
		}
	}
	if wrapper == nil {
		seal = defaultSeal
	} else {
		seal = vault.NewAutoSeal(&vaultseal.Access{
			Wrapper: wrapper,
		})
	}
	barrierSeal = seal

	// Ensure that the seal finalizer is called, even if using verify-only
	defer func() {
		err = seal.Finalize(context.Background())
		if err != nil {
			c.UI.Error(fmt.Sprintf("Error finalizing seals: %v", err))
		}
	}()

	coreConfig := &vault.CoreConfig{
		Physical:     backend,
		StorageType:  config.Storage.Type,
		Seal:         barrierSeal,
		Logger:       c.logger,
		DisableMlock: config.DisableMlock,
		RecoveryMode: c.flagRecovery,
		ClusterAddr:  config.ClusterAddr,
	}

	core, newCoreError := vault.NewCore(coreConfig)
	if newCoreError != nil {
		if vault.IsFatalError(newCoreError) {
			c.UI.Error(fmt.Sprintf("Error initializing core: %s", newCoreError))
			return 1
		}
	}

	if err := core.InitializeRecovery(context.Background()); err != nil {
		c.UI.Error(fmt.Sprintf("Error initializing core in recovery mode: %s", err))
		return 1
	}

	// Compile server information for output later
	infoKeys = append(infoKeys, "storage")
	info["storage"] = config.Storage.Type

	if coreConfig.ClusterAddr != "" {
		info["cluster address"] = coreConfig.ClusterAddr
		infoKeys = append(infoKeys, "cluster address")
	}

	// Initialize the listeners
	lns := make([]listenerutil.Listener, 0, len(config.Listeners))
	for _, lnConfig := range config.Listeners {
		ln, _, _, err := server.NewListener(lnConfig, c.gatedWriter, c.UI)
		if err != nil {
			c.UI.Error(fmt.Sprintf("Error initializing listener of type %s: %s", lnConfig.Type, err))
			return 1
		}

		lns = append(lns, listenerutil.Listener{
			Listener: ln,
			Config:   lnConfig,
		})
	}

	listenerCloseFunc := func() {
		for _, ln := range lns {
			ln.Listener.Close()
		}
	}

	defer c.cleanupGuard.Do(listenerCloseFunc)

	infoKeys = append(infoKeys, "version")
	verInfo := version.GetVersion()
	info["version"] = verInfo.FullVersionNumber(false)

	if verInfo.Revision != "" {
		info["version sha"] = strings.Trim(verInfo.Revision, "'")
		infoKeys = append(infoKeys, "version sha")
	}

	infoKeys = append(infoKeys, "recovery mode")
	info["recovery mode"] = "true"

	infoKeys = append(infoKeys, "go version")
	info["go version"] = runtime.Version()

	// Server configuration output
	padding := 24

	sort.Strings(infoKeys)
	c.UI.Output("==> Vault server configuration:\n")

	for _, k := range infoKeys {
		c.UI.Output(fmt.Sprintf(
			"%s%s: %s",
			strings.Repeat(" ", padding-len(k)),
			strings.Title(k),
			info[k]))
	}

	c.UI.Output("")

	for _, ln := range lns {
		handler := vaulthttp.Handler(&vault.HandlerProperties{
			Core:                  core,
			ListenerConfig:        ln.Config,
			DisablePrintableCheck: config.DisablePrintableCheck,
			RecoveryMode:          c.flagRecovery,
			RecoveryToken:         atomic.NewString(""),
		})

		server := &http.Server{
			Handler:           handler,
			ReadHeaderTimeout: 10 * time.Second,
			ReadTimeout:       30 * time.Second,
			IdleTimeout:       5 * time.Minute,
			ErrorLog:          c.logger.StandardLogger(nil),
		}

		go server.Serve(ln.Listener)
	}

	if sealConfigError != nil {
		init, err := core.InitializedLocally(context.Background())
		if err != nil {
			c.UI.Error(fmt.Sprintf("Error checking if core is initialized: %v", err))
			return 1
		}
		if init {
			c.UI.Error("Vault is initialized but no Seal key could be loaded")
			return 1
		}
	}

	if newCoreError != nil {
		c.UI.Warn(wrapAtLength(
			"WARNING! A non-fatal error occurred during initialization. Please " +
				"check the logs for more information."))
		c.UI.Warn("")
	}

	if !c.flagCombineLogs {
		c.UI.Output("==> Vault server started! Log data will stream in below:\n")
	}

	c.flushLog()

	for {
		select {
		case <-c.ShutdownCh:
			c.UI.Output("==> Vault shutdown triggered")

			c.cleanupGuard.Do(listenerCloseFunc)

			if err := core.Shutdown(); err != nil {
				c.UI.Error(fmt.Sprintf("Error with core shutdown: %s", err))
			}

			return 0

		case <-c.SigUSR2Ch:
			buf := make([]byte, 32*1024*1024)
			n := runtime.Stack(buf[:], true)
			c.logger.Info("goroutine trace", "stack", string(buf[:n]))
		}
	}

	return 0
}

func logProxyEnvironmentVariables(logger hclog.Logger) {
	proxyCfg := httpproxy.FromEnvironment()
	cfgMap := map[string]string{
		"http_proxy":  proxyCfg.HTTPProxy,
		"https_proxy": proxyCfg.HTTPSProxy,
		"no_proxy":    proxyCfg.NoProxy,
	}
	for k, v := range cfgMap {
		u, err := url.Parse(v)
		if err != nil {
			// Env vars may contain URLs or host:port values.  We only care
			// about the former.
			continue
		}
		if _, ok := u.User.Password(); ok {
			u.User = url.UserPassword("redacted-username", "redacted-password")
		} else if user := u.User.Username(); user != "" {
			u.User = url.User("redacted-username")
		}
		cfgMap[k] = u.String()
	}
	logger.Info("proxy environment", "http_proxy", cfgMap["http_proxy"],
		"https_proxy", cfgMap["https_proxy"], "no_proxy", cfgMap["no_proxy"])
}

func (c *ServerCommand) adjustLogLevel(config *server.Config, logLevelWasNotSet bool) (string, error) {
	var logLevelString string
	if config.LogLevel != "" && logLevelWasNotSet {
		configLogLevel := strings.ToLower(strings.TrimSpace(config.LogLevel))
		logLevelString = configLogLevel
		switch configLogLevel {
		case "trace":
			c.logger.SetLevel(log.Trace)
		case "debug":
			c.logger.SetLevel(log.Debug)
		case "notice", "info", "":
			c.logger.SetLevel(log.Info)
		case "warn", "warning":
			c.logger.SetLevel(log.Warn)
		case "err", "error":
			c.logger.SetLevel(log.Error)
		default:
			return "", fmt.Errorf("unknown log level: %s", config.LogLevel)
		}
	}
	return logLevelString, nil
}

func (c *ServerCommand) processLogLevelAndFormat(config *server.Config) (log.Level, string, bool, logging.LogFormat, error) {
	// Create a logger. We wrap it in a gated writer so that it doesn't
	// start logging too early.
	c.logOutput = os.Stderr
	if c.flagCombineLogs {
		c.logOutput = os.Stdout
	}
	c.gatedWriter = gatedwriter.NewWriter(c.logOutput)
	var level log.Level
	var logLevelWasNotSet bool
	logFormat := logging.UnspecifiedFormat
	logLevelString := c.flagLogLevel
	c.flagLogLevel = strings.ToLower(strings.TrimSpace(c.flagLogLevel))
	switch c.flagLogLevel {
	case notSetValue, "":
		logLevelWasNotSet = true
		logLevelString = "info"
		level = log.Info
	case "trace":
		level = log.Trace
	case "debug":
		level = log.Debug
	case "notice", "info":
		level = log.Info
	case "warn", "warning":
		level = log.Warn
	case "err", "error":
		level = log.Error
	default:
		return level, logLevelString, logLevelWasNotSet, logFormat, fmt.Errorf("unknown log level: %s", c.flagLogLevel)
	}

	if c.flagLogFormat != notSetValue {
		var err error
		logFormat, err = logging.ParseLogFormat(c.flagLogFormat)
		if err != nil {
			return level, logLevelString, logLevelWasNotSet, logFormat, err
		}
	}
	if logFormat == logging.UnspecifiedFormat {
		logFormat = logging.ParseEnvLogFormat()
	}
	if logFormat == logging.UnspecifiedFormat {
		var err error
		logFormat, err = logging.ParseLogFormat(config.LogFormat)
		if err != nil {
			return level, logLevelString, logLevelWasNotSet, logFormat, err
		}
	}

	return level, logLevelString, logLevelWasNotSet, logFormat, nil
}

type quiescenceSink struct {
	t *time.Timer
}

func (q quiescenceSink) Accept(name string, level log.Level, msg string, args ...interface{}) {
	q.t.Reset(100 * time.Millisecond)
}

func (c *ServerCommand) setupStorage(config *server.Config) (physical.Backend, error) {
	// Ensure that a backend is provided
	if config.Storage == nil {
		return nil, fmt.Errorf("A storage backend must be specified")
	}

	// Initialize the backend
	factory, exists := c.PhysicalBackends[config.Storage.Type]
	if !exists {
		return nil, fmt.Errorf("Unknown storage type %s", config.Storage.Type)
	}

	// Do any custom configuration needed per backend
	switch config.Storage.Type {
	case storageTypeConsul:
		if config.ServiceRegistration == nil {
			// If Consul is configured for storage and service registration is unconfigured,
			// use Consul for service registration without requiring additional configuration.
			// This maintains backward-compatibility.
			config.ServiceRegistration = &server.ServiceRegistration{
				Type:   "consul",
				Config: config.Storage.Config,
			}
		}
	case storageTypeRaft:
		if envCA := os.Getenv("VAULT_CLUSTER_ADDR"); envCA != "" {
			config.ClusterAddr = envCA
		}
		if len(config.ClusterAddr) == 0 {
			return nil, fmt.Errorf("Cluster address must be set when using raft storage")
		}
	}

	namedStorageLogger := c.logger.Named("storage." + config.Storage.Type)
	c.allLoggers = append(c.allLoggers, namedStorageLogger)
	backend, err := factory(config.Storage.Config, namedStorageLogger)
	if err != nil {
		return nil, fmt.Errorf("Error initializing storage of type %s: %w", config.Storage.Type, err)
	}

	return backend, nil
}

// InitListeners returns a response code, error message, Listeners, and a TCP Address list.
func (c *ServerCommand) InitListeners(config *server.Config, disableClustering bool, infoKeys *[]string, info *map[string]string) (int, []listenerutil.Listener, []*net.TCPAddr, error) {
	clusterAddrs := []*net.TCPAddr{}

	// Initialize the listeners
	lns := make([]listenerutil.Listener, 0, len(config.Listeners))

	c.reloadFuncsLock.Lock()

	defer c.reloadFuncsLock.Unlock()

	var errMsg error
	for i, lnConfig := range config.Listeners {
		ln, props, reloadFunc, err := server.NewListener(lnConfig, c.gatedWriter, c.UI)
		if err != nil {
			errMsg = fmt.Errorf("Error initializing listener of type %s: %s", lnConfig.Type, err)
			return 1, nil, nil, errMsg
		}

		if reloadFunc != nil {
			relSlice := (*c.reloadFuncs)["listener|"+lnConfig.Type]
			relSlice = append(relSlice, reloadFunc)
			(*c.reloadFuncs)["listener|"+lnConfig.Type] = relSlice
		}

		if !disableClustering && lnConfig.Type == "tcp" {
			addr := lnConfig.ClusterAddress
			if addr != "" {
				tcpAddr, err := net.ResolveTCPAddr("tcp", lnConfig.ClusterAddress)
				if err != nil {
					errMsg = fmt.Errorf("Error resolving cluster_address: %s", err)
					return 1, nil, nil, errMsg
				}
				clusterAddrs = append(clusterAddrs, tcpAddr)
			} else {
				tcpAddr, ok := ln.Addr().(*net.TCPAddr)
				if !ok {
					errMsg = fmt.Errorf("Failed to parse tcp listener")
					return 1, nil, nil, errMsg
				}
				clusterAddr := &net.TCPAddr{
					IP:   tcpAddr.IP,
					Port: tcpAddr.Port + 1,
				}
				clusterAddrs = append(clusterAddrs, clusterAddr)
				addr = clusterAddr.String()
			}
			props["cluster address"] = addr
		}

		if lnConfig.MaxRequestSize == 0 {
			lnConfig.MaxRequestSize = vaulthttp.DefaultMaxRequestSize
		}
		props["max_request_size"] = fmt.Sprintf("%d", lnConfig.MaxRequestSize)

		if lnConfig.MaxRequestDuration == 0 {
			lnConfig.MaxRequestDuration = vault.DefaultMaxRequestDuration
		}
		props["max_request_duration"] = lnConfig.MaxRequestDuration.String()

		lns = append(lns, listenerutil.Listener{
			Listener: ln,
			Config:   lnConfig,
		})

		// Store the listener props for output later
		key := fmt.Sprintf("listener %d", i+1)
		propsList := make([]string, 0, len(props))
		for k, v := range props {
			propsList = append(propsList, fmt.Sprintf(
				"%s: %q", k, v))
		}
		sort.Strings(propsList)
		*infoKeys = append(*infoKeys, key)
		(*info)[key] = fmt.Sprintf(
			"%s (%s)", lnConfig.Type, strings.Join(propsList, ", "))

	}
	if !disableClustering {
		if c.logger.IsDebug() {
			c.logger.Debug("cluster listener addresses synthesized", "cluster_addresses", clusterAddrs)
		}
	}
	return 0, lns, clusterAddrs, nil
}

func (c *ServerCommand) Run(args []string) int {
	f := c.Flags()

	if err := f.Parse(args); err != nil {
		c.UI.Error(err.Error())
		return 1
	}

	if c.flagRecovery {
		return c.runRecoveryMode()
	}

	// Automatically enable dev mode if other dev flags are provided.
	if c.flagDevConsul || c.flagDevHA || c.flagDevTransactional || c.flagDevLeasedKV || c.flagDevThreeNode || c.flagDevFourCluster || c.flagDevAutoSeal || c.flagDevKVV1 {
		c.flagDev = true
	}

	// Validation
	if !c.flagDev {
		switch {
		case len(c.flagConfigs) == 0:
			c.UI.Error("Must specify at least one config path using -config")
			return 1
		case c.flagDevRootTokenID != "":
			c.UI.Warn(wrapAtLength(
				"You cannot specify a custom root token ID outside of \"dev\" mode. " +
					"Your request has been ignored."))
			c.flagDevRootTokenID = ""
		}
	}

	if c.flagDiagnose != notSetValue {
		if c.flagDev {
			c.UI.Error("Cannot run diagnose on Vault in dev mode.")
			return 1
		}
		// TODO: add a file output flag to Diagnose
		diagnose := &OperatorDiagnoseCommand{
			BaseCommand: c.BaseCommand,
			flagDebug:   false,
			flagSkips:   []string{},
			flagConfigs: c.flagConfigs,
		}
		diagnose.RunWithParsedFlags()
	}

	// Load the configuration
	var config *server.Config
	var err error
	if c.flagDev {
		var devStorageType string
		switch {
		case c.flagDevConsul:
			devStorageType = "consul"
		case c.flagDevHA && c.flagDevTransactional:
			devStorageType = "inmem_transactional_ha"
		case !c.flagDevHA && c.flagDevTransactional:
			devStorageType = "inmem_transactional"
		case c.flagDevHA && !c.flagDevTransactional:
			devStorageType = "inmem_ha"
		default:
			devStorageType = "inmem"
		}
		config, err = server.DevConfig(devStorageType)
		if err != nil {
			c.UI.Error(err.Error())
			return 1
		}
		if c.flagDevListenAddr != "" {
			config.Listeners[0].Address = c.flagDevListenAddr
		}
		config.Listeners[0].Telemetry.UnauthenticatedMetricsAccess = true
	}

	parsedConfig, err := c.parseConfig()
	if err != nil {
		c.UI.Error(err.Error())
		return 1
	}
	if config == nil {
		config = parsedConfig
	} else {
		config = config.Merge(parsedConfig)
	}

	// Ensure at least one config was found.
	if config == nil {
		c.UI.Output(wrapAtLength(
			"No configuration files found. Please provide configurations with the " +
				"-config flag. If you are supplying the path to a directory, please " +
				"ensure the directory contains files with the .hcl or .json " +
				"extension."))
		return 1
	}

	level, logLevelString, logLevelWasNotSet, logFormat, err := c.processLogLevelAndFormat(config)
	if err != nil {
		c.UI.Error(err.Error())
		return 1
	}

	config.LogFormat = logFormat.String()

	if c.flagDevThreeNode || c.flagDevFourCluster {
		c.logger = log.NewInterceptLogger(&log.LoggerOptions{
			Mutex:  &sync.Mutex{},
			Output: c.gatedWriter,
			Level:  log.Trace,
		})
	} else {
		c.logger = log.NewInterceptLogger(&log.LoggerOptions{
			Output: c.gatedWriter,
			Level:  level,
			// Note that if logFormat is either unspecified or standard, then
			// the resulting logger's format will be standard.
			JSONFormat: logFormat == logging.JSONFormat,
		})
	}

	// Ensure logging is flushed if initialization fails
	defer c.flushLog()

	c.allLoggers = []log.Logger{c.logger}

	logLevelStr, err := c.adjustLogLevel(config, logLevelWasNotSet)
	if err != nil {
		c.UI.Error(err.Error())
		return 1
	}
	if logLevelStr != "" {
		logLevelString = logLevelStr
	}

	// create GRPC logger
	namedGRPCLogFaker := c.logger.Named("grpclogfaker")
	c.allLoggers = append(c.allLoggers, namedGRPCLogFaker)
	grpclog.SetLogger(&grpclogFaker{
		logger: namedGRPCLogFaker,
		log:    os.Getenv("VAULT_GRPC_LOGGING") != "",
	})

	if memProfilerEnabled {
		c.startMemProfiler()
	}

	if config.DefaultMaxRequestDuration != 0 {
		vault.DefaultMaxRequestDuration = config.DefaultMaxRequestDuration
	}

	logProxyEnvironmentVariables(c.logger)

	if envMlock := os.Getenv("VAULT_DISABLE_MLOCK"); envMlock != "" {
		var err error
		config.DisableMlock, err = strconv.ParseBool(envMlock)
		if err != nil {
			c.UI.Output("Error parsing the environment variable VAULT_DISABLE_MLOCK")
			return 1
		}
	}

	// If mlockall(2) isn't supported, show a warning. We disable this in dev
	// because it is quite scary to see when first using Vault. We also disable
	// this if the user has explicitly disabled mlock in configuration.
	if !c.flagDev && !config.DisableMlock && !mlock.Supported() {
		c.UI.Warn(wrapAtLength(
			"WARNING! mlock is not supported on this system! An mlockall(2)-like " +
				"syscall to prevent memory from being swapped to disk is not " +
				"supported on this system. For better security, only run Vault on " +
				"systems where this call is supported. If you are running Vault " +
				"in a Docker container, provide the IPC_LOCK cap to the container."))
	}

	inmemMetrics, metricSink, prometheusEnabled, err := configutil.SetupTelemetry(&configutil.SetupTelemetryOpts{
		Config:      config.Telemetry,
		Ui:          c.UI,
		ServiceName: "vault",
		DisplayName: "Vault",
		UserAgent:   useragent.String(),
		ClusterName: config.ClusterName,
	})
	if err != nil {
		c.UI.Error(fmt.Sprintf("Error initializing telemetry: %s", err))
		return 1
	}
	metricsHelper := metricsutil.NewMetricsHelper(inmemMetrics, prometheusEnabled)

	// Initialize the storage backend
	backend, err := c.setupStorage(config)
	if err != nil {
		c.UI.Error(err.Error())
		return 1
	}

	// Prevent server startup if migration is active
<<<<<<< HEAD
	// TODO: Use logs with OpenTelemetry to Integrate this into Diagnose
=======
	// TODO: Use OpenTelemetry to integrate this into Diagnose
>>>>>>> aafede4b
	if c.storageMigrationActive(backend) {
		return 1
	}

	// Initialize the Service Discovery, if there is one
	var configSR sr.ServiceRegistration
	if config.ServiceRegistration != nil {
		sdFactory, ok := c.ServiceRegistrations[config.ServiceRegistration.Type]
		if !ok {
			c.UI.Error(fmt.Sprintf("Unknown service_registration type %s", config.ServiceRegistration.Type))
			return 1
		}

		namedSDLogger := c.logger.Named("service_registration." + config.ServiceRegistration.Type)
		c.allLoggers = append(c.allLoggers, namedSDLogger)

		// Since we haven't even begun starting Vault's core yet,
		// we know that Vault is in its pre-running state.
		state := sr.State{
			VaultVersion:         version.GetVersion().VersionNumber(),
			IsInitialized:        false,
			IsSealed:             true,
			IsActive:             false,
			IsPerformanceStandby: false,
		}
		configSR, err = sdFactory(config.ServiceRegistration.Config, namedSDLogger, state)
		if err != nil {
			c.UI.Error(fmt.Sprintf("Error initializing service_registration of type %s: %s", config.ServiceRegistration.Type, err))
			return 1
		}
	}

	infoKeys := make([]string, 0, 10)
	info := make(map[string]string)
	info["log level"] = logLevelString
	infoKeys = append(infoKeys, "log level")

	var barrierSeal vault.Seal
	var unwrapSeal vault.Seal

	var sealConfigError error
	var wrapper wrapping.Wrapper
	var barrierWrapper wrapping.Wrapper
	if c.flagDevAutoSeal {
		barrierSeal = vault.NewAutoSeal(vaultseal.NewTestSeal(nil))
	} else {
		// Handle the case where no seal is provided
		switch len(config.Seals) {
		case 0:
			config.Seals = append(config.Seals, &configutil.KMS{Type: wrapping.Shamir})
		case 1:
			// If there's only one seal and it's disabled assume they want to
			// migrate to a shamir seal and simply didn't provide it
			if config.Seals[0].Disabled {
				config.Seals = append(config.Seals, &configutil.KMS{Type: wrapping.Shamir})
			}
		}
		for _, configSeal := range config.Seals {
			sealType := wrapping.Shamir
			if !configSeal.Disabled && os.Getenv("VAULT_SEAL_TYPE") != "" {
				sealType = os.Getenv("VAULT_SEAL_TYPE")
				configSeal.Type = sealType
			} else {
				sealType = configSeal.Type
			}

			var seal vault.Seal
			sealLogger := c.logger.ResetNamed(fmt.Sprintf("seal.%s", sealType))
			c.allLoggers = append(c.allLoggers, sealLogger)
			defaultSeal := vault.NewDefaultSeal(&vaultseal.Access{
				Wrapper: aeadwrapper.NewShamirWrapper(&wrapping.WrapperOptions{
					Logger: c.logger.Named("shamir"),
				}),
			})
			var sealInfoKeys []string
			sealInfoMap := map[string]string{}
			wrapper, sealConfigError = configutil.ConfigureWrapper(configSeal, &sealInfoKeys, &sealInfoMap, sealLogger)
			if sealConfigError != nil {
				if !errwrap.ContainsType(sealConfigError, new(logical.KeyNotFoundError)) {
					c.UI.Error(fmt.Sprintf(
						"Error parsing Seal configuration: %s", sealConfigError))
					return 1
				}
			}
			if wrapper == nil {
				seal = defaultSeal
			} else {
				seal = vault.NewAutoSeal(&vaultseal.Access{
					Wrapper: wrapper,
				})
			}

			infoPrefix := ""
			if configSeal.Disabled {
				unwrapSeal = seal
				infoPrefix = "Old "
			} else {
				barrierSeal = seal
				barrierWrapper = wrapper
			}
			for _, k := range sealInfoKeys {
				infoKeys = append(infoKeys, infoPrefix+k)
				info[infoPrefix+k] = sealInfoMap[k]
			}

			// Ensure that the seal finalizer is called, even if using verify-only
			defer func() {
				err = seal.Finalize(context.Background())
				if err != nil {
					c.UI.Error(fmt.Sprintf("Error finalizing seals: %v", err))
				}
			}()

		}
	}

	if barrierSeal == nil {
		c.UI.Error(fmt.Sprintf("Could not create barrier seal! Most likely proper Seal configuration information was not set, but no error was generated."))
		return 1
	}

	// prepare a secure random reader for core
	secureRandomReader, err := configutil.CreateSecureRandomReaderFunc(config.SharedConfig, barrierWrapper)
	if err != nil {
		c.UI.Error(err.Error())
		return 1
	}

	coreConfig := &vault.CoreConfig{
		RawConfig:                      config,
		Physical:                       backend,
		RedirectAddr:                   config.Storage.RedirectAddr,
		StorageType:                    config.Storage.Type,
		HAPhysical:                     nil,
		ServiceRegistration:            configSR,
		Seal:                           barrierSeal,
		UnwrapSeal:                     unwrapSeal,
		AuditBackends:                  c.AuditBackends,
		CredentialBackends:             c.CredentialBackends,
		LogicalBackends:                c.LogicalBackends,
		Logger:                         c.logger,
		DisableSentinelTrace:           config.DisableSentinelTrace,
		DisableCache:                   config.DisableCache,
		DisableMlock:                   config.DisableMlock,
		MaxLeaseTTL:                    config.MaxLeaseTTL,
		DefaultLeaseTTL:                config.DefaultLeaseTTL,
		ClusterName:                    config.ClusterName,
		CacheSize:                      config.CacheSize,
		PluginDirectory:                config.PluginDirectory,
		EnableUI:                       config.EnableUI,
		EnableRaw:                      config.EnableRawEndpoint,
		DisableSealWrap:                config.DisableSealWrap,
		DisablePerformanceStandby:      config.DisablePerformanceStandby,
		DisableIndexing:                config.DisableIndexing,
		AllLoggers:                     c.allLoggers,
		BuiltinRegistry:                builtinplugins.Registry,
		DisableKeyEncodingChecks:       config.DisablePrintableCheck,
		MetricsHelper:                  metricsHelper,
		MetricSink:                     metricSink,
		SecureRandomReader:             secureRandomReader,
		EnableResponseHeaderHostname:   config.EnableResponseHeaderHostname,
		EnableResponseHeaderRaftNodeID: config.EnableResponseHeaderRaftNodeID,
	}
	if c.flagDev {
		coreConfig.EnableRaw = true
		coreConfig.DevToken = c.flagDevRootTokenID
		if c.flagDevLeasedKV {
			coreConfig.LogicalBackends["kv"] = vault.LeasedPassthroughBackendFactory
		}
		if c.flagDevPluginDir != "" {
			coreConfig.PluginDirectory = c.flagDevPluginDir
		}
		if c.flagDevLatency > 0 {
			injectLatency := time.Duration(c.flagDevLatency) * time.Millisecond
			if _, txnOK := backend.(physical.Transactional); txnOK {
				coreConfig.Physical = physical.NewTransactionalLatencyInjector(backend, injectLatency, c.flagDevLatencyJitter, c.logger)
			} else {
				coreConfig.Physical = physical.NewLatencyInjector(backend, injectLatency, c.flagDevLatencyJitter, c.logger)
			}
		}
	}

	if c.flagDevThreeNode {
		return c.enableThreeNodeDevCluster(coreConfig, info, infoKeys, c.flagDevListenAddr, os.Getenv("VAULT_DEV_TEMP_DIR"))
	}

	if c.flagDevFourCluster {
		return enableFourClusterDev(c, coreConfig, info, infoKeys, c.flagDevListenAddr, os.Getenv("VAULT_DEV_TEMP_DIR"))
	}

	var disableClustering bool

	// Initialize the separate HA storage backend, if it exists
	var ok bool
	if config.HAStorage != nil {
		if config.Storage.Type == storageTypeRaft && config.HAStorage.Type == storageTypeRaft {
			c.UI.Error("Raft cannot be set both as 'storage' and 'ha_storage'. Setting 'storage' to 'raft' will automatically set it up for HA operations as well")
			return 1
		}

		if config.Storage.Type == storageTypeRaft {
			c.UI.Error("HA storage cannot be declared when Raft is the storage type")
			return 1
		}

		factory, exists := c.PhysicalBackends[config.HAStorage.Type]
		if !exists {
			c.UI.Error(fmt.Sprintf("Unknown HA storage type %s", config.HAStorage.Type))
			return 1

		}

		namedHALogger := c.logger.Named("ha." + config.HAStorage.Type)
		c.allLoggers = append(c.allLoggers, namedHALogger)
		habackend, err := factory(config.HAStorage.Config, namedHALogger)
		if err != nil {
			c.UI.Error(fmt.Sprintf(
				"Error initializing HA storage of type %s: %s", config.HAStorage.Type, err))
			return 1

		}

		if coreConfig.HAPhysical, ok = habackend.(physical.HABackend); !ok {
			c.UI.Error("Specified HA storage does not support HA")
			return 1
		}

		if !coreConfig.HAPhysical.HAEnabled() {
			c.UI.Error("Specified HA storage has HA support disabled; please consult documentation")
			return 1
		}

		coreConfig.RedirectAddr = config.HAStorage.RedirectAddr
		disableClustering = config.HAStorage.DisableClustering

		if config.HAStorage.Type == storageTypeRaft && disableClustering {
			c.UI.Error("Disable clustering cannot be set to true when Raft is the HA storage type")
			return 1
		}

		if !disableClustering {
			coreConfig.ClusterAddr = config.HAStorage.ClusterAddr
		}
	} else {
		if coreConfig.HAPhysical, ok = backend.(physical.HABackend); ok {
			coreConfig.RedirectAddr = config.Storage.RedirectAddr
			disableClustering = config.Storage.DisableClustering

			if (config.Storage.Type == storageTypeRaft) && disableClustering {
				c.UI.Error("Disable clustering cannot be set to true when Raft is the storage type")
				return 1
			}

			if !disableClustering {
				coreConfig.ClusterAddr = config.Storage.ClusterAddr
			}
		}
	} // ROY

	if envRA := os.Getenv("VAULT_API_ADDR"); envRA != "" {
		coreConfig.RedirectAddr = envRA
	} else if envRA := os.Getenv("VAULT_REDIRECT_ADDR"); envRA != "" {
		coreConfig.RedirectAddr = envRA
	} else if envAA := os.Getenv("VAULT_ADVERTISE_ADDR"); envAA != "" {
		coreConfig.RedirectAddr = envAA
	}

	// Attempt to detect the redirect address, if possible
	if coreConfig.RedirectAddr == "" {
		c.logger.Warn("no `api_addr` value specified in config or in VAULT_API_ADDR; falling back to detection if possible, but this value should be manually set")
	}
	var detect physical.RedirectDetect
	if coreConfig.HAPhysical != nil && coreConfig.HAPhysical.HAEnabled() {
		detect, ok = coreConfig.HAPhysical.(physical.RedirectDetect)
	} else {
		detect, ok = coreConfig.Physical.(physical.RedirectDetect)
	}
	if ok && coreConfig.RedirectAddr == "" {
		redirect, err := c.detectRedirect(detect, config)
		if err != nil {
			c.UI.Error(fmt.Sprintf("Error detecting api address: %s", err))
		} else if redirect == "" {
			c.UI.Error("Failed to detect api address")
		} else {
			coreConfig.RedirectAddr = redirect
		}
	}
	if coreConfig.RedirectAddr == "" && c.flagDev {
		coreConfig.RedirectAddr = fmt.Sprintf("http://%s", config.Listeners[0].Address)
	}

	// After the redirect bits are sorted out, if no cluster address was
	// explicitly given, derive one from the redirect addr
	if disableClustering {
		coreConfig.ClusterAddr = ""
	} else if envCA := os.Getenv("VAULT_CLUSTER_ADDR"); envCA != "" {
		coreConfig.ClusterAddr = envCA
	} else {
		var addrToUse string
		switch {
		case coreConfig.ClusterAddr == "" && coreConfig.RedirectAddr != "":
			addrToUse = coreConfig.RedirectAddr
		case c.flagDev:
			addrToUse = fmt.Sprintf("http://%s", config.Listeners[0].Address)
		default:
			goto CLUSTER_SYNTHESIS_COMPLETE
		}
		u, err := url.ParseRequestURI(addrToUse)
		if err != nil {
			c.UI.Error(fmt.Sprintf(
				"Error parsing synthesized cluster address %s: %v", addrToUse, err))
			return 1
		}
		host, port, err := net.SplitHostPort(u.Host)
		if err != nil {
			// This sucks, as it's a const in the function but not exported in the package
			if strings.Contains(err.Error(), "missing port in address") {
				host = u.Host
				port = "443"
			} else {
				c.UI.Error(fmt.Sprintf("Error parsing api address: %v", err))
				return 1
			}
		}
		nPort, err := strconv.Atoi(port)
		if err != nil {
			c.UI.Error(fmt.Sprintf(
				"Error parsing synthesized address; failed to convert %q to a numeric: %v", port, err))
			return 1
		}
		u.Host = net.JoinHostPort(host, strconv.Itoa(nPort+1))
		// Will always be TLS-secured
		u.Scheme = "https"
		coreConfig.ClusterAddr = u.String()
	}

CLUSTER_SYNTHESIS_COMPLETE:

	if coreConfig.RedirectAddr == coreConfig.ClusterAddr && len(coreConfig.RedirectAddr) != 0 {
		c.UI.Error(fmt.Sprintf(
			"Address %q used for both API and cluster addresses", coreConfig.RedirectAddr))
		return 1
	}

	if coreConfig.ClusterAddr != "" {
		// Force https as we'll always be TLS-secured
		u, err := url.ParseRequestURI(coreConfig.ClusterAddr)
		if err != nil {
			c.UI.Error(fmt.Sprintf("Error parsing cluster address %s: %v", coreConfig.ClusterAddr, err))
			return 11
		}
		u.Scheme = "https"
		coreConfig.ClusterAddr = u.String()
	}

	// Override the UI enabling config by the environment variable
	if enableUI := os.Getenv("VAULT_UI"); enableUI != "" {
		var err error
		coreConfig.EnableUI, err = strconv.ParseBool(enableUI)
		if err != nil {
			c.UI.Output("Error parsing the environment variable VAULT_UI")
			return 1
		}
	}

	// If ServiceRegistration is configured, then the backend must support HA
	isBackendHA := coreConfig.HAPhysical != nil && coreConfig.HAPhysical.HAEnabled()
	if !c.flagDev && (coreConfig.GetServiceRegistration() != nil) && !isBackendHA {
		c.UI.Output("service_registration is configured, but storage does not support HA")
		return 1
	}

	// Apply any enterprise configuration onto the coreConfig.
	adjustCoreConfigForEnt(config, coreConfig)

	// Initialize the core
	core, newCoreError := vault.NewCore(coreConfig)
	if newCoreError != nil {
		if vault.IsFatalError(newCoreError) {
			c.UI.Error(fmt.Sprintf("Error initializing core: %s", newCoreError))
			return 1
		}
	}

	// Copy the reload funcs pointers back
	c.reloadFuncs = coreConfig.ReloadFuncs
	c.reloadFuncsLock = coreConfig.ReloadFuncsLock

	// Compile server information for output later
	info["storage"] = config.Storage.Type
	info["mlock"] = fmt.Sprintf(
		"supported: %v, enabled: %v",
		mlock.Supported(), !config.DisableMlock && mlock.Supported())
	infoKeys = append(infoKeys, "mlock", "storage")

	if coreConfig.ClusterAddr != "" {
		info["cluster address"] = coreConfig.ClusterAddr
		infoKeys = append(infoKeys, "cluster address")
	}
	if coreConfig.RedirectAddr != "" {
		info["api address"] = coreConfig.RedirectAddr
		infoKeys = append(infoKeys, "api address")
	}

	if config.HAStorage != nil {
		info["HA storage"] = config.HAStorage.Type
		infoKeys = append(infoKeys, "HA storage")
	} else {
		// If the storage supports HA, then note it
		if coreConfig.HAPhysical != nil {
			if coreConfig.HAPhysical.HAEnabled() {
				info["storage"] += " (HA available)"
			} else {
				info["storage"] += " (HA disabled)"
			}
		}
	}

	status, lns, clusterAddrs, errMsg := c.InitListeners(config, disableClustering, &infoKeys, &info)

	if status != 0 {
		c.UI.Output("Error parsing listener configuration.")
		c.UI.Error(errMsg.Error())
		return 1
	}

	// Make sure we close all listeners from this point on
	listenerCloseFunc := func() {
		for _, ln := range lns {
			ln.Listener.Close()
		}
	}

	defer c.cleanupGuard.Do(listenerCloseFunc)

	infoKeys = append(infoKeys, "version")
	verInfo := version.GetVersion()
	info["version"] = verInfo.FullVersionNumber(false)
	if verInfo.Revision != "" {
		info["version sha"] = strings.Trim(verInfo.Revision, "'")
		infoKeys = append(infoKeys, "version sha")
	}

	infoKeys = append(infoKeys, "cgo")
	info["cgo"] = "disabled"
	if version.CgoEnabled {
		info["cgo"] = "enabled"
	}

	infoKeys = append(infoKeys, "recovery mode")
	info["recovery mode"] = "false"

	infoKeys = append(infoKeys, "go version")
	info["go version"] = runtime.Version()

	sort.Strings(infoKeys)
	c.UI.Output("==> Vault server configuration:\n")

	for _, k := range infoKeys {
		c.UI.Output(fmt.Sprintf(
			"%24s: %s",
			strings.Title(k),
			info[k]))
	}

	c.UI.Output("")

	// Tests might not want to start a vault server and just want to verify
	// the configuration.
	if c.flagTestVerifyOnly {
		return 0
	}

	// This needs to happen before we first unseal, so before we trigger dev
	// mode if it's set
	core.SetClusterListenerAddrs(clusterAddrs)
	core.SetClusterHandler(vaulthttp.Handler(&vault.HandlerProperties{
		Core: core,
	}))

	// Attempt unsealing in a background goroutine. This is needed for when a
	// Vault cluster with multiple servers is configured with auto-unseal but is
	// uninitialized. Once one server initializes the storage backend, this
	// goroutine will pick up the unseal keys and unseal this instance.
	if !core.IsInSealMigrationMode() {
		go func() {
			for {
				err := core.UnsealWithStoredKeys(context.Background())
				if err == nil {
					return
				}

				if vault.IsFatalError(err) {
					c.logger.Error("error unsealing core", "error", err)
					return
				} else {
					c.logger.Warn("failed to unseal core", "error", err)
				}

				select {
				case <-c.ShutdownCh:
					return
				case <-time.After(5 * time.Second):
				}
			}
		}()
	}

	// When the underlying storage is raft, kick off retry join if it was specified
	// in the configuration
	// TODO: Should we also support retry_join for ha_storage?
	if config.Storage.Type == storageTypeRaft {
		if err := core.InitiateRetryJoin(context.Background()); err != nil {
			c.UI.Error(fmt.Sprintf("Failed to initiate raft retry join, %q", err.Error()))
			return 1
		}
	}

	// Perform initialization of HTTP server after the verifyOnly check.

	// Instantiate the wait group
	c.WaitGroup = &sync.WaitGroup{}

	// If service discovery is available, run service discovery
	if sd := coreConfig.GetServiceRegistration(); sd != nil {
		if err := configSR.Run(c.ShutdownCh, c.WaitGroup, coreConfig.RedirectAddr); err != nil {
			c.UI.Error(fmt.Sprintf("Error running service_registration of type %s: %s", config.ServiceRegistration.Type, err))
			return 1
		}
	}

	// If we're in Dev mode, then initialize the core
	if c.flagDev && !c.flagDevSkipInit {

		init, err := c.enableDev(core, coreConfig)
		if err != nil {
			c.UI.Error(fmt.Sprintf("Error initializing Dev mode: %s", err))
			return 1
		}

		var plugins, pluginsNotLoaded []string
		if c.flagDevPluginDir != "" && c.flagDevPluginInit {

			f, err := os.Open(c.flagDevPluginDir)
			if err != nil {
				c.UI.Error(fmt.Sprintf("Error reading plugin dir: %s", err))
				return 1
			}

			list, err := f.Readdirnames(0)
			f.Close()
			if err != nil {
				c.UI.Error(fmt.Sprintf("Error listing plugins: %s", err))
				return 1
			}

			for _, name := range list {
				path := filepath.Join(f.Name(), name)
				if err := c.addPlugin(path, init.RootToken, core); err != nil {
					if !errwrap.Contains(err, vault.ErrPluginBadType.Error()) {
						c.UI.Error(fmt.Sprintf("Error enabling plugin %s: %s", name, err))
						return 1
					}
					pluginsNotLoaded = append(pluginsNotLoaded, name)
					continue
				}
				plugins = append(plugins, name)
			}

			sort.Strings(plugins)
		}

		var qw *quiescenceSink
		var qwo sync.Once
		qw = &quiescenceSink{
			t: time.AfterFunc(100*time.Millisecond, func() {
				qwo.Do(func() {
					c.logger.DeregisterSink(qw)

					// Print the big dev mode warning!
					c.UI.Warn(wrapAtLength(
						"WARNING! dev mode is enabled! In this mode, Vault runs entirely " +
							"in-memory and starts unsealed with a single unseal key. The root " +
							"token is already authenticated to the CLI, so you can immediately " +
							"begin using Vault."))
					c.UI.Warn("")
					c.UI.Warn("You may need to set the following environment variable:")
					c.UI.Warn("")

					endpointURL := "http://" + config.Listeners[0].Address
					if runtime.GOOS == "windows" {
						c.UI.Warn("PowerShell:")
						c.UI.Warn(fmt.Sprintf("    $env:VAULT_ADDR=\"%s\"", endpointURL))
						c.UI.Warn("cmd.exe:")
						c.UI.Warn(fmt.Sprintf("    set VAULT_ADDR=%s", endpointURL))
					} else {
						c.UI.Warn(fmt.Sprintf("    $ export VAULT_ADDR='%s'", endpointURL))
					}

					// Unseal key is not returned if stored shares is supported
					if len(init.SecretShares) > 0 {
						c.UI.Warn("")
						c.UI.Warn(wrapAtLength(
							"The unseal key and root token are displayed below in case you want " +
								"to seal/unseal the Vault or re-authenticate."))
						c.UI.Warn("")
						c.UI.Warn(fmt.Sprintf("Unseal Key: %s", base64.StdEncoding.EncodeToString(init.SecretShares[0])))
					}

					if len(init.RecoveryShares) > 0 {
						c.UI.Warn("")
						c.UI.Warn(wrapAtLength(
							"The recovery key and root token are displayed below in case you want " +
								"to seal/unseal the Vault or re-authenticate."))
						c.UI.Warn("")
						c.UI.Warn(fmt.Sprintf("Recovery Key: %s", base64.StdEncoding.EncodeToString(init.RecoveryShares[0])))
					}

					c.UI.Warn(fmt.Sprintf("Root Token: %s", init.RootToken))

					if len(plugins) > 0 {
						c.UI.Warn("")
						c.UI.Warn(wrapAtLength(
							"The following dev plugins are registered in the catalog:"))
						for _, p := range plugins {
							c.UI.Warn(fmt.Sprintf("    - %s", p))
						}
					}

					if len(pluginsNotLoaded) > 0 {
						c.UI.Warn("")
						c.UI.Warn(wrapAtLength(
							"The following dev plugins FAILED to be registered in the catalog due to unknown type:"))
						for _, p := range pluginsNotLoaded {
							c.UI.Warn(fmt.Sprintf("    - %s", p))
						}
					}

					c.UI.Warn("")
					c.UI.Warn(wrapAtLength(
						"Development mode should NOT be used in production installations!"))
					c.UI.Warn("")
				})
			}),
		}
		c.logger.RegisterSink(qw)
	}

	// Initialize the HTTP servers
	for _, ln := range lns {
		if ln.Config == nil {
			c.UI.Error("Found nil listener config after parsing")
			return 1
		}
		handler := vaulthttp.Handler(&vault.HandlerProperties{
			Core:                  core,
			ListenerConfig:        ln.Config,
			DisablePrintableCheck: config.DisablePrintableCheck,
			RecoveryMode:          c.flagRecovery,
		})

		if len(ln.Config.XForwardedForAuthorizedAddrs) > 0 {
			handler = vaulthttp.WrapForwardedForHandler(handler, ln.Config)
		}

		// server defaults
		server := &http.Server{
			Handler:           handler,
			ReadHeaderTimeout: 10 * time.Second,
			ReadTimeout:       30 * time.Second,
			IdleTimeout:       5 * time.Minute,
			ErrorLog:          c.logger.StandardLogger(nil),
		}

		// override server defaults with config values for read/write/idle timeouts if configured
		if ln.Config.HTTPReadHeaderTimeout > 0 {
			server.ReadHeaderTimeout = ln.Config.HTTPReadHeaderTimeout
		}
		if ln.Config.HTTPReadTimeout > 0 {
			server.ReadTimeout = ln.Config.HTTPReadTimeout
		}
		if ln.Config.HTTPWriteTimeout > 0 {
			server.WriteTimeout = ln.Config.HTTPWriteTimeout
		}
		if ln.Config.HTTPIdleTimeout > 0 {
			server.IdleTimeout = ln.Config.HTTPIdleTimeout
		}

		// server config tests can exit now
		if c.flagTestServerConfig {
			continue
		}

		go server.Serve(ln.Listener)
	}

	if c.flagTestServerConfig {
		return 0
	}

	if sealConfigError != nil {
		init, err := core.InitializedLocally(context.Background())
		if err != nil {
			c.UI.Error(fmt.Sprintf("Error checking if core is initialized: %v", err))
			return 1
		}
		if init {
			c.UI.Error("Vault is initialized but no Seal key could be loaded")
			return 1
		}
	}

	if newCoreError != nil {
		c.UI.Warn(wrapAtLength(
			"WARNING! A non-fatal error occurred during initialization. Please " +
				"check the logs for more information."))
		c.UI.Warn("")
	}

	// Output the header that the server has started
	if !c.flagCombineLogs {
		c.UI.Output("==> Vault server started! Log data will stream in below:\n")
	}

	// Inform any tests that the server is ready
	select {
	case c.startedCh <- struct{}{}:
	default:
	}

	// Release the log gate.
	c.flushLog()

	// Write out the PID to the file now that server has successfully started
	if err := c.storePidFile(config.PidFile); err != nil {
		c.UI.Error(fmt.Sprintf("Error storing PID: %s", err))
		return 1
	}

	defer func() {
		if err := c.removePidFile(config.PidFile); err != nil {
			c.UI.Error(fmt.Sprintf("Error deleting the PID file: %s", err))
		}
	}()

	var coreShutdownDoneCh <-chan struct{}
	if c.flagExitOnCoreShutdown {
		coreShutdownDoneCh = core.ShutdownDone()
	}

	// Wait for shutdown
	shutdownTriggered := false
	retCode := 0

	for !shutdownTriggered {
		select {
		case <-coreShutdownDoneCh:
			c.UI.Output("==> Vault core was shut down")
			retCode = 1
			shutdownTriggered = true
		case <-c.ShutdownCh:
			c.UI.Output("==> Vault shutdown triggered")
			shutdownTriggered = true
		case <-c.SighupCh:
			c.UI.Output("==> Vault reload triggered")

			// Check for new log level
			var config *server.Config
			var level log.Level
			for _, path := range c.flagConfigs {
				current, err := server.LoadConfig(path)
				if err != nil {
					c.logger.Error("could not reload config", "path", path, "error", err)
					goto RUNRELOADFUNCS
				}

				if config == nil {
					config = current
				} else {
					config = config.Merge(current)
				}
			}

			// Ensure at least one config was found.
			if config == nil {
				c.logger.Error("no config found at reload time")
				goto RUNRELOADFUNCS
			}

			core.SetConfig(config)

			if config.LogLevel != "" {
				configLogLevel := strings.ToLower(strings.TrimSpace(config.LogLevel))
				switch configLogLevel {
				case "trace":
					level = log.Trace
				case "debug":
					level = log.Debug
				case "notice", "info", "":
					level = log.Info
				case "warn", "warning":
					level = log.Warn
				case "err", "error":
					level = log.Error
				default:
					c.logger.Error("unknown log level found on reload", "level", config.LogLevel)
					goto RUNRELOADFUNCS
				}
				core.SetLogLevel(level)
			}

		RUNRELOADFUNCS:
			if err := c.Reload(c.reloadFuncsLock, c.reloadFuncs, c.flagConfigs); err != nil {
				c.UI.Error(fmt.Sprintf("Error(s) were encountered during reload: %s", err))
			}

		case <-c.SigUSR2Ch:
			logWriter := c.logger.StandardWriter(&hclog.StandardLoggerOptions{})
			pprof.Lookup("goroutine").WriteTo(logWriter, 2)
		}
	}

	// Stop the listeners so that we don't process further client requests.
	c.cleanupGuard.Do(listenerCloseFunc)

	// Shutdown will wait until after Vault is sealed, which means the
	// request forwarding listeners will also be closed (and also
	// waited for).
	if err := core.Shutdown(); err != nil {
		c.UI.Error(fmt.Sprintf("Error with core shutdown: %s", err))
	}

	// Wait for dependent goroutines to complete
	c.WaitGroup.Wait()
	return retCode
}

func (c *ServerCommand) enableDev(core *vault.Core, coreConfig *vault.CoreConfig) (*vault.InitResult, error) {
	ctx := namespace.ContextWithNamespace(context.Background(), namespace.RootNamespace)

	var recoveryConfig *vault.SealConfig
	barrierConfig := &vault.SealConfig{
		SecretShares:    1,
		SecretThreshold: 1,
	}

	if core.SealAccess().RecoveryKeySupported() {
		recoveryConfig = &vault.SealConfig{
			SecretShares:    1,
			SecretThreshold: 1,
		}
	}

	if core.SealAccess().StoredKeysSupported() != vaultseal.StoredKeysNotSupported {
		barrierConfig.StoredShares = 1
	}

	// Initialize it with a basic single key
	init, err := core.Initialize(ctx, &vault.InitParams{
		BarrierConfig:  barrierConfig,
		RecoveryConfig: recoveryConfig,
	})
	if err != nil {
		return nil, err
	}

	// Handle unseal with stored keys
	if core.SealAccess().StoredKeysSupported() == vaultseal.StoredKeysSupportedGeneric {
		err := core.UnsealWithStoredKeys(ctx)
		if err != nil {
			return nil, err
		}
	} else {
		// Copy the key so that it can be zeroed
		key := make([]byte, len(init.SecretShares[0]))
		copy(key, init.SecretShares[0])

		// Unseal the core
		unsealed, err := core.Unseal(key)
		if err != nil {
			return nil, err
		}
		if !unsealed {
			return nil, fmt.Errorf("failed to unseal Vault for dev mode")
		}
	}

	isLeader, _, _, err := core.Leader()
	if err != nil && err != vault.ErrHANotEnabled {
		return nil, errwrap.Wrapf("failed to check active status: {{err}}", err)
	}
	if err == nil {
		leaderCount := 5
		for !isLeader {
			if leaderCount == 0 {
				buf := make([]byte, 1<<16)
				runtime.Stack(buf, true)
				return nil, fmt.Errorf("failed to get active status after five seconds; call stack is\n%s\n", buf)
			}
			time.Sleep(1 * time.Second)
			isLeader, _, _, err = core.Leader()
			if err != nil {
				return nil, errwrap.Wrapf("failed to check active status: {{err}}", err)
			}
			leaderCount--
		}
	}

	// Generate a dev root token if one is provided in the flag
	if coreConfig.DevToken != "" {
		req := &logical.Request{
			ID:          "dev-gen-root",
			Operation:   logical.UpdateOperation,
			ClientToken: init.RootToken,
			Path:        "auth/token/create",
			Data: map[string]interface{}{
				"id":                coreConfig.DevToken,
				"policies":          []string{"root"},
				"no_parent":         true,
				"no_default_policy": true,
			},
		}
		resp, err := core.HandleRequest(ctx, req)
		if err != nil {
			return nil, errwrap.Wrapf(fmt.Sprintf("failed to create root token with ID %q: {{err}}", coreConfig.DevToken), err)
		}
		if resp == nil {
			return nil, fmt.Errorf("nil response when creating root token with ID %q", coreConfig.DevToken)
		}
		if resp.Auth == nil {
			return nil, fmt.Errorf("nil auth when creating root token with ID %q", coreConfig.DevToken)
		}

		init.RootToken = resp.Auth.ClientToken

		req.ID = "dev-revoke-init-root"
		req.Path = "auth/token/revoke-self"
		req.Data = nil
		resp, err = core.HandleRequest(ctx, req)
		if err != nil {
			return nil, errwrap.Wrapf("failed to revoke initial root token: {{err}}", err)
		}
	}

	// Set the token
	if !c.flagDevNoStoreToken {
		tokenHelper, err := c.TokenHelper()
		if err != nil {
			return nil, err
		}
		if err := tokenHelper.Store(init.RootToken); err != nil {
			return nil, err
		}
	}

	kvVer := "2"
	if c.flagDevKVV1 || c.flagDevLeasedKV {
		kvVer = "1"
	}
	req := &logical.Request{
		Operation:   logical.UpdateOperation,
		ClientToken: init.RootToken,
		Path:        "sys/mounts/secret",
		Data: map[string]interface{}{
			"type":        "kv",
			"path":        "secret/",
			"description": "key/value secret storage",
			"options": map[string]string{
				"version": kvVer,
			},
		},
	}
	resp, err := core.HandleRequest(ctx, req)
	if err != nil {
		return nil, errwrap.Wrapf("error creating default K/V store: {{err}}", err)
	}
	if resp.IsError() {
		return nil, errwrap.Wrapf("failed to create default K/V store: {{err}}", resp.Error())
	}

	return init, nil
}

func (c *ServerCommand) enableThreeNodeDevCluster(base *vault.CoreConfig, info map[string]string, infoKeys []string, devListenAddress, tempDir string) int {
	testCluster := vault.NewTestCluster(&testing.RuntimeT{}, base, &vault.TestClusterOptions{
		HandlerFunc:       vaulthttp.Handler,
		BaseListenAddress: c.flagDevListenAddr,
		Logger:            c.logger,
		TempDir:           tempDir,
	})
	defer c.cleanupGuard.Do(testCluster.Cleanup)

	info["cluster parameters path"] = testCluster.TempDir
	infoKeys = append(infoKeys, "cluster parameters path")

	for i, core := range testCluster.Cores {
		info[fmt.Sprintf("node %d api address", i)] = fmt.Sprintf("https://%s", core.Listeners[0].Address.String())
		infoKeys = append(infoKeys, fmt.Sprintf("node %d api address", i))
	}

	infoKeys = append(infoKeys, "version")
	verInfo := version.GetVersion()
	info["version"] = verInfo.FullVersionNumber(false)
	if verInfo.Revision != "" {
		info["version sha"] = strings.Trim(verInfo.Revision, "'")
		infoKeys = append(infoKeys, "version sha")
	}

	infoKeys = append(infoKeys, "cgo")
	info["cgo"] = "disabled"
	if version.CgoEnabled {
		info["cgo"] = "enabled"
	}

	infoKeys = append(infoKeys, "go version")
	info["go version"] = runtime.Version()

	// Server configuration output
	padding := 24

	sort.Strings(infoKeys)
	c.UI.Output("==> Vault server configuration:\n")

	for _, k := range infoKeys {
		c.UI.Output(fmt.Sprintf(
			"%s%s: %s",
			strings.Repeat(" ", padding-len(k)),
			strings.Title(k),
			info[k]))
	}

	c.UI.Output("")

	for _, core := range testCluster.Cores {
		core.Server.Handler = vaulthttp.Handler(&vault.HandlerProperties{
			Core: core.Core,
		})
		core.SetClusterHandler(core.Server.Handler)
	}

	testCluster.Start()

	ctx := namespace.ContextWithNamespace(context.Background(), namespace.RootNamespace)

	if base.DevToken != "" {
		req := &logical.Request{
			ID:          "dev-gen-root",
			Operation:   logical.UpdateOperation,
			ClientToken: testCluster.RootToken,
			Path:        "auth/token/create",
			Data: map[string]interface{}{
				"id":                base.DevToken,
				"policies":          []string{"root"},
				"no_parent":         true,
				"no_default_policy": true,
			},
		}
		resp, err := testCluster.Cores[0].HandleRequest(ctx, req)
		if err != nil {
			c.UI.Error(fmt.Sprintf("failed to create root token with ID %s: %s", base.DevToken, err))
			return 1
		}
		if resp == nil {
			c.UI.Error(fmt.Sprintf("nil response when creating root token with ID %s", base.DevToken))
			return 1
		}
		if resp.Auth == nil {
			c.UI.Error(fmt.Sprintf("nil auth when creating root token with ID %s", base.DevToken))
			return 1
		}

		testCluster.RootToken = resp.Auth.ClientToken

		req.ID = "dev-revoke-init-root"
		req.Path = "auth/token/revoke-self"
		req.Data = nil
		resp, err = testCluster.Cores[0].HandleRequest(ctx, req)
		if err != nil {
			c.UI.Output(fmt.Sprintf("failed to revoke initial root token: %s", err))
			return 1
		}
	}

	// Set the token
	tokenHelper, err := c.TokenHelper()
	if err != nil {
		c.UI.Error(fmt.Sprintf("Error getting token helper: %s", err))
		return 1
	}
	if err := tokenHelper.Store(testCluster.RootToken); err != nil {
		c.UI.Error(fmt.Sprintf("Error storing in token helper: %s", err))
		return 1
	}

	if err := ioutil.WriteFile(filepath.Join(testCluster.TempDir, "root_token"), []byte(testCluster.RootToken), 0o755); err != nil {
		c.UI.Error(fmt.Sprintf("Error writing token to tempfile: %s", err))
		return 1
	}

	c.UI.Output(fmt.Sprintf(
		"==> Three node dev mode is enabled\n\n" +
			"The unseal key and root token are reproduced below in case you\n" +
			"want to seal/unseal the Vault or play with authentication.\n",
	))

	for i, key := range testCluster.BarrierKeys {
		c.UI.Output(fmt.Sprintf(
			"Unseal Key %d: %s",
			i+1, base64.StdEncoding.EncodeToString(key),
		))
	}

	c.UI.Output(fmt.Sprintf(
		"\nRoot Token: %s\n", testCluster.RootToken,
	))

	c.UI.Output(fmt.Sprintf(
		"\nUseful env vars:\n"+
			"VAULT_TOKEN=%s\n"+
			"VAULT_ADDR=%s\n"+
			"VAULT_CACERT=%s/ca_cert.pem\n",
		testCluster.RootToken,
		testCluster.Cores[0].Client.Address(),
		testCluster.TempDir,
	))

	// Output the header that the server has started
	c.UI.Output("==> Vault server started! Log data will stream in below:\n")

	// Inform any tests that the server is ready
	select {
	case c.startedCh <- struct{}{}:
	default:
	}

	// Release the log gate.
	c.flushLog()

	// Wait for shutdown
	shutdownTriggered := false

	for !shutdownTriggered {
		select {
		case <-c.ShutdownCh:
			c.UI.Output("==> Vault shutdown triggered")

			// Stop the listeners so that we don't process further client requests.
			c.cleanupGuard.Do(testCluster.Cleanup)

			// Shutdown will wait until after Vault is sealed, which means the
			// request forwarding listeners will also be closed (and also
			// waited for).
			for _, core := range testCluster.Cores {
				if err := core.Shutdown(); err != nil {
					c.UI.Error(fmt.Sprintf("Error with core shutdown: %s", err))
				}
			}

			shutdownTriggered = true

		case <-c.SighupCh:
			c.UI.Output("==> Vault reload triggered")
			for _, core := range testCluster.Cores {
				if err := c.Reload(core.ReloadFuncsLock, core.ReloadFuncs, nil); err != nil {
					c.UI.Error(fmt.Sprintf("Error(s) were encountered during reload: %s", err))
				}
			}
		}
	}

	return 0
}

// addPlugin adds any plugins to the catalog
func (c *ServerCommand) addPlugin(path, token string, core *vault.Core) error {
	// Get the sha256 of the file at the given path.
	pluginSum := func(p string) (string, error) {
		hasher := sha256.New()
		f, err := os.Open(p)
		if err != nil {
			return "", err
		}
		defer f.Close()
		if _, err := io.Copy(hasher, f); err != nil {
			return "", err
		}
		return hex.EncodeToString(hasher.Sum(nil)), nil
	}

	// Mount any test plugins. We do this explicitly before we inform tests of
	// a completely booted server intentionally.
	sha256sum, err := pluginSum(path)
	if err != nil {
		return err
	}

	// Default the name to the basename of the binary
	name := filepath.Base(path)

	// File a request against core to enable the plugin
	req := &logical.Request{
		Operation:   logical.UpdateOperation,
		ClientToken: token,
		Path:        fmt.Sprintf("sys/plugins/catalog/%s", name),
		Data: map[string]interface{}{
			"sha256":  sha256sum,
			"command": name,
		},
	}
	ctx := namespace.ContextWithNamespace(context.Background(), namespace.RootNamespace)
	if _, err := core.HandleRequest(ctx, req); err != nil {
		return err
	}

	return nil
}

// detectRedirect is used to attempt redirect address detection
func (c *ServerCommand) detectRedirect(detect physical.RedirectDetect,
	config *server.Config) (string, error) {
	// Get the hostname
	host, err := detect.DetectHostAddr()
	if err != nil {
		return "", err
	}

	// set [] for ipv6 addresses
	if strings.Contains(host, ":") && !strings.Contains(host, "]") {
		host = "[" + host + "]"
	}

	// Default the port and scheme
	scheme := "https"
	port := 8200

	// Attempt to detect overrides
	for _, list := range config.Listeners {
		// Only attempt TCP
		if list.Type != "tcp" {
			continue
		}

		// Check if TLS is disabled
		if list.TLSDisable {
			scheme = "http"
		}

		// Check for address override
		addr := list.Address
		if addr == "" {
			addr = "127.0.0.1:8200"
		}

		// Check for localhost
		hostStr, portStr, err := net.SplitHostPort(addr)
		if err != nil {
			continue
		}
		if hostStr == "127.0.0.1" {
			host = hostStr
		}

		// Check for custom port
		listPort, err := strconv.Atoi(portStr)
		if err != nil {
			continue
		}
		port = listPort
	}

	// Build a URL
	url := &url.URL{
		Scheme: scheme,
		Host:   fmt.Sprintf("%s:%d", host, port),
	}

	// Return the URL string
	return url.String(), nil
}

func (c *ServerCommand) Reload(lock *sync.RWMutex, reloadFuncs *map[string][]reloadutil.ReloadFunc, configPath []string) error {
	lock.RLock()
	defer lock.RUnlock()

	var reloadErrors *multierror.Error

	for k, relFuncs := range *reloadFuncs {
		switch {
		case strings.HasPrefix(k, "listener|"):
			for _, relFunc := range relFuncs {
				if relFunc != nil {
					if err := relFunc(); err != nil {
						reloadErrors = multierror.Append(reloadErrors, errwrap.Wrapf("error encountered reloading listener: {{err}}", err))
					}
				}
			}

		case strings.HasPrefix(k, "audit_file|"):
			for _, relFunc := range relFuncs {
				if relFunc != nil {
					if err := relFunc(); err != nil {
						reloadErrors = multierror.Append(reloadErrors, errwrap.Wrapf(fmt.Sprintf("error encountered reloading file audit device at path %q: {{err}}", strings.TrimPrefix(k, "audit_file|")), err))
					}
				}
			}
		}
	}

	// Send a message that we reloaded. This prevents "guessing" sleep times
	// in tests.
	select {
	case c.reloadedCh <- struct{}{}:
	default:
	}

	return reloadErrors.ErrorOrNil()
}

// storePidFile is used to write out our PID to a file if necessary
func (c *ServerCommand) storePidFile(pidPath string) error {
	// Quit fast if no pidfile
	if pidPath == "" {
		return nil
	}

	// Open the PID file
	pidFile, err := os.OpenFile(pidPath, os.O_CREATE|os.O_WRONLY|os.O_TRUNC, 0o644)
	if err != nil {
		return errwrap.Wrapf("could not open pid file: {{err}}", err)
	}
	defer pidFile.Close()

	// Write out the PID
	pid := os.Getpid()
	_, err = pidFile.WriteString(fmt.Sprintf("%d", pid))
	if err != nil {
		return errwrap.Wrapf("could not write to pid file: {{err}}", err)
	}
	return nil
}

// removePidFile is used to cleanup the PID file if necessary
func (c *ServerCommand) removePidFile(pidPath string) error {
	if pidPath == "" {
		return nil
	}
	return os.Remove(pidPath)
}

// storageMigrationActive checks and warns against in-progress storage migrations.
// This function will block until storage is available.
func (c *ServerCommand) storageMigrationActive(backend physical.Backend) bool {
	first := true

	for {
		migrationStatus, err := CheckStorageMigration(backend)
		if err == nil {
			if migrationStatus != nil {
				startTime := migrationStatus.Start.Format(time.RFC3339)
				c.UI.Error(wrapAtLength(fmt.Sprintf("ERROR! Storage migration in progress (started: %s). "+
					"Server startup is prevented until the migration completes. Use 'vault operator migrate -reset' "+
					"to force clear the migration lock.", startTime)))
				return true
			}
			return false
		}
		if first {
			first = false
			c.UI.Warn("\nWARNING! Unable to read storage migration status.")

			// unexpected state, so stop buffering log messages
			c.flushLog()
		}
		c.logger.Warn("storage migration check error", "error", err.Error())

		select {
		case <-time.After(2 * time.Second):
		case <-c.ShutdownCh:
			return true
		}
	}
}

type StorageMigrationStatus struct {
	Start time.Time `json:"start"`
}

func CheckStorageMigration(b physical.Backend) (*StorageMigrationStatus, error) {
	entry, err := b.Get(context.Background(), storageMigrationLock)
	if err != nil {
		return nil, err
	}

	if entry == nil {
		return nil, nil
	}

	var status StorageMigrationStatus
	if err := jsonutil.DecodeJSON(entry.Value, &status); err != nil {
		return nil, err
	}

	return &status, nil
}

func SetStorageMigration(b physical.Backend, active bool) error {
	if !active {
		return b.Delete(context.Background(), storageMigrationLock)
	}

	status := StorageMigrationStatus{
		Start: time.Now(),
	}

	enc, err := jsonutil.EncodeJSON(status)
	if err != nil {
		return err
	}

	entry := &physical.Entry{
		Key:   storageMigrationLock,
		Value: enc,
	}

	return b.Put(context.Background(), entry)
}

type grpclogFaker struct {
	logger log.Logger
	log    bool
}

func (g *grpclogFaker) Fatal(args ...interface{}) {
	g.logger.Error(fmt.Sprint(args...))
	os.Exit(1)
}

func (g *grpclogFaker) Fatalf(format string, args ...interface{}) {
	g.logger.Error(fmt.Sprintf(format, args...))
	os.Exit(1)
}

func (g *grpclogFaker) Fatalln(args ...interface{}) {
	g.logger.Error(fmt.Sprintln(args...))
	os.Exit(1)
}

func (g *grpclogFaker) Print(args ...interface{}) {
	if g.log && g.logger.IsDebug() {
		g.logger.Debug(fmt.Sprint(args...))
	}
}

func (g *grpclogFaker) Printf(format string, args ...interface{}) {
	if g.log && g.logger.IsDebug() {
		g.logger.Debug(fmt.Sprintf(format, args...))
	}
}

func (g *grpclogFaker) Println(args ...interface{}) {
	if g.log && g.logger.IsDebug() {
		g.logger.Debug(fmt.Sprintln(args...))
	}
}<|MERGE_RESOLUTION|>--- conflicted
+++ resolved
@@ -1154,11 +1154,7 @@
 	}
 
 	// Prevent server startup if migration is active
-<<<<<<< HEAD
-	// TODO: Use logs with OpenTelemetry to Integrate this into Diagnose
-=======
 	// TODO: Use OpenTelemetry to integrate this into Diagnose
->>>>>>> aafede4b
 	if c.storageMigrationActive(backend) {
 		return 1
 	}
