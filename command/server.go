package command

import (
	"context"
	"crypto/sha256"
	"encoding/base64"
	"encoding/hex"
	"fmt"
	"io"
	"io/ioutil"
	"net"
	"net/http"
	"net/url"
	"os"
	"path/filepath"
	"runtime"
	"runtime/pprof"
	"sort"
	"strconv"
	"strings"
	"sync"
	"time"

	systemd "github.com/coreos/go-systemd/daemon"
	"github.com/hashicorp/errwrap"
	"github.com/hashicorp/go-hclog"
	log "github.com/hashicorp/go-hclog"
	wrapping "github.com/hashicorp/go-kms-wrapping"
	aeadwrapper "github.com/hashicorp/go-kms-wrapping/wrappers/aead"
	"github.com/hashicorp/go-multierror"
	"github.com/hashicorp/vault/audit"
	"github.com/hashicorp/vault/command/server"
	"github.com/hashicorp/vault/helper/builtinplugins"
	"github.com/hashicorp/vault/helper/metricsutil"
	"github.com/hashicorp/vault/helper/namespace"
	vaulthttp "github.com/hashicorp/vault/http"
	"github.com/hashicorp/vault/internalshared/configutil"
	"github.com/hashicorp/vault/internalshared/gatedwriter"
	"github.com/hashicorp/vault/internalshared/listenerutil"
	"github.com/hashicorp/vault/internalshared/reloadutil"
	"github.com/hashicorp/vault/sdk/helper/jsonutil"
	"github.com/hashicorp/vault/sdk/helper/logging"
	"github.com/hashicorp/vault/sdk/helper/mlock"
	"github.com/hashicorp/vault/sdk/helper/useragent"
	"github.com/hashicorp/vault/sdk/logical"
	"github.com/hashicorp/vault/sdk/physical"
	"github.com/hashicorp/vault/sdk/version"
	sr "github.com/hashicorp/vault/serviceregistration"
	"github.com/hashicorp/vault/vault"
	vaultseal "github.com/hashicorp/vault/vault/seal"
	"github.com/mitchellh/cli"
	"github.com/mitchellh/go-testing-interface"
	"github.com/posener/complete"
	"go.uber.org/atomic"
	"golang.org/x/net/http/httpproxy"
	"google.golang.org/grpc/grpclog"
)

var (
	_ cli.Command             = (*ServerCommand)(nil)
	_ cli.CommandAutocomplete = (*ServerCommand)(nil)
)

var memProfilerEnabled = false

var enableFourClusterDev = func(c *ServerCommand, base *vault.CoreConfig, info map[string]string, infoKeys []string, devListenAddress, tempDir string) int {
	c.logger.Error("-dev-four-cluster only supported in enterprise Vault")
	return 1
}

const (
	storageMigrationLock = "core/migration"

	// Even though there are more types than the ones below, the following consts
	// are declared internally for value comparison and reusability.
	storageTypeRaft   = "raft"
	storageTypeConsul = "consul"
)

type ServerCommand struct {
	*BaseCommand

	AuditBackends      map[string]audit.Factory
	CredentialBackends map[string]logical.Factory
	LogicalBackends    map[string]logical.Factory
	PhysicalBackends   map[string]physical.Factory

	ServiceRegistrations map[string]sr.Factory

	ShutdownCh chan struct{}
	SighupCh   chan struct{}
	SigUSR2Ch  chan struct{}

	WaitGroup *sync.WaitGroup

	logOutput   io.Writer
	gatedWriter *gatedwriter.Writer
	logger      log.InterceptLogger

	cleanupGuard sync.Once

	reloadFuncsLock *sync.RWMutex
	reloadFuncs     *map[string][]reloadutil.ReloadFunc
	startedCh       chan (struct{}) // for tests
	reloadedCh      chan (struct{}) // for tests

	allLoggers []log.Logger

	// new stuff
	flagConfigs            []string
	flagLogLevel           string
	flagLogFormat          string
	flagRecovery           bool
	flagDev                bool
	flagDevRootTokenID     string
	flagDevListenAddr      string
	flagDevNoStoreToken    bool
	flagDevPluginDir       string
	flagDevPluginInit      bool
	flagDevHA              bool
	flagDevLatency         int
	flagDevLatencyJitter   int
	flagDevLeasedKV        bool
	flagDevKVV1            bool
	flagDevSkipInit        bool
	flagDevThreeNode       bool
	flagDevFourCluster     bool
	flagDevTransactional   bool
	flagDevAutoSeal        bool
	flagTestVerifyOnly     bool
	flagCombineLogs        bool
	flagTestServerConfig   bool
	flagDevConsul          bool
	flagExitOnCoreShutdown bool
	flagDiagnose           string
}

func (c *ServerCommand) Synopsis() string {
	return "Start a Vault server"
}

func (c *ServerCommand) Help() string {
	helpText := `
Usage: vault server [options]

  This command starts a Vault server that responds to API requests. By default,
  Vault will start in a "sealed" state. The Vault cluster must be initialized
  before use, usually by the "vault operator init" command. Each Vault server must
  also be unsealed using the "vault operator unseal" command or the API before the
  server can respond to requests.

  Start a server with a configuration file:

      $ vault server -config=/etc/vault/config.hcl

  Run in "dev" mode:

      $ vault server -dev -dev-root-token-id="root"

  For a full list of examples, please see the documentation.

` + c.Flags().Help()
	return strings.TrimSpace(helpText)
}

func (c *ServerCommand) Flags() *FlagSets {
	set := c.flagSet(FlagSetHTTP)

	f := set.NewFlagSet("Command Options")

	f.StringSliceVar(&StringSliceVar{
		Name:   "config",
		Target: &c.flagConfigs,
		Completion: complete.PredictOr(
			complete.PredictFiles("*.hcl"),
			complete.PredictFiles("*.json"),
			complete.PredictDirs("*"),
		),
		Usage: "Path to a configuration file or directory of configuration " +
			"files. This flag can be specified multiple times to load multiple " +
			"configurations. If the path is a directory, all files which end in " +
			".hcl or .json are loaded.",
	})

	f.StringVar(&StringVar{
		Name:       "log-level",
		Target:     &c.flagLogLevel,
		Default:    notSetValue,
		EnvVar:     "VAULT_LOG_LEVEL",
		Completion: complete.PredictSet("trace", "debug", "info", "warn", "err"),
		Usage: "Log verbosity level. Supported values (in order of detail) are " +
			"\"trace\", \"debug\", \"info\", \"warn\", and \"err\".",
	})

	f.StringVar(&StringVar{
		Name:    "log-format",
		Target:  &c.flagLogFormat,
		Default: notSetValue,
		// EnvVar can't be just "VAULT_LOG_FORMAT", because more than one env var name is supported
		// for backwards compatibility reasons.
		// See github.com/hashicorp/vault/sdk/helper/logging.ParseEnvLogFormat()
		Completion: complete.PredictSet("standard", "json"),
		Usage:      `Log format. Supported values are "standard" and "json".`,
	})

	f.BoolVar(&BoolVar{
		Name:    "exit-on-core-shutdown",
		Target:  &c.flagExitOnCoreShutdown,
		Default: false,
		Usage:   "Exit the vault server if the vault core is shutdown.",
	})

	f.BoolVar(&BoolVar{
		Name:   "recovery",
		Target: &c.flagRecovery,
		Usage: "Enable recovery mode. In this mode, Vault is used to perform recovery actions." +
			"Using a recovery operation token, \"sys/raw\" API can be used to manipulate the storage.",
	})

	// Disabled by default until functional
	if os.Getenv(OperatorDiagnoseEnableEnv) != "" {
		f.StringVar(&StringVar{
			Name:    "diagnose",
			Target:  &c.flagDiagnose,
			Default: notSetValue,
			Usage:   "Run diagnostics before starting Vault. Specify a filename to direct output to that file.",
		})
	} else {
		// Ensure diagnose is *not* run when feature flag is off.
		c.flagDiagnose = notSetValue
	}

	f = set.NewFlagSet("Dev Options")

	f.BoolVar(&BoolVar{
		Name:   "dev",
		Target: &c.flagDev,
		Usage: "Enable development mode. In this mode, Vault runs in-memory and " +
			"starts unsealed. As the name implies, do not run \"dev\" mode in " +
			"production.",
	})

	f.StringVar(&StringVar{
		Name:    "dev-root-token-id",
		Target:  &c.flagDevRootTokenID,
		Default: "",
		EnvVar:  "VAULT_DEV_ROOT_TOKEN_ID",
		Usage: "Initial root token. This only applies when running in \"dev\" " +
			"mode.",
	})

	f.StringVar(&StringVar{
		Name:    "dev-listen-address",
		Target:  &c.flagDevListenAddr,
		Default: "127.0.0.1:8200",
		EnvVar:  "VAULT_DEV_LISTEN_ADDRESS",
		Usage:   "Address to bind to in \"dev\" mode.",
	})
	f.BoolVar(&BoolVar{
		Name:    "dev-no-store-token",
		Target:  &c.flagDevNoStoreToken,
		Default: false,
		Usage: "Do not persist the dev root token to the token helper " +
			"(usually the local filesystem) for use in future requests. " +
			"The token will only be displayed in the command output.",
	})

	// Internal-only flags to follow.
	//
	// Why hello there little source code reader! Welcome to the Vault source
	// code. The remaining options are intentionally undocumented and come with
	// no warranty or backwards-compatibility promise. Do not use these flags
	// in production. Do not build automation using these flags. Unless you are
	// developing against Vault, you should not need any of these flags.

	f.StringVar(&StringVar{
		Name:       "dev-plugin-dir",
		Target:     &c.flagDevPluginDir,
		Default:    "",
		Completion: complete.PredictDirs("*"),
		Hidden:     true,
	})

	f.BoolVar(&BoolVar{
		Name:    "dev-plugin-init",
		Target:  &c.flagDevPluginInit,
		Default: true,
		Hidden:  true,
	})

	f.BoolVar(&BoolVar{
		Name:    "dev-ha",
		Target:  &c.flagDevHA,
		Default: false,
		Hidden:  true,
	})

	f.BoolVar(&BoolVar{
		Name:    "dev-transactional",
		Target:  &c.flagDevTransactional,
		Default: false,
		Hidden:  true,
	})

	f.IntVar(&IntVar{
		Name:   "dev-latency",
		Target: &c.flagDevLatency,
		Hidden: true,
	})

	f.IntVar(&IntVar{
		Name:   "dev-latency-jitter",
		Target: &c.flagDevLatencyJitter,
		Hidden: true,
	})

	f.BoolVar(&BoolVar{
		Name:    "dev-leased-kv",
		Target:  &c.flagDevLeasedKV,
		Default: false,
		Hidden:  true,
	})

	f.BoolVar(&BoolVar{
		Name:    "dev-kv-v1",
		Target:  &c.flagDevKVV1,
		Default: false,
		Hidden:  true,
	})

	f.BoolVar(&BoolVar{
		Name:    "dev-auto-seal",
		Target:  &c.flagDevAutoSeal,
		Default: false,
		Hidden:  true,
	})

	f.BoolVar(&BoolVar{
		Name:    "dev-skip-init",
		Target:  &c.flagDevSkipInit,
		Default: false,
		Hidden:  true,
	})

	f.BoolVar(&BoolVar{
		Name:    "dev-three-node",
		Target:  &c.flagDevThreeNode,
		Default: false,
		Hidden:  true,
	})

	f.BoolVar(&BoolVar{
		Name:    "dev-four-cluster",
		Target:  &c.flagDevFourCluster,
		Default: false,
		Hidden:  true,
	})

	f.BoolVar(&BoolVar{
		Name:    "dev-consul",
		Target:  &c.flagDevConsul,
		Default: false,
		Hidden:  true,
	})

	// TODO: should the below flags be public?
	f.BoolVar(&BoolVar{
		Name:    "combine-logs",
		Target:  &c.flagCombineLogs,
		Default: false,
		Hidden:  true,
	})

	f.BoolVar(&BoolVar{
		Name:    "test-verify-only",
		Target:  &c.flagTestVerifyOnly,
		Default: false,
		Hidden:  true,
	})

	f.BoolVar(&BoolVar{
		Name:    "test-server-config",
		Target:  &c.flagTestServerConfig,
		Default: false,
		Hidden:  true,
	})

	// End internal-only flags.

	return set
}

func (c *ServerCommand) AutocompleteArgs() complete.Predictor {
	return complete.PredictNothing
}

func (c *ServerCommand) AutocompleteFlags() complete.Flags {
	return c.Flags().Completions()
}

func (c *ServerCommand) flushLog() {
	c.logger.(hclog.OutputResettable).ResetOutputWithFlush(&hclog.LoggerOptions{
		Output: c.logOutput,
	}, c.gatedWriter)
}

func (c *ServerCommand) parseConfig() (*server.Config, error) {
	// Load the configuration
	var config *server.Config
	for _, path := range c.flagConfigs {
		current, err := server.LoadConfig(path)
		if err != nil {
			return nil, errwrap.Wrapf(fmt.Sprintf("error loading configuration from %s: {{err}}", path), err)
		}

		if config == nil {
			config = current
		} else {
			config = config.Merge(current)
		}
	}
	return config, nil
}

func (c *ServerCommand) runRecoveryMode() int {
	config, err := c.parseConfig()
	if err != nil {
		c.UI.Error(err.Error())
		return 1
	}

	// Ensure at least one config was found.
	if config == nil {
		c.UI.Output(wrapAtLength(
			"No configuration files found. Please provide configurations with the " +
				"-config flag. If you are supplying the path to a directory, please " +
				"ensure the directory contains files with the .hcl or .json " +
				"extension."))
		return 1
	}

	level, logLevelString, logLevelWasNotSet, logFormat, err := c.processLogLevelAndFormat(config)
	if err != nil {
		c.UI.Error(err.Error())
		return 1
	}

	c.logger = log.NewInterceptLogger(&log.LoggerOptions{
		Output: c.gatedWriter,
		Level:  level,
		// Note that if logFormat is either unspecified or standard, then
		// the resulting logger's format will be standard.
		JSONFormat: logFormat == logging.JSONFormat,
	})

	// Ensure logging is flushed if initialization fails
	defer c.flushLog()

	logLevelStr, err := c.adjustLogLevel(config, logLevelWasNotSet)
	if err != nil {
		c.UI.Error(err.Error())
		return 1
	}
	if logLevelStr != "" {
		logLevelString = logLevelStr
	}

	// create GRPC logger
	namedGRPCLogFaker := c.logger.Named("grpclogfaker")
	grpclog.SetLogger(&grpclogFaker{
		logger: namedGRPCLogFaker,
		log:    os.Getenv("VAULT_GRPC_LOGGING") != "",
	})

	if config.Storage == nil {
		c.UI.Output("A storage backend must be specified")
		return 1
	}

	if config.DefaultMaxRequestDuration != 0 {
		vault.DefaultMaxRequestDuration = config.DefaultMaxRequestDuration
	}

	logProxyEnvironmentVariables(c.logger)

	// Initialize the storage backend
	factory, exists := c.PhysicalBackends[config.Storage.Type]
	if !exists {
		c.UI.Error(fmt.Sprintf("Unknown storage type %s", config.Storage.Type))
		return 1
	}
	if config.Storage.Type == storageTypeRaft || (config.HAStorage != nil && config.HAStorage.Type == storageTypeRaft) {
		if envCA := os.Getenv("VAULT_CLUSTER_ADDR"); envCA != "" {
			config.ClusterAddr = envCA
		}

		if len(config.ClusterAddr) == 0 {
			c.UI.Error("Cluster address must be set when using raft storage")
			return 1
		}
	}

	namedStorageLogger := c.logger.Named("storage." + config.Storage.Type)
	backend, err := factory(config.Storage.Config, namedStorageLogger)
	if err != nil {
		c.UI.Error(fmt.Sprintf("Error initializing storage of type %s: %s", config.Storage.Type, err))
		return 1
	}

	infoKeys := make([]string, 0, 10)
	info := make(map[string]string)
	info["log level"] = logLevelString
	infoKeys = append(infoKeys, "log level")

	var barrierSeal vault.Seal
	var sealConfigError error
	var wrapper wrapping.Wrapper

	if len(config.Seals) == 0 {
		config.Seals = append(config.Seals, &configutil.KMS{Type: wrapping.Shamir})
	}

	if len(config.Seals) > 1 {
		c.UI.Error("Only one seal block is accepted in recovery mode")
		return 1
	}

	configSeal := config.Seals[0]
	sealType := wrapping.Shamir
	if !configSeal.Disabled && os.Getenv("VAULT_SEAL_TYPE") != "" {
		sealType = os.Getenv("VAULT_SEAL_TYPE")
		configSeal.Type = sealType
	} else {
		sealType = configSeal.Type
	}

	infoKeys = append(infoKeys, "Seal Type")
	info["Seal Type"] = sealType

	var seal vault.Seal
	defaultSeal := vault.NewDefaultSeal(&vaultseal.Access{
		Wrapper: aeadwrapper.NewShamirWrapper(&wrapping.WrapperOptions{
			Logger: c.logger.Named("shamir"),
		}),
	})
	sealLogger := c.logger.ResetNamed(fmt.Sprintf("seal.%s", sealType))
	wrapper, sealConfigError = configutil.ConfigureWrapper(configSeal, &infoKeys, &info, sealLogger)
	if sealConfigError != nil {
		if !errwrap.ContainsType(sealConfigError, new(logical.KeyNotFoundError)) {
			c.UI.Error(fmt.Sprintf(
				"Error parsing Seal configuration: %s", sealConfigError))
			return 1
		}
	}
	if wrapper == nil {
		seal = defaultSeal
	} else {
		seal = vault.NewAutoSeal(&vaultseal.Access{
			Wrapper: wrapper,
		})
	}
	barrierSeal = seal

	// Ensure that the seal finalizer is called, even if using verify-only
	defer func() {
		err = seal.Finalize(context.Background())
		if err != nil {
			c.UI.Error(fmt.Sprintf("Error finalizing seals: %v", err))
		}
	}()

	coreConfig := &vault.CoreConfig{
		Physical:     backend,
		StorageType:  config.Storage.Type,
		Seal:         barrierSeal,
		Logger:       c.logger,
		DisableMlock: config.DisableMlock,
		RecoveryMode: c.flagRecovery,
		ClusterAddr:  config.ClusterAddr,
	}

	core, newCoreError := vault.NewCore(coreConfig)
	if newCoreError != nil {
		if vault.IsFatalError(newCoreError) {
			c.UI.Error(fmt.Sprintf("Error initializing core: %s", newCoreError))
			return 1
		}
	}

	if err := core.InitializeRecovery(context.Background()); err != nil {
		c.UI.Error(fmt.Sprintf("Error initializing core in recovery mode: %s", err))
		return 1
	}

	// Compile server information for output later
	infoKeys = append(infoKeys, "storage")
	info["storage"] = config.Storage.Type

	if coreConfig.ClusterAddr != "" {
		info["cluster address"] = coreConfig.ClusterAddr
		infoKeys = append(infoKeys, "cluster address")
	}

	// Initialize the listeners
	lns := make([]listenerutil.Listener, 0, len(config.Listeners))
	for _, lnConfig := range config.Listeners {
		ln, _, _, err := server.NewListener(lnConfig, c.gatedWriter, c.UI)
		if err != nil {
			c.UI.Error(fmt.Sprintf("Error initializing listener of type %s: %s", lnConfig.Type, err))
			return 1
		}

		lns = append(lns, listenerutil.Listener{
			Listener: ln,
			Config:   lnConfig,
		})
	}

	listenerCloseFunc := func() {
		for _, ln := range lns {
			ln.Listener.Close()
		}
	}

	defer c.cleanupGuard.Do(listenerCloseFunc)

	infoKeys = append(infoKeys, "version")
	verInfo := version.GetVersion()
	info["version"] = verInfo.FullVersionNumber(false)

	if verInfo.Revision != "" {
		info["version sha"] = strings.Trim(verInfo.Revision, "'")
		infoKeys = append(infoKeys, "version sha")
	}

	infoKeys = append(infoKeys, "recovery mode")
	info["recovery mode"] = "true"

	infoKeys = append(infoKeys, "go version")
	info["go version"] = runtime.Version()

	// Server configuration output
	padding := 24

	sort.Strings(infoKeys)
	c.UI.Output("==> Vault server configuration:\n")

	for _, k := range infoKeys {
		c.UI.Output(fmt.Sprintf(
			"%s%s: %s",
			strings.Repeat(" ", padding-len(k)),
			strings.Title(k),
			info[k]))
	}

	c.UI.Output("")

	for _, ln := range lns {
		handler := vaulthttp.Handler(&vault.HandlerProperties{
			Core:                  core,
			ListenerConfig:        ln.Config,
			DisablePrintableCheck: config.DisablePrintableCheck,
			RecoveryMode:          c.flagRecovery,
			RecoveryToken:         atomic.NewString(""),
		})

		server := &http.Server{
			Handler:           handler,
			ReadHeaderTimeout: 10 * time.Second,
			ReadTimeout:       30 * time.Second,
			IdleTimeout:       5 * time.Minute,
			ErrorLog:          c.logger.StandardLogger(nil),
		}

		go server.Serve(ln.Listener)
	}

	if sealConfigError != nil {
		init, err := core.InitializedLocally(context.Background())
		if err != nil {
			c.UI.Error(fmt.Sprintf("Error checking if core is initialized: %v", err))
			return 1
		}
		if init {
			c.UI.Error("Vault is initialized but no Seal key could be loaded")
			return 1
		}
	}

	if newCoreError != nil {
		c.UI.Warn(wrapAtLength(
			"WARNING! A non-fatal error occurred during initialization. Please " +
				"check the logs for more information."))
		c.UI.Warn("")
	}

	if !c.flagCombineLogs {
		c.UI.Output("==> Vault server started! Log data will stream in below:\n")
	}

	c.flushLog()

	for {
		select {
		case <-c.ShutdownCh:
			c.UI.Output("==> Vault shutdown triggered")

			c.cleanupGuard.Do(listenerCloseFunc)

			if err := core.Shutdown(); err != nil {
				c.UI.Error(fmt.Sprintf("Error with core shutdown: %s", err))
			}

			return 0

		case <-c.SigUSR2Ch:
			buf := make([]byte, 32*1024*1024)
			n := runtime.Stack(buf[:], true)
			c.logger.Info("goroutine trace", "stack", string(buf[:n]))
		}
	}

	return 0
}

func logProxyEnvironmentVariables(logger hclog.Logger) {
	proxyCfg := httpproxy.FromEnvironment()
	cfgMap := map[string]string{
		"http_proxy":  proxyCfg.HTTPProxy,
		"https_proxy": proxyCfg.HTTPSProxy,
		"no_proxy":    proxyCfg.NoProxy,
	}
	for k, v := range cfgMap {
		u, err := url.Parse(v)
		if err != nil {
			// Env vars may contain URLs or host:port values.  We only care
			// about the former.
			continue
		}
		if _, ok := u.User.Password(); ok {
			u.User = url.UserPassword("redacted-username", "redacted-password")
		} else if user := u.User.Username(); user != "" {
			u.User = url.User("redacted-username")
		}
		cfgMap[k] = u.String()
	}
	logger.Info("proxy environment", "http_proxy", cfgMap["http_proxy"],
		"https_proxy", cfgMap["https_proxy"], "no_proxy", cfgMap["no_proxy"])
}

func (c *ServerCommand) adjustLogLevel(config *server.Config, logLevelWasNotSet bool) (string, error) {
	var logLevelString string
	if config.LogLevel != "" && logLevelWasNotSet {
		configLogLevel := strings.ToLower(strings.TrimSpace(config.LogLevel))
		logLevelString = configLogLevel
		switch configLogLevel {
		case "trace":
			c.logger.SetLevel(log.Trace)
		case "debug":
			c.logger.SetLevel(log.Debug)
		case "notice", "info", "":
			c.logger.SetLevel(log.Info)
		case "warn", "warning":
			c.logger.SetLevel(log.Warn)
		case "err", "error":
			c.logger.SetLevel(log.Error)
		default:
			return "", fmt.Errorf("unknown log level: %s", config.LogLevel)
		}
	}
	return logLevelString, nil
}

func (c *ServerCommand) processLogLevelAndFormat(config *server.Config) (log.Level, string, bool, logging.LogFormat, error) {
	// Create a logger. We wrap it in a gated writer so that it doesn't
	// start logging too early.
	c.logOutput = os.Stderr
	if c.flagCombineLogs {
		c.logOutput = os.Stdout
	}
	c.gatedWriter = gatedwriter.NewWriter(c.logOutput)
	var level log.Level
	var logLevelWasNotSet bool
	logFormat := logging.UnspecifiedFormat
	logLevelString := c.flagLogLevel
	c.flagLogLevel = strings.ToLower(strings.TrimSpace(c.flagLogLevel))
	switch c.flagLogLevel {
	case notSetValue, "":
		logLevelWasNotSet = true
		logLevelString = "info"
		level = log.Info
	case "trace":
		level = log.Trace
	case "debug":
		level = log.Debug
	case "notice", "info":
		level = log.Info
	case "warn", "warning":
		level = log.Warn
	case "err", "error":
		level = log.Error
	default:
		return level, logLevelString, logLevelWasNotSet, logFormat, fmt.Errorf("unknown log level: %s", c.flagLogLevel)
	}

	if c.flagLogFormat != notSetValue {
		var err error
		logFormat, err = logging.ParseLogFormat(c.flagLogFormat)
		if err != nil {
			return level, logLevelString, logLevelWasNotSet, logFormat, err
		}
	}
	if logFormat == logging.UnspecifiedFormat {
		logFormat = logging.ParseEnvLogFormat()
	}
	if logFormat == logging.UnspecifiedFormat {
		var err error
		logFormat, err = logging.ParseLogFormat(config.LogFormat)
		if err != nil {
			return level, logLevelString, logLevelWasNotSet, logFormat, err
		}
	}

	return level, logLevelString, logLevelWasNotSet, logFormat, nil
}

type quiescenceSink struct {
	t *time.Timer
}

func (q quiescenceSink) Accept(name string, level log.Level, msg string, args ...interface{}) {
	q.t.Reset(100 * time.Millisecond)
}

func (c *ServerCommand) setupStorage(config *server.Config) (physical.Backend, error) {
	// Ensure that a backend is provided
	if config.Storage == nil {
		return nil, fmt.Errorf("A storage backend must be specified")
	}

	// Initialize the backend
	factory, exists := c.PhysicalBackends[config.Storage.Type]
	if !exists {
		return nil, fmt.Errorf("Unknown storage type %s", config.Storage.Type)
	}

	// Do any custom configuration needed per backend
	switch config.Storage.Type {
	case storageTypeConsul:
		if config.ServiceRegistration == nil {
			// If Consul is configured for storage and service registration is unconfigured,
			// use Consul for service registration without requiring additional configuration.
			// This maintains backward-compatibility.
			config.ServiceRegistration = &server.ServiceRegistration{
				Type:   "consul",
				Config: config.Storage.Config,
			}
		}
	case storageTypeRaft:
		if envCA := os.Getenv("VAULT_CLUSTER_ADDR"); envCA != "" {
			config.ClusterAddr = envCA
		}
		if len(config.ClusterAddr) == 0 {
			return nil, fmt.Errorf("Cluster address must be set when using raft storage")
		}
	}

	namedStorageLogger := c.logger.Named("storage." + config.Storage.Type)
	c.allLoggers = append(c.allLoggers, namedStorageLogger)
	backend, err := factory(config.Storage.Config, namedStorageLogger)
	if err != nil {
		return nil, fmt.Errorf("Error initializing storage of type %s: %w", config.Storage.Type, err)
	}

	return backend, nil
}

func beginServiceRegistration(c *ServerCommand, config *server.Config) (sr.ServiceRegistration, error) {
	sdFactory, ok := c.ServiceRegistrations[config.ServiceRegistration.Type]
	if !ok {
		return nil, fmt.Errorf("Unknown service_registration type %s", config.ServiceRegistration.Type)
	}

	namedSDLogger := c.logger.Named("service_registration." + config.ServiceRegistration.Type)
	c.allLoggers = append(c.allLoggers, namedSDLogger)

	// Since we haven't even begun starting Vault's core yet,
	// we know that Vault is in its pre-running state.
	state := sr.State{
		VaultVersion:         version.GetVersion().VersionNumber(),
		IsInitialized:        false,
		IsSealed:             true,
		IsActive:             false,
		IsPerformanceStandby: false,
	}
	var err error
	configSR, err := sdFactory(config.ServiceRegistration.Config, namedSDLogger, state)
	if err != nil {
		return nil, fmt.Errorf("Error initializing service_registration of type %s: %s", config.ServiceRegistration.Type, err)
	}

	return configSR, nil
}

// InitListeners returns a response code, error message, Listeners, and a TCP Address list.
func (c *ServerCommand) InitListeners(config *server.Config, disableClustering bool, infoKeys *[]string, info *map[string]string) (int, []listenerutil.Listener, []*net.TCPAddr, error) {
	clusterAddrs := []*net.TCPAddr{}

	// Initialize the listeners
	lns := make([]listenerutil.Listener, 0, len(config.Listeners))

	c.reloadFuncsLock.Lock()

	defer c.reloadFuncsLock.Unlock()

	var errMsg error
	for i, lnConfig := range config.Listeners {
		ln, props, reloadFunc, err := server.NewListener(lnConfig, c.gatedWriter, c.UI)
		if err != nil {
			errMsg = fmt.Errorf("Error initializing listener of type %s: %s", lnConfig.Type, err)
			return 1, nil, nil, errMsg
		}

		if reloadFunc != nil {
			relSlice := (*c.reloadFuncs)["listener|"+lnConfig.Type]
			relSlice = append(relSlice, reloadFunc)
			(*c.reloadFuncs)["listener|"+lnConfig.Type] = relSlice
		}

		if !disableClustering && lnConfig.Type == "tcp" {
			addr := lnConfig.ClusterAddress
			if addr != "" {
				tcpAddr, err := net.ResolveTCPAddr("tcp", lnConfig.ClusterAddress)
				if err != nil {
					errMsg = fmt.Errorf("Error resolving cluster_address: %s", err)
					return 1, nil, nil, errMsg
				}
				clusterAddrs = append(clusterAddrs, tcpAddr)
			} else {
				tcpAddr, ok := ln.Addr().(*net.TCPAddr)
				if !ok {
					errMsg = fmt.Errorf("Failed to parse tcp listener")
					return 1, nil, nil, errMsg
				}
				clusterAddr := &net.TCPAddr{
					IP:   tcpAddr.IP,
					Port: tcpAddr.Port + 1,
				}
				clusterAddrs = append(clusterAddrs, clusterAddr)
				addr = clusterAddr.String()
			}
			props["cluster address"] = addr
		}

		if lnConfig.MaxRequestSize == 0 {
			lnConfig.MaxRequestSize = vaulthttp.DefaultMaxRequestSize
		}
		props["max_request_size"] = fmt.Sprintf("%d", lnConfig.MaxRequestSize)

		if lnConfig.MaxRequestDuration == 0 {
			lnConfig.MaxRequestDuration = vault.DefaultMaxRequestDuration
		}
		props["max_request_duration"] = lnConfig.MaxRequestDuration.String()

		lns = append(lns, listenerutil.Listener{
			Listener: ln,
			Config:   lnConfig,
		})

		// Store the listener props for output later
		key := fmt.Sprintf("listener %d", i+1)
		propsList := make([]string, 0, len(props))
		for k, v := range props {
			propsList = append(propsList, fmt.Sprintf(
				"%s: %q", k, v))
		}
		sort.Strings(propsList)
		*infoKeys = append(*infoKeys, key)
		(*info)[key] = fmt.Sprintf(
			"%s (%s)", lnConfig.Type, strings.Join(propsList, ", "))

	}
	if !disableClustering {
		if c.logger.IsDebug() {
			c.logger.Debug("cluster listener addresses synthesized", "cluster_addresses", clusterAddrs)
		}
	}
	return 0, lns, clusterAddrs, nil
}

func (c *ServerCommand) Run(args []string) int {
	f := c.Flags()

	if err := f.Parse(args); err != nil {
		c.UI.Error(err.Error())
		return 1
	}

	if c.flagRecovery {
		return c.runRecoveryMode()
	}

	// Automatically enable dev mode if other dev flags are provided.
	if c.flagDevConsul || c.flagDevHA || c.flagDevTransactional || c.flagDevLeasedKV || c.flagDevThreeNode || c.flagDevFourCluster || c.flagDevAutoSeal || c.flagDevKVV1 {
		c.flagDev = true
	}

	// Validation
	if !c.flagDev {
		switch {
		case len(c.flagConfigs) == 0:
			c.UI.Error("Must specify at least one config path using -config")
			return 1
		case c.flagDevRootTokenID != "":
			c.UI.Warn(wrapAtLength(
				"You cannot specify a custom root token ID outside of \"dev\" mode. " +
					"Your request has been ignored."))
			c.flagDevRootTokenID = ""
		}
	}

	if c.flagDiagnose != notSetValue {
		if c.flagDev {
			c.UI.Error("Cannot run diagnose on Vault in dev mode.")
			return 1
		}
		// TODO: add a file output flag to Diagnose
		diagnose := &OperatorDiagnoseCommand{
			BaseCommand: c.BaseCommand,
			flagDebug:   false,
			flagSkips:   []string{},
			flagConfigs: c.flagConfigs,
		}
		diagnose.RunWithParsedFlags()
	}

	// Load the configuration
	var config *server.Config
	var err error
	if c.flagDev {
		var devStorageType string
		switch {
		case c.flagDevConsul:
			devStorageType = "consul"
		case c.flagDevHA && c.flagDevTransactional:
			devStorageType = "inmem_transactional_ha"
		case !c.flagDevHA && c.flagDevTransactional:
			devStorageType = "inmem_transactional"
		case c.flagDevHA && !c.flagDevTransactional:
			devStorageType = "inmem_ha"
		default:
			devStorageType = "inmem"
		}
		config, err = server.DevConfig(devStorageType)
		if err != nil {
			c.UI.Error(err.Error())
			return 1
		}
		if c.flagDevListenAddr != "" {
			config.Listeners[0].Address = c.flagDevListenAddr
		}
		config.Listeners[0].Telemetry.UnauthenticatedMetricsAccess = true
	}

	parsedConfig, err := c.parseConfig()
	if err != nil {
		c.UI.Error(err.Error())
		return 1
	}
	if config == nil {
		config = parsedConfig
	} else {
		config = config.Merge(parsedConfig)
	}

	// Ensure at least one config was found.
	if config == nil {
		c.UI.Output(wrapAtLength(
			"No configuration files found. Please provide configurations with the " +
				"-config flag. If you are supplying the path to a directory, please " +
				"ensure the directory contains files with the .hcl or .json " +
				"extension."))
		return 1
	}

	level, logLevelString, logLevelWasNotSet, logFormat, err := c.processLogLevelAndFormat(config)
	if err != nil {
		c.UI.Error(err.Error())
		return 1
	}

	config.LogFormat = logFormat.String()

	if c.flagDevThreeNode || c.flagDevFourCluster {
		c.logger = log.NewInterceptLogger(&log.LoggerOptions{
			Mutex:  &sync.Mutex{},
			Output: c.gatedWriter,
			Level:  log.Trace,
		})
	} else {
		c.logger = log.NewInterceptLogger(&log.LoggerOptions{
			Output: c.gatedWriter,
			Level:  level,
			// Note that if logFormat is either unspecified or standard, then
			// the resulting logger's format will be standard.
			JSONFormat: logFormat == logging.JSONFormat,
		})
	}

	// Ensure logging is flushed if initialization fails
	defer c.flushLog()

	c.allLoggers = []log.Logger{c.logger}

	logLevelStr, err := c.adjustLogLevel(config, logLevelWasNotSet)
	if err != nil {
		c.UI.Error(err.Error())
		return 1
	}
	if logLevelStr != "" {
		logLevelString = logLevelStr
	}

	// create GRPC logger
	namedGRPCLogFaker := c.logger.Named("grpclogfaker")
	c.allLoggers = append(c.allLoggers, namedGRPCLogFaker)
	grpclog.SetLogger(&grpclogFaker{
		logger: namedGRPCLogFaker,
		log:    os.Getenv("VAULT_GRPC_LOGGING") != "",
	})

	if memProfilerEnabled {
		c.startMemProfiler()
	}

	if config.DefaultMaxRequestDuration != 0 {
		vault.DefaultMaxRequestDuration = config.DefaultMaxRequestDuration
	}

	logProxyEnvironmentVariables(c.logger)

	if envMlock := os.Getenv("VAULT_DISABLE_MLOCK"); envMlock != "" {
		var err error
		config.DisableMlock, err = strconv.ParseBool(envMlock)
		if err != nil {
			c.UI.Output("Error parsing the environment variable VAULT_DISABLE_MLOCK")
			return 1
		}
	}

	if envLicensePath := os.Getenv("VAULT_LICENSE_PATH"); envLicensePath != "" {
		config.LicensePath = envLicensePath
	}
	if envLicense := os.Getenv("VAULT_LICENSE"); envLicense != "" {
		config.License = envLicense
	}

	// If mlockall(2) isn't supported, show a warning. We disable this in dev
	// because it is quite scary to see when first using Vault. We also disable
	// this if the user has explicitly disabled mlock in configuration.
	if !c.flagDev && !config.DisableMlock && !mlock.Supported() {
		c.UI.Warn(wrapAtLength(
			"WARNING! mlock is not supported on this system! An mlockall(2)-like " +
				"syscall to prevent memory from being swapped to disk is not " +
				"supported on this system. For better security, only run Vault on " +
				"systems where this call is supported. If you are running Vault " +
				"in a Docker container, provide the IPC_LOCK cap to the container."))
	}

	inmemMetrics, metricSink, prometheusEnabled, err := configutil.SetupTelemetry(&configutil.SetupTelemetryOpts{
		Config:      config.Telemetry,
		Ui:          c.UI,
		ServiceName: "vault",
		DisplayName: "Vault",
		UserAgent:   useragent.String(),
		ClusterName: config.ClusterName,
	})
	if err != nil {
		c.UI.Error(fmt.Sprintf("Error initializing telemetry: %s", err))
		return 1
	}
	metricsHelper := metricsutil.NewMetricsHelper(inmemMetrics, prometheusEnabled)

	// Initialize the storage backend
	backend, err := c.setupStorage(config)
	if err != nil {
		c.UI.Error(err.Error())
		return 1
	}

	// Prevent server startup if migration is active
	// TODO: Use OpenTelemetry to integrate this into Diagnose
	if c.storageMigrationActive(backend) {
		return 1
	}

	// Initialize the Service Discovery, if there is one
	var configSR sr.ServiceRegistration
	if config.ServiceRegistration != nil {
		configSR, err = beginServiceRegistration(c, config)
		if err != nil {
			c.UI.Output(err.Error())
			return 1
		}
	}

	infoKeys := make([]string, 0, 10)
	info := make(map[string]string)
	info["log level"] = logLevelString
	infoKeys = append(infoKeys, "log level")
	barrierSeal, barrierWrapper, unwrapSeal, seals, sealConfigError, err := setSeal(c, config, infoKeys, info)

	// Check error here
	if err != nil {
		c.UI.Error(err.Error())
		return 1
	}

	if seals != nil {
		for _, seal := range seals {
			// Ensure that the seal finalizer is called, even if using verify-only
			defer func(seal *vault.Seal) {
				err = (*seal).Finalize(context.Background())
				if err != nil {
					c.UI.Error(fmt.Sprintf("Error finalizing seals: %v", err))
				}
			}(&seal)
		}
	}

	if barrierSeal == nil {
		c.UI.Error(fmt.Sprintf("Could not create barrier seal! Most likely proper Seal configuration information was not set, but no error was generated."))
		return 1
	}

	// prepare a secure random reader for core
	secureRandomReader, err := configutil.CreateSecureRandomReaderFunc(config.SharedConfig, barrierWrapper)
	if err != nil {
		c.UI.Error(err.Error())
		return 1
	}

	coreConfig := createCoreConfig(c, config, backend, configSR, barrierSeal, unwrapSeal, metricsHelper, metricSink, secureRandomReader)
	if c.flagDevThreeNode {
		return c.enableThreeNodeDevCluster(&coreConfig, info, infoKeys, c.flagDevListenAddr, os.Getenv("VAULT_DEV_TEMP_DIR"))
	}

	if c.flagDevFourCluster {
		return enableFourClusterDev(c, &coreConfig, info, infoKeys, c.flagDevListenAddr, os.Getenv("VAULT_DEV_TEMP_DIR"))
	}

	// Initialize the separate HA storage backend, if it exists
	disableClustering, err := initHaBackend(c, config, &coreConfig, backend)
	if err != nil {
		c.UI.Output(err.Error())
		return 1
	}

	// Determine the redirect address from environment variables
	err = determineRedirectAddr(c, &coreConfig, config)
	if err != nil {
		c.UI.Output(err.Error())
	}

	// After the redirect bits are sorted out, if no cluster address was
	// explicitly given, derive one from the redirect addr
	err = findClusterAddress(c, &coreConfig, config, disableClustering)
	if err != nil {
		c.UI.Output(err.Error())
		return 1
	}

	// Override the UI enabling config by the environment variable
	if enableUI := os.Getenv("VAULT_UI"); enableUI != "" {
		var err error
		coreConfig.EnableUI, err = strconv.ParseBool(enableUI)
		if err != nil {
			c.UI.Output("Error parsing the environment variable VAULT_UI")
			return 1
		}
	}

	// If ServiceRegistration is configured, then the backend must support HA
	isBackendHA := coreConfig.HAPhysical != nil && coreConfig.HAPhysical.HAEnabled()
	if !c.flagDev && (coreConfig.GetServiceRegistration() != nil) && !isBackendHA {
		c.UI.Output("service_registration is configured, but storage does not support HA")
		return 1
	}

	// Apply any enterprise configuration onto the coreConfig.
	adjustCoreConfigForEnt(config, &coreConfig)

	// Initialize the core
	core, newCoreError := vault.NewCore(&coreConfig)
	if newCoreError != nil {
		if vault.IsFatalError(newCoreError) {
			c.UI.Error(fmt.Sprintf("Error initializing core: %s", newCoreError))
			return 1
		}
		c.UI.Warn(wrapAtLength(
			"WARNING! A non-fatal error occurred during initialization. Please " +
				"check the logs for more information."))
		c.UI.Warn("")

	}

	// Copy the reload funcs pointers back
	c.reloadFuncs = coreConfig.ReloadFuncs
	c.reloadFuncsLock = coreConfig.ReloadFuncsLock

	// Compile server information for output later
	info["storage"] = config.Storage.Type
	info["mlock"] = fmt.Sprintf(
		"supported: %v, enabled: %v",
		mlock.Supported(), !config.DisableMlock && mlock.Supported())
	infoKeys = append(infoKeys, "mlock", "storage")

	if coreConfig.ClusterAddr != "" {
		info["cluster address"] = coreConfig.ClusterAddr
		infoKeys = append(infoKeys, "cluster address")
	}
	if coreConfig.RedirectAddr != "" {
		info["api address"] = coreConfig.RedirectAddr
		infoKeys = append(infoKeys, "api address")
	}

	if config.HAStorage != nil {
		info["HA storage"] = config.HAStorage.Type
		infoKeys = append(infoKeys, "HA storage")
	} else {
		// If the storage supports HA, then note it
		if coreConfig.HAPhysical != nil {
			if coreConfig.HAPhysical.HAEnabled() {
				info["storage"] += " (HA available)"
			} else {
				info["storage"] += " (HA disabled)"
			}
		}
	}

	status, lns, clusterAddrs, errMsg := c.InitListeners(config, disableClustering, &infoKeys, &info)

	if status != 0 {
		c.UI.Output("Error parsing listener configuration.")
		c.UI.Error(errMsg.Error())
		return 1
	}

	// Make sure we close all listeners from this point on
	listenerCloseFunc := func() {
		for _, ln := range lns {
			ln.Listener.Close()
		}
	}

	defer c.cleanupGuard.Do(listenerCloseFunc)

	infoKeys = append(infoKeys, "version")
	verInfo := version.GetVersion()
	info["version"] = verInfo.FullVersionNumber(false)
	if verInfo.Revision != "" {
		info["version sha"] = strings.Trim(verInfo.Revision, "'")
		infoKeys = append(infoKeys, "version sha")
	}

	infoKeys = append(infoKeys, "cgo")
	info["cgo"] = "disabled"
	if version.CgoEnabled {
		info["cgo"] = "enabled"
	}

	infoKeys = append(infoKeys, "recovery mode")
	info["recovery mode"] = "false"

	infoKeys = append(infoKeys, "go version")
	info["go version"] = runtime.Version()

	sort.Strings(infoKeys)
	c.UI.Output("==> Vault server configuration:\n")

	for _, k := range infoKeys {
		c.UI.Output(fmt.Sprintf(
			"%24s: %s",
			strings.Title(k),
			info[k]))
	}

	c.UI.Output("")

	// Tests might not want to start a vault server and just want to verify
	// the configuration.
	if c.flagTestVerifyOnly {
		return 0
	}

	// This needs to happen before we first unseal, so before we trigger dev
	// mode if it's set
	core.SetClusterListenerAddrs(clusterAddrs)
	core.SetClusterHandler(vaulthttp.Handler(&vault.HandlerProperties{
		Core: core,
	}))

	// Attempt unsealing in a background goroutine. This is needed for when a
	// Vault cluster with multiple servers is configured with auto-unseal but is
	// uninitialized. Once one server initializes the storage backend, this
	// goroutine will pick up the unseal keys and unseal this instance.
	if !core.IsInSealMigrationMode() {
<<<<<<< HEAD
		go runUnseal(c, core)
=======
		go runUnseal(c, core, context.Background())
>>>>>>> 7deb8431
	}

	// When the underlying storage is raft, kick off retry join if it was specified
	// in the configuration
	// TODO: Should we also support retry_join for ha_storage?
	if config.Storage.Type == storageTypeRaft {
		if err := core.InitiateRetryJoin(context.Background()); err != nil {
			c.UI.Error(fmt.Sprintf("Failed to initiate raft retry join, %q", err.Error()))
			return 1
		}
	}

	// Perform initialization of HTTP server after the verifyOnly check.

	// Instantiate the wait group
	c.WaitGroup = &sync.WaitGroup{}

	// If service discovery is available, run service discovery
	err = runListeners(c, &coreConfig, config, configSR)
	if err != nil {
		c.UI.Error(err.Error())
		return 1
	}

	// If we're in Dev mode, then initialize the core
	err = initDevCore(c, &coreConfig, config, core)
	if err != nil {
		c.UI.Error(err.Error())
		return 1
	}

	// Initialize the HTTP servers
	err = startHttpServers(c, core, config, lns)
	if err != nil {
		c.UI.Error(err.Error())
		return 1
	}

	if c.flagTestServerConfig {
		return 0
	}

	if sealConfigError != nil {
		init, err := core.InitializedLocally(context.Background())
		if err != nil {
			c.UI.Error(fmt.Sprintf("Error checking if core is initialized: %v", err))
			return 1
		}
		if init {
			c.UI.Error("Vault is initialized but no Seal key could be loaded")
			return 1
		}
	}

	// Output the header that the server has started
	if !c.flagCombineLogs {
		c.UI.Output("==> Vault server started! Log data will stream in below:\n")
	}

	// Inform any tests that the server is ready
	select {
	case c.startedCh <- struct{}{}:
	default:
	}

	// Release the log gate.
	c.flushLog()

	// Write out the PID to the file now that server has successfully started
	if err := c.storePidFile(config.PidFile); err != nil {
		c.UI.Error(fmt.Sprintf("Error storing PID: %s", err))
		return 1
	}

	// Notify systemd that the server is ready (if applicable)
	c.notifySystemd(systemd.SdNotifyReady)

	defer func() {
		if err := c.removePidFile(config.PidFile); err != nil {
			c.UI.Error(fmt.Sprintf("Error deleting the PID file: %s", err))
		}
	}()

	var coreShutdownDoneCh <-chan struct{}
	if c.flagExitOnCoreShutdown {
		coreShutdownDoneCh = core.ShutdownDone()
	}

	// Wait for shutdown
	shutdownTriggered := false
	retCode := 0

	for !shutdownTriggered {
		select {
		case <-coreShutdownDoneCh:
			c.UI.Output("==> Vault core was shut down")
			retCode = 1
			shutdownTriggered = true
		case <-c.ShutdownCh:
			c.UI.Output("==> Vault shutdown triggered")
			shutdownTriggered = true
		case <-c.SighupCh:
			c.UI.Output("==> Vault reload triggered")

			// Notify systemd that the server is reloading config
			c.notifySystemd(systemd.SdNotifyReloading)

			// Check for new log level
			var config *server.Config
			var level log.Level
			for _, path := range c.flagConfigs {
				current, err := server.LoadConfig(path)
				if err != nil {
					c.logger.Error("could not reload config", "path", path, "error", err)
					goto RUNRELOADFUNCS
				}

				if config == nil {
					config = current
				} else {
					config = config.Merge(current)
				}
			}

			// Ensure at least one config was found.
			if config == nil {
				c.logger.Error("no config found at reload time")
				goto RUNRELOADFUNCS
			}

			core.SetConfig(config)

			if config.LogLevel != "" {
				configLogLevel := strings.ToLower(strings.TrimSpace(config.LogLevel))
				switch configLogLevel {
				case "trace":
					level = log.Trace
				case "debug":
					level = log.Debug
				case "notice", "info", "":
					level = log.Info
				case "warn", "warning":
					level = log.Warn
				case "err", "error":
					level = log.Error
				default:
					c.logger.Error("unknown log level found on reload", "level", config.LogLevel)
					goto RUNRELOADFUNCS
				}
				core.SetLogLevel(level)
			}

		RUNRELOADFUNCS:
			if err := c.Reload(c.reloadFuncsLock, c.reloadFuncs, c.flagConfigs); err != nil {
				c.UI.Error(fmt.Sprintf("Error(s) were encountered during reload: %s", err))
			}

		case <-c.SigUSR2Ch:
			logWriter := c.logger.StandardWriter(&hclog.StandardLoggerOptions{})
			pprof.Lookup("goroutine").WriteTo(logWriter, 2)
		}
	}
	// Notify systemd that the server is shutting down
	c.notifySystemd(systemd.SdNotifyStopping)

	// Stop the listeners so that we don't process further client requests.
	c.cleanupGuard.Do(listenerCloseFunc)

	// Finalize will wait until after Vault is sealed, which means the
	// request forwarding listeners will also be closed (and also
	// waited for).
	if err := core.Shutdown(); err != nil {
		c.UI.Error(fmt.Sprintf("Error with core shutdown: %s", err))
	}

	// Wait for dependent goroutines to complete
	c.WaitGroup.Wait()
	return retCode
}

func (c *ServerCommand) notifySystemd(status string) {
	sent, err := systemd.SdNotify(false, status)
	if err != nil {
		c.logger.Error("error notifying systemd", "error", err)
	} else {
		if sent {
			c.logger.Debug("sent systemd notification", "notification", status)
		} else {
			c.logger.Debug("would have sent systemd notification (systemd not present)", "notification", status)
		}
	}
}

func (c *ServerCommand) enableDev(core *vault.Core, coreConfig *vault.CoreConfig) (*vault.InitResult, error) {
	ctx := namespace.ContextWithNamespace(context.Background(), namespace.RootNamespace)

	var recoveryConfig *vault.SealConfig
	barrierConfig := &vault.SealConfig{
		SecretShares:    1,
		SecretThreshold: 1,
	}

	if core.SealAccess().RecoveryKeySupported() {
		recoveryConfig = &vault.SealConfig{
			SecretShares:    1,
			SecretThreshold: 1,
		}
	}

	if core.SealAccess().StoredKeysSupported() != vaultseal.StoredKeysNotSupported {
		barrierConfig.StoredShares = 1
	}

	// Initialize it with a basic single key
	init, err := core.Initialize(ctx, &vault.InitParams{
		BarrierConfig:  barrierConfig,
		RecoveryConfig: recoveryConfig,
	})
	if err != nil {
		return nil, err
	}

	// Handle unseal with stored keys
	if core.SealAccess().StoredKeysSupported() == vaultseal.StoredKeysSupportedGeneric {
		err := core.UnsealWithStoredKeys(ctx)
		if err != nil {
			return nil, err
		}
	} else {
		// Copy the key so that it can be zeroed
		key := make([]byte, len(init.SecretShares[0]))
		copy(key, init.SecretShares[0])

		// Unseal the core
		unsealed, err := core.Unseal(key)
		if err != nil {
			return nil, err
		}
		if !unsealed {
			return nil, fmt.Errorf("failed to unseal Vault for dev mode")
		}
	}

	isLeader, _, _, err := core.Leader()
	if err != nil && err != vault.ErrHANotEnabled {
		return nil, errwrap.Wrapf("failed to check active status: {{err}}", err)
	}
	if err == nil {
		leaderCount := 5
		for !isLeader {
			if leaderCount == 0 {
				buf := make([]byte, 1<<16)
				runtime.Stack(buf, true)
				return nil, fmt.Errorf("failed to get active status after five seconds; call stack is\n%s\n", buf)
			}
			time.Sleep(1 * time.Second)
			isLeader, _, _, err = core.Leader()
			if err != nil {
				return nil, errwrap.Wrapf("failed to check active status: {{err}}", err)
			}
			leaderCount--
		}
	}

	// Generate a dev root token if one is provided in the flag
	if coreConfig.DevToken != "" {
		req := &logical.Request{
			ID:          "dev-gen-root",
			Operation:   logical.UpdateOperation,
			ClientToken: init.RootToken,
			Path:        "auth/token/create",
			Data: map[string]interface{}{
				"id":                coreConfig.DevToken,
				"policies":          []string{"root"},
				"no_parent":         true,
				"no_default_policy": true,
			},
		}
		resp, err := core.HandleRequest(ctx, req)
		if err != nil {
			return nil, errwrap.Wrapf(fmt.Sprintf("failed to create root token with ID %q: {{err}}", coreConfig.DevToken), err)
		}
		if resp == nil {
			return nil, fmt.Errorf("nil response when creating root token with ID %q", coreConfig.DevToken)
		}
		if resp.Auth == nil {
			return nil, fmt.Errorf("nil auth when creating root token with ID %q", coreConfig.DevToken)
		}

		init.RootToken = resp.Auth.ClientToken

		req.ID = "dev-revoke-init-root"
		req.Path = "auth/token/revoke-self"
		req.Data = nil
		resp, err = core.HandleRequest(ctx, req)
		if err != nil {
			return nil, errwrap.Wrapf("failed to revoke initial root token: {{err}}", err)
		}
	}

	// Set the token
	if !c.flagDevNoStoreToken {
		tokenHelper, err := c.TokenHelper()
		if err != nil {
			return nil, err
		}
		if err := tokenHelper.Store(init.RootToken); err != nil {
			return nil, err
		}
	}

	kvVer := "2"
	if c.flagDevKVV1 || c.flagDevLeasedKV {
		kvVer = "1"
	}
	req := &logical.Request{
		Operation:   logical.UpdateOperation,
		ClientToken: init.RootToken,
		Path:        "sys/mounts/secret",
		Data: map[string]interface{}{
			"type":        "kv",
			"path":        "secret/",
			"description": "key/value secret storage",
			"options": map[string]string{
				"version": kvVer,
			},
		},
	}
	resp, err := core.HandleRequest(ctx, req)
	if err != nil {
		return nil, errwrap.Wrapf("error creating default K/V store: {{err}}", err)
	}
	if resp.IsError() {
		return nil, errwrap.Wrapf("failed to create default K/V store: {{err}}", resp.Error())
	}

	return init, nil
}

func (c *ServerCommand) enableThreeNodeDevCluster(base *vault.CoreConfig, info map[string]string, infoKeys []string, devListenAddress, tempDir string) int {
	testCluster := vault.NewTestCluster(&testing.RuntimeT{}, base, &vault.TestClusterOptions{
		HandlerFunc:       vaulthttp.Handler,
		BaseListenAddress: c.flagDevListenAddr,
		Logger:            c.logger,
		TempDir:           tempDir,
	})
	defer c.cleanupGuard.Do(testCluster.Cleanup)

	info["cluster parameters path"] = testCluster.TempDir
	infoKeys = append(infoKeys, "cluster parameters path")

	for i, core := range testCluster.Cores {
		info[fmt.Sprintf("node %d api address", i)] = fmt.Sprintf("https://%s", core.Listeners[0].Address.String())
		infoKeys = append(infoKeys, fmt.Sprintf("node %d api address", i))
	}

	infoKeys = append(infoKeys, "version")
	verInfo := version.GetVersion()
	info["version"] = verInfo.FullVersionNumber(false)
	if verInfo.Revision != "" {
		info["version sha"] = strings.Trim(verInfo.Revision, "'")
		infoKeys = append(infoKeys, "version sha")
	}

	infoKeys = append(infoKeys, "cgo")
	info["cgo"] = "disabled"
	if version.CgoEnabled {
		info["cgo"] = "enabled"
	}

	infoKeys = append(infoKeys, "go version")
	info["go version"] = runtime.Version()

	// Server configuration output
	padding := 24

	sort.Strings(infoKeys)
	c.UI.Output("==> Vault server configuration:\n")

	for _, k := range infoKeys {
		c.UI.Output(fmt.Sprintf(
			"%s%s: %s",
			strings.Repeat(" ", padding-len(k)),
			strings.Title(k),
			info[k]))
	}

	c.UI.Output("")

	for _, core := range testCluster.Cores {
		core.Server.Handler = vaulthttp.Handler(&vault.HandlerProperties{
			Core: core.Core,
		})
		core.SetClusterHandler(core.Server.Handler)
	}

	testCluster.Start()

	ctx := namespace.ContextWithNamespace(context.Background(), namespace.RootNamespace)

	if base.DevToken != "" {
		req := &logical.Request{
			ID:          "dev-gen-root",
			Operation:   logical.UpdateOperation,
			ClientToken: testCluster.RootToken,
			Path:        "auth/token/create",
			Data: map[string]interface{}{
				"id":                base.DevToken,
				"policies":          []string{"root"},
				"no_parent":         true,
				"no_default_policy": true,
			},
		}
		resp, err := testCluster.Cores[0].HandleRequest(ctx, req)
		if err != nil {
			c.UI.Error(fmt.Sprintf("failed to create root token with ID %s: %s", base.DevToken, err))
			return 1
		}
		if resp == nil {
			c.UI.Error(fmt.Sprintf("nil response when creating root token with ID %s", base.DevToken))
			return 1
		}
		if resp.Auth == nil {
			c.UI.Error(fmt.Sprintf("nil auth when creating root token with ID %s", base.DevToken))
			return 1
		}

		testCluster.RootToken = resp.Auth.ClientToken

		req.ID = "dev-revoke-init-root"
		req.Path = "auth/token/revoke-self"
		req.Data = nil
		resp, err = testCluster.Cores[0].HandleRequest(ctx, req)
		if err != nil {
			c.UI.Output(fmt.Sprintf("failed to revoke initial root token: %s", err))
			return 1
		}
	}

	// Set the token
	tokenHelper, err := c.TokenHelper()
	if err != nil {
		c.UI.Error(fmt.Sprintf("Error getting token helper: %s", err))
		return 1
	}
	if err := tokenHelper.Store(testCluster.RootToken); err != nil {
		c.UI.Error(fmt.Sprintf("Error storing in token helper: %s", err))
		return 1
	}

	if err := ioutil.WriteFile(filepath.Join(testCluster.TempDir, "root_token"), []byte(testCluster.RootToken), 0o755); err != nil {
		c.UI.Error(fmt.Sprintf("Error writing token to tempfile: %s", err))
		return 1
	}

	c.UI.Output(fmt.Sprintf(
		"==> Three node dev mode is enabled\n\n" +
			"The unseal key and root token are reproduced below in case you\n" +
			"want to seal/unseal the Vault or play with authentication.\n",
	))

	for i, key := range testCluster.BarrierKeys {
		c.UI.Output(fmt.Sprintf(
			"Unseal Key %d: %s",
			i+1, base64.StdEncoding.EncodeToString(key),
		))
	}

	c.UI.Output(fmt.Sprintf(
		"\nRoot Token: %s\n", testCluster.RootToken,
	))

	c.UI.Output(fmt.Sprintf(
		"\nUseful env vars:\n"+
			"VAULT_TOKEN=%s\n"+
			"VAULT_ADDR=%s\n"+
			"VAULT_CACERT=%s/ca_cert.pem\n",
		testCluster.RootToken,
		testCluster.Cores[0].Client.Address(),
		testCluster.TempDir,
	))

	// Output the header that the server has started
	c.UI.Output("==> Vault server started! Log data will stream in below:\n")

	// Inform any tests that the server is ready
	select {
	case c.startedCh <- struct{}{}:
	default:
	}

	// Release the log gate.
	c.flushLog()

	// Wait for shutdown
	shutdownTriggered := false

	for !shutdownTriggered {
		select {
		case <-c.ShutdownCh:
			c.UI.Output("==> Vault shutdown triggered")

			// Stop the listeners so that we don't process further client requests.
			c.cleanupGuard.Do(testCluster.Cleanup)

			// Finalize will wait until after Vault is sealed, which means the
			// request forwarding listeners will also be closed (and also
			// waited for).
			for _, core := range testCluster.Cores {
				if err := core.Shutdown(); err != nil {
					c.UI.Error(fmt.Sprintf("Error with core shutdown: %s", err))
				}
			}

			shutdownTriggered = true

		case <-c.SighupCh:
			c.UI.Output("==> Vault reload triggered")
			for _, core := range testCluster.Cores {
				if err := c.Reload(core.ReloadFuncsLock, core.ReloadFuncs, nil); err != nil {
					c.UI.Error(fmt.Sprintf("Error(s) were encountered during reload: %s", err))
				}
			}
		}
	}

	return 0
}

// addPlugin adds any plugins to the catalog
func (c *ServerCommand) addPlugin(path, token string, core *vault.Core) error {
	// Get the sha256 of the file at the given path.
	pluginSum := func(p string) (string, error) {
		hasher := sha256.New()
		f, err := os.Open(p)
		if err != nil {
			return "", err
		}
		defer f.Close()
		if _, err := io.Copy(hasher, f); err != nil {
			return "", err
		}
		return hex.EncodeToString(hasher.Sum(nil)), nil
	}

	// Mount any test plugins. We do this explicitly before we inform tests of
	// a completely booted server intentionally.
	sha256sum, err := pluginSum(path)
	if err != nil {
		return err
	}

	// Default the name to the basename of the binary
	name := filepath.Base(path)

	// File a request against core to enable the plugin
	req := &logical.Request{
		Operation:   logical.UpdateOperation,
		ClientToken: token,
		Path:        fmt.Sprintf("sys/plugins/catalog/%s", name),
		Data: map[string]interface{}{
			"sha256":  sha256sum,
			"command": name,
		},
	}
	ctx := namespace.ContextWithNamespace(context.Background(), namespace.RootNamespace)
	if _, err := core.HandleRequest(ctx, req); err != nil {
		return err
	}

	return nil
}

// detectRedirect is used to attempt redirect address detection
func (c *ServerCommand) detectRedirect(detect physical.RedirectDetect,
	config *server.Config) (string, error) {
	// Get the hostname
	host, err := detect.DetectHostAddr()
	if err != nil {
		return "", err
	}

	// set [] for ipv6 addresses
	if strings.Contains(host, ":") && !strings.Contains(host, "]") {
		host = "[" + host + "]"
	}

	// Default the port and scheme
	scheme := "https"
	port := 8200

	// Attempt to detect overrides
	for _, list := range config.Listeners {
		// Only attempt TCP
		if list.Type != "tcp" {
			continue
		}

		// Check if TLS is disabled
		if list.TLSDisable {
			scheme = "http"
		}

		// Check for address override
		addr := list.Address
		if addr == "" {
			addr = "127.0.0.1:8200"
		}

		// Check for localhost
		hostStr, portStr, err := net.SplitHostPort(addr)
		if err != nil {
			continue
		}
		if hostStr == "127.0.0.1" {
			host = hostStr
		}

		// Check for custom port
		listPort, err := strconv.Atoi(portStr)
		if err != nil {
			continue
		}
		port = listPort
	}

	// Build a URL
	url := &url.URL{
		Scheme: scheme,
		Host:   fmt.Sprintf("%s:%d", host, port),
	}

	// Return the URL string
	return url.String(), nil
}

func (c *ServerCommand) Reload(lock *sync.RWMutex, reloadFuncs *map[string][]reloadutil.ReloadFunc, configPath []string) error {
	lock.RLock()
	defer lock.RUnlock()

	var reloadErrors *multierror.Error

	for k, relFuncs := range *reloadFuncs {
		switch {
		case strings.HasPrefix(k, "listener|"):
			for _, relFunc := range relFuncs {
				if relFunc != nil {
					if err := relFunc(); err != nil {
						reloadErrors = multierror.Append(reloadErrors, errwrap.Wrapf("error encountered reloading listener: {{err}}", err))
					}
				}
			}

		case strings.HasPrefix(k, "audit_file|"):
			for _, relFunc := range relFuncs {
				if relFunc != nil {
					if err := relFunc(); err != nil {
						reloadErrors = multierror.Append(reloadErrors, errwrap.Wrapf(fmt.Sprintf("error encountered reloading file audit device at path %q: {{err}}", strings.TrimPrefix(k, "audit_file|")), err))
					}
				}
			}
		}
	}

	// Send a message that we reloaded. This prevents "guessing" sleep times
	// in tests.
	select {
	case c.reloadedCh <- struct{}{}:
	default:
	}

	return reloadErrors.ErrorOrNil()
}

// storePidFile is used to write out our PID to a file if necessary
func (c *ServerCommand) storePidFile(pidPath string) error {
	// Quit fast if no pidfile
	if pidPath == "" {
		return nil
	}

	// Open the PID file
	pidFile, err := os.OpenFile(pidPath, os.O_CREATE|os.O_WRONLY|os.O_TRUNC, 0o644)
	if err != nil {
		return errwrap.Wrapf("could not open pid file: {{err}}", err)
	}
	defer pidFile.Close()

	// Write out the PID
	pid := os.Getpid()
	_, err = pidFile.WriteString(fmt.Sprintf("%d", pid))
	if err != nil {
		return errwrap.Wrapf("could not write to pid file: {{err}}", err)
	}
	return nil
}

// removePidFile is used to cleanup the PID file if necessary
func (c *ServerCommand) removePidFile(pidPath string) error {
	if pidPath == "" {
		return nil
	}
	return os.Remove(pidPath)
}

// storageMigrationActive checks and warns against in-progress storage migrations.
// This function will block until storage is available.
func (c *ServerCommand) storageMigrationActive(backend physical.Backend) bool {
	first := true

	for {
		migrationStatus, err := CheckStorageMigration(backend)
		if err == nil {
			if migrationStatus != nil {
				startTime := migrationStatus.Start.Format(time.RFC3339)
				c.UI.Error(wrapAtLength(fmt.Sprintf("ERROR! Storage migration in progress (started: %s). "+
					"Server startup is prevented until the migration completes. Use 'vault operator migrate -reset' "+
					"to force clear the migration lock.", startTime)))
				return true
			}
			return false
		}
		if first {
			first = false
			c.UI.Warn("\nWARNING! Unable to read storage migration status.")

			// unexpected state, so stop buffering log messages
			c.flushLog()
		}
		c.logger.Warn("storage migration check error", "error", err.Error())

		select {
		case <-time.After(2 * time.Second):
		case <-c.ShutdownCh:
			return true
		}
	}
}

type StorageMigrationStatus struct {
	Start time.Time `json:"start"`
}

func CheckStorageMigration(b physical.Backend) (*StorageMigrationStatus, error) {
	entry, err := b.Get(context.Background(), storageMigrationLock)
	if err != nil {
		return nil, err
	}

	if entry == nil {
		return nil, nil
	}

	var status StorageMigrationStatus
	if err := jsonutil.DecodeJSON(entry.Value, &status); err != nil {
		return nil, err
	}

	return &status, nil
}

// setSeal return barrierSeal, barrierWrapper, unwrapSeal, and all the created seals from the configs so we can close them in Run
// The two errors are the sealConfigError and the regular error
func setSeal(c *ServerCommand, config *server.Config, infoKeys []string, info map[string]string) (vault.Seal, wrapping.Wrapper, vault.Seal, []vault.Seal, error, error) {
	var barrierSeal vault.Seal
	var unwrapSeal vault.Seal

	var sealConfigError error
	var wrapper wrapping.Wrapper
	var barrierWrapper wrapping.Wrapper
	if c.flagDevAutoSeal {
		barrierSeal = vault.NewAutoSeal(vaultseal.NewTestSeal(nil))
		return barrierSeal, nil, nil, nil, nil, nil
	}

	// Handle the case where no seal is provided
	switch len(config.Seals) {
	case 0:
		config.Seals = append(config.Seals, &configutil.KMS{Type: wrapping.Shamir})
	case 1:
		// If there's only one seal and it's disabled assume they want to
		// migrate to a shamir seal and simply didn't provide it
		if config.Seals[0].Disabled {
			config.Seals = append(config.Seals, &configutil.KMS{Type: wrapping.Shamir})
		}
	}
	var createdSeals []vault.Seal = make([]vault.Seal, len(config.Seals))
	for _, configSeal := range config.Seals {
		sealType := wrapping.Shamir
		if !configSeal.Disabled && os.Getenv("VAULT_SEAL_TYPE") != "" {
			sealType = os.Getenv("VAULT_SEAL_TYPE")
			configSeal.Type = sealType
		} else {
			sealType = configSeal.Type
		}

		var seal vault.Seal
		sealLogger := c.logger.ResetNamed(fmt.Sprintf("seal.%s", sealType))
		c.allLoggers = append(c.allLoggers, sealLogger)
		defaultSeal := vault.NewDefaultSeal(&vaultseal.Access{
			Wrapper: aeadwrapper.NewShamirWrapper(&wrapping.WrapperOptions{
				Logger: c.logger.Named("shamir"),
			}),
		})
		var sealInfoKeys []string
		sealInfoMap := map[string]string{}
		wrapper, sealConfigError = configutil.ConfigureWrapper(configSeal, &sealInfoKeys, &sealInfoMap, sealLogger)
		if sealConfigError != nil {
			if !errwrap.ContainsType(sealConfigError, new(logical.KeyNotFoundError)) {
				return barrierSeal, barrierWrapper, unwrapSeal, createdSeals, sealConfigError, fmt.Errorf(
					"Error parsing Seal configuration: %s", sealConfigError)
			}
		}
		if wrapper == nil {
			seal = defaultSeal
		} else {
			seal = vault.NewAutoSeal(&vaultseal.Access{
				Wrapper: wrapper,
			})
		}
		infoPrefix := ""
		if configSeal.Disabled {
			unwrapSeal = seal
			infoPrefix = "Old "
		} else {
			barrierSeal = seal
			barrierWrapper = wrapper
		}
		for _, k := range sealInfoKeys {
			infoKeys = append(infoKeys, infoPrefix+k)
			info[infoPrefix+k] = sealInfoMap[k]
		}
		createdSeals = append(createdSeals, seal)
	}
	return barrierSeal, barrierWrapper, unwrapSeal, createdSeals, sealConfigError, nil
}

func initHaBackend(c *ServerCommand, config *server.Config, coreConfig *vault.CoreConfig, backend physical.Backend) (bool, error) {
	// Initialize the separate HA storage backend, if it exists
	var ok bool
	if config.HAStorage != nil {
		if config.Storage.Type == storageTypeRaft && config.HAStorage.Type == storageTypeRaft {
			return false, fmt.Errorf("Raft cannot be set both as 'storage' and 'ha_storage'. Setting 'storage' to 'raft' will automatically set it up for HA operations as well")
		}

		if config.Storage.Type == storageTypeRaft {
			return false, fmt.Errorf("HA storage cannot be declared when Raft is the storage type")
		}

		factory, exists := c.PhysicalBackends[config.HAStorage.Type]
		if !exists {
			return false, fmt.Errorf("Unknown HA storage type %s", config.HAStorage.Type)

		}

		namedHALogger := c.logger.Named("ha." + config.HAStorage.Type)
		c.allLoggers = append(c.allLoggers, namedHALogger)
		habackend, err := factory(config.HAStorage.Config, namedHALogger)
		if err != nil {
			return false, fmt.Errorf("Error initializing HA storage of type %s: %s", config.HAStorage.Type, err)

		}

		if coreConfig.HAPhysical, ok = habackend.(physical.HABackend); !ok {
			return false, fmt.Errorf("Specified HA storage does not support HA")
		}

		if !coreConfig.HAPhysical.HAEnabled() {
			return false, fmt.Errorf("Specified HA storage has HA support disabled; please consult documentation")
		}

		coreConfig.RedirectAddr = config.HAStorage.RedirectAddr
		disableClustering := config.HAStorage.DisableClustering

		if config.HAStorage.Type == storageTypeRaft && disableClustering {
			return disableClustering, fmt.Errorf("Disable clustering cannot be set to true when Raft is the HA storage type")
		}

		if !disableClustering {
			coreConfig.ClusterAddr = config.HAStorage.ClusterAddr
		}
	} else {
		if coreConfig.HAPhysical, ok = backend.(physical.HABackend); ok {
			coreConfig.RedirectAddr = config.Storage.RedirectAddr
			disableClustering := config.Storage.DisableClustering

			if (config.Storage.Type == storageTypeRaft) && disableClustering {
				return disableClustering, fmt.Errorf("Disable clustering cannot be set to true when Raft is the storage type")
			}

			if !disableClustering {
				coreConfig.ClusterAddr = config.Storage.ClusterAddr
			}
		}
	}
	return config.DisableClustering, nil
}

func determineRedirectAddr(c *ServerCommand, coreConfig *vault.CoreConfig, config *server.Config) error {
	var retErr error
	if envRA := os.Getenv("VAULT_API_ADDR"); envRA != "" {
		coreConfig.RedirectAddr = envRA
	} else if envRA := os.Getenv("VAULT_REDIRECT_ADDR"); envRA != "" {
		coreConfig.RedirectAddr = envRA
	} else if envAA := os.Getenv("VAULT_ADVERTISE_ADDR"); envAA != "" {
		coreConfig.RedirectAddr = envAA
	}

	// Attempt to detect the redirect address, if possible
	if coreConfig.RedirectAddr == "" {
		c.logger.Warn("no `api_addr` value specified in config or in VAULT_API_ADDR; falling back to detection if possible, but this value should be manually set")
	}

	var ok bool
	var detect physical.RedirectDetect
	if coreConfig.HAPhysical != nil && coreConfig.HAPhysical.HAEnabled() {
		detect, ok = coreConfig.HAPhysical.(physical.RedirectDetect)
	} else {
		detect, ok = coreConfig.Physical.(physical.RedirectDetect)
	}
	if ok && coreConfig.RedirectAddr == "" {
		redirect, err := c.detectRedirect(detect, config)
		// the following errors did not cause Run to return, so I'm not returning these
		// as errors.
		if err != nil {
			retErr = fmt.Errorf("Error detecting api address: %s", err)
		} else if redirect == "" {
			retErr = fmt.Errorf("Failed to detect api address")
		} else {
			coreConfig.RedirectAddr = redirect
		}
	}
	if coreConfig.RedirectAddr == "" && c.flagDev {
		coreConfig.RedirectAddr = fmt.Sprintf("http://%s", config.Listeners[0].Address)
	}
	return retErr
}

func findClusterAddress(c *ServerCommand, coreConfig *vault.CoreConfig, config *server.Config, disableClustering bool) error {
	if disableClustering {
		coreConfig.ClusterAddr = ""
	} else if envCA := os.Getenv("VAULT_CLUSTER_ADDR"); envCA != "" {
		coreConfig.ClusterAddr = envCA
	} else {
		var addrToUse string
		switch {
		case coreConfig.ClusterAddr == "" && coreConfig.RedirectAddr != "":
			addrToUse = coreConfig.RedirectAddr
		case c.flagDev:
			addrToUse = fmt.Sprintf("http://%s", config.Listeners[0].Address)
		default:
			goto CLUSTER_SYNTHESIS_COMPLETE
		}
		u, err := url.ParseRequestURI(addrToUse)
		if err != nil {
			return fmt.Errorf("Error parsing synthesized cluster address %s: %v", addrToUse, err)
		}
		host, port, err := net.SplitHostPort(u.Host)
		if err != nil {
			// This sucks, as it's a const in the function but not exported in the package
			if strings.Contains(err.Error(), "missing port in address") {
				host = u.Host
				port = "443"
			} else {
				return fmt.Errorf("Error parsing api address: %v", err)
			}
		}
		nPort, err := strconv.Atoi(port)
		if err != nil {
			return fmt.Errorf("Error parsing synthesized address; failed to convert %q to a numeric: %v", port, err)
		}
		u.Host = net.JoinHostPort(host, strconv.Itoa(nPort+1))
		// Will always be TLS-secured
		u.Scheme = "https"
		coreConfig.ClusterAddr = u.String()
	}

CLUSTER_SYNTHESIS_COMPLETE:

	if coreConfig.RedirectAddr == coreConfig.ClusterAddr && len(coreConfig.RedirectAddr) != 0 {
		return fmt.Errorf("Address %q used for both API and cluster addresses", coreConfig.RedirectAddr)
	}

	if coreConfig.ClusterAddr != "" {
		// Force https as we'll always be TLS-secured
		u, err := url.ParseRequestURI(coreConfig.ClusterAddr)
		if err != nil {
			return fmt.Errorf("Error parsing cluster address %s: %v", coreConfig.ClusterAddr, err)
		}
		u.Scheme = "https"
		coreConfig.ClusterAddr = u.String()
	}
	return nil
}

<<<<<<< HEAD
func runUnseal(c *ServerCommand, core *vault.Core) {
	for {
		err := core.UnsealWithStoredKeys(context.Background())
=======
func runUnseal(c *ServerCommand, core *vault.Core, ctx context.Context) {
	for {
		err := core.UnsealWithStoredKeys(ctx)
>>>>>>> 7deb8431
		if err == nil {
			return
		}

		if vault.IsFatalError(err) {
			c.logger.Error("error unsealing core", "error", err)
			return
		}
		c.logger.Warn("failed to unseal core", "error", err)

		select {
		case <-c.ShutdownCh:
			return
		case <-time.After(5 * time.Second):
		}
	}
}

func createCoreConfig(c *ServerCommand, config *server.Config, backend physical.Backend, configSR sr.ServiceRegistration, barrierSeal, unwrapSeal vault.Seal,
	metricsHelper *metricsutil.MetricsHelper, metricSink *metricsutil.ClusterMetricSink, secureRandomReader io.Reader) vault.CoreConfig {
	coreConfig := &vault.CoreConfig{
		RawConfig:                      config,
		Physical:                       backend,
		RedirectAddr:                   config.Storage.RedirectAddr,
		StorageType:                    config.Storage.Type,
		HAPhysical:                     nil,
		ServiceRegistration:            configSR,
		Seal:                           barrierSeal,
		UnwrapSeal:                     unwrapSeal,
		AuditBackends:                  c.AuditBackends,
		CredentialBackends:             c.CredentialBackends,
		LogicalBackends:                c.LogicalBackends,
		Logger:                         c.logger,
		DisableSentinelTrace:           config.DisableSentinelTrace,
		DisableCache:                   config.DisableCache,
		DisableMlock:                   config.DisableMlock,
		MaxLeaseTTL:                    config.MaxLeaseTTL,
		DefaultLeaseTTL:                config.DefaultLeaseTTL,
		ClusterName:                    config.ClusterName,
		CacheSize:                      config.CacheSize,
		PluginDirectory:                config.PluginDirectory,
		EnableUI:                       config.EnableUI,
		EnableRaw:                      config.EnableRawEndpoint,
		DisableSealWrap:                config.DisableSealWrap,
		DisablePerformanceStandby:      config.DisablePerformanceStandby,
		DisableIndexing:                config.DisableIndexing,
		AllLoggers:                     c.allLoggers,
		BuiltinRegistry:                builtinplugins.Registry,
		DisableKeyEncodingChecks:       config.DisablePrintableCheck,
		MetricsHelper:                  metricsHelper,
		MetricSink:                     metricSink,
		SecureRandomReader:             secureRandomReader,
		EnableResponseHeaderHostname:   config.EnableResponseHeaderHostname,
		EnableResponseHeaderRaftNodeID: config.EnableResponseHeaderRaftNodeID,
	}
	if c.flagDev {
		coreConfig.EnableRaw = true
		coreConfig.DevToken = c.flagDevRootTokenID
		if c.flagDevLeasedKV {
			coreConfig.LogicalBackends["kv"] = vault.LeasedPassthroughBackendFactory
		}
		if c.flagDevPluginDir != "" {
			coreConfig.PluginDirectory = c.flagDevPluginDir
		}
		if c.flagDevLatency > 0 {
			injectLatency := time.Duration(c.flagDevLatency) * time.Millisecond
			if _, txnOK := backend.(physical.Transactional); txnOK {
				coreConfig.Physical = physical.NewTransactionalLatencyInjector(backend, injectLatency, c.flagDevLatencyJitter, c.logger)
			} else {
				coreConfig.Physical = physical.NewLatencyInjector(backend, injectLatency, c.flagDevLatencyJitter, c.logger)
			}
		}
	}
	return *coreConfig
}

func runListeners(c *ServerCommand, coreConfig *vault.CoreConfig, config *server.Config, configSR sr.ServiceRegistration) error {
	if sd := coreConfig.GetServiceRegistration(); sd != nil {
		if err := configSR.Run(c.ShutdownCh, c.WaitGroup, coreConfig.RedirectAddr); err != nil {
			return fmt.Errorf("Error running service_registration of type %s: %s", config.ServiceRegistration.Type, err)
		}
	}
	return nil
}

func initDevCore(c *ServerCommand, coreConfig *vault.CoreConfig, config *server.Config, core *vault.Core) error {
	if c.flagDev && !c.flagDevSkipInit {

		init, err := c.enableDev(core, coreConfig)
		if err != nil {
			return fmt.Errorf("Error initializing Dev mode: %s", err)
		}

		var plugins, pluginsNotLoaded []string
		if c.flagDevPluginDir != "" && c.flagDevPluginInit {

			f, err := os.Open(c.flagDevPluginDir)
			if err != nil {
				return fmt.Errorf("Error reading plugin dir: %s", err)
			}

			list, err := f.Readdirnames(0)
			f.Close()
			if err != nil {
				return fmt.Errorf("Error listing plugins: %s", err)
			}

			for _, name := range list {
				path := filepath.Join(f.Name(), name)
				if err := c.addPlugin(path, init.RootToken, core); err != nil {
					if !errwrap.Contains(err, vault.ErrPluginBadType.Error()) {
						return fmt.Errorf("Error enabling plugin %s: %s", name, err)
					}
					pluginsNotLoaded = append(pluginsNotLoaded, name)
					continue
				}
				plugins = append(plugins, name)
			}

			sort.Strings(plugins)
		}

		var qw *quiescenceSink
		var qwo sync.Once
		qw = &quiescenceSink{
			t: time.AfterFunc(100*time.Millisecond, func() {
				qwo.Do(func() {
					c.logger.DeregisterSink(qw)

					// Print the big dev mode warning!
					c.UI.Warn(wrapAtLength(
						"WARNING! dev mode is enabled! In this mode, Vault runs entirely " +
							"in-memory and starts unsealed with a single unseal key. The root " +
							"token is already authenticated to the CLI, so you can immediately " +
							"begin using Vault."))
					c.UI.Warn("")
					c.UI.Warn("You may need to set the following environment variable:")
					c.UI.Warn("")

					endpointURL := "http://" + config.Listeners[0].Address
					if runtime.GOOS == "windows" {
						c.UI.Warn("PowerShell:")
						c.UI.Warn(fmt.Sprintf("    $env:VAULT_ADDR=\"%s\"", endpointURL))
						c.UI.Warn("cmd.exe:")
						c.UI.Warn(fmt.Sprintf("    set VAULT_ADDR=%s", endpointURL))
					} else {
						c.UI.Warn(fmt.Sprintf("    $ export VAULT_ADDR='%s'", endpointURL))
					}

					// Unseal key is not returned if stored shares is supported
					if len(init.SecretShares) > 0 {
						c.UI.Warn("")
						c.UI.Warn(wrapAtLength(
							"The unseal key and root token are displayed below in case you want " +
								"to seal/unseal the Vault or re-authenticate."))
						c.UI.Warn("")
						c.UI.Warn(fmt.Sprintf("Unseal Key: %s", base64.StdEncoding.EncodeToString(init.SecretShares[0])))
					}

					if len(init.RecoveryShares) > 0 {
						c.UI.Warn("")
						c.UI.Warn(wrapAtLength(
							"The recovery key and root token are displayed below in case you want " +
								"to seal/unseal the Vault or re-authenticate."))
						c.UI.Warn("")
						c.UI.Warn(fmt.Sprintf("Recovery Key: %s", base64.StdEncoding.EncodeToString(init.RecoveryShares[0])))
					}

					c.UI.Warn(fmt.Sprintf("Root Token: %s", init.RootToken))

					if len(plugins) > 0 {
						c.UI.Warn("")
						c.UI.Warn(wrapAtLength(
							"The following dev plugins are registered in the catalog:"))
						for _, p := range plugins {
							c.UI.Warn(fmt.Sprintf("    - %s", p))
						}
					}

					if len(pluginsNotLoaded) > 0 {
						c.UI.Warn("")
						c.UI.Warn(wrapAtLength(
							"The following dev plugins FAILED to be registered in the catalog due to unknown type:"))
						for _, p := range pluginsNotLoaded {
							c.UI.Warn(fmt.Sprintf("    - %s", p))
						}
					}

					c.UI.Warn("")
					c.UI.Warn(wrapAtLength(
						"Development mode should NOT be used in production installations!"))
					c.UI.Warn("")
				})
			}),
		}
		c.logger.RegisterSink(qw)
	}
	return nil
}

// Initialize the HTTP servers
func startHttpServers(c *ServerCommand, core *vault.Core, config *server.Config, lns []listenerutil.Listener) error {
	for _, ln := range lns {
		if ln.Config == nil {
			return fmt.Errorf("Found nil listener config after parsing")
		}
		handler := vaulthttp.Handler(&vault.HandlerProperties{
			Core:                  core,
			ListenerConfig:        ln.Config,
			DisablePrintableCheck: config.DisablePrintableCheck,
			RecoveryMode:          c.flagRecovery,
		})

		if len(ln.Config.XForwardedForAuthorizedAddrs) > 0 {
			handler = vaulthttp.WrapForwardedForHandler(handler, ln.Config)
		}

		// server defaults
		server := &http.Server{
			Handler:           handler,
			ReadHeaderTimeout: 10 * time.Second,
			ReadTimeout:       30 * time.Second,
			IdleTimeout:       5 * time.Minute,
			ErrorLog:          c.logger.StandardLogger(nil),
		}

		// override server defaults with config values for read/write/idle timeouts if configured
		if ln.Config.HTTPReadHeaderTimeout > 0 {
			server.ReadHeaderTimeout = ln.Config.HTTPReadHeaderTimeout
		}
		if ln.Config.HTTPReadTimeout > 0 {
			server.ReadTimeout = ln.Config.HTTPReadTimeout
		}
		if ln.Config.HTTPWriteTimeout > 0 {
			server.WriteTimeout = ln.Config.HTTPWriteTimeout
		}
		if ln.Config.HTTPIdleTimeout > 0 {
			server.IdleTimeout = ln.Config.HTTPIdleTimeout
		}

		// server config tests can exit now
		if c.flagTestServerConfig {
			continue
		}

		go server.Serve(ln.Listener)
	}
	return nil
}

func SetStorageMigration(b physical.Backend, active bool) error {
	if !active {
		return b.Delete(context.Background(), storageMigrationLock)
	}

	status := StorageMigrationStatus{
		Start: time.Now(),
	}

	enc, err := jsonutil.EncodeJSON(status)
	if err != nil {
		return err
	}

	entry := &physical.Entry{
		Key:   storageMigrationLock,
		Value: enc,
	}

	return b.Put(context.Background(), entry)
}

type grpclogFaker struct {
	logger log.Logger
	log    bool
}

func (g *grpclogFaker) Fatal(args ...interface{}) {
	g.logger.Error(fmt.Sprint(args...))
	os.Exit(1)
}

func (g *grpclogFaker) Fatalf(format string, args ...interface{}) {
	g.logger.Error(fmt.Sprintf(format, args...))
	os.Exit(1)
}

func (g *grpclogFaker) Fatalln(args ...interface{}) {
	g.logger.Error(fmt.Sprintln(args...))
	os.Exit(1)
}

func (g *grpclogFaker) Print(args ...interface{}) {
	if g.log && g.logger.IsDebug() {
		g.logger.Debug(fmt.Sprint(args...))
	}
}

func (g *grpclogFaker) Printf(format string, args ...interface{}) {
	if g.log && g.logger.IsDebug() {
		g.logger.Debug(fmt.Sprintf(format, args...))
	}
}

func (g *grpclogFaker) Println(args ...interface{}) {
	if g.log && g.logger.IsDebug() {
		g.logger.Debug(fmt.Sprintln(args...))
	}
}<|MERGE_RESOLUTION|>--- conflicted
+++ resolved
@@ -1405,11 +1405,7 @@
 	// uninitialized. Once one server initializes the storage backend, this
 	// goroutine will pick up the unseal keys and unseal this instance.
 	if !core.IsInSealMigrationMode() {
-<<<<<<< HEAD
-		go runUnseal(c, core)
-=======
 		go runUnseal(c, core, context.Background())
->>>>>>> 7deb8431
 	}
 
 	// When the underlying storage is raft, kick off retry join if it was specified
@@ -2405,15 +2401,9 @@
 	return nil
 }
 
-<<<<<<< HEAD
-func runUnseal(c *ServerCommand, core *vault.Core) {
-	for {
-		err := core.UnsealWithStoredKeys(context.Background())
-=======
 func runUnseal(c *ServerCommand, core *vault.Core, ctx context.Context) {
 	for {
 		err := core.UnsealWithStoredKeys(ctx)
->>>>>>> 7deb8431
 		if err == nil {
 			return
 		}
