package command

import (
	"context"
	"crypto/sha256"
	"encoding/base64"
	"encoding/hex"
	"fmt"
	"io"
	"io/ioutil"
	"net"
	"net/http"
	"net/url"
	"os"
	"path/filepath"
	"runtime"
	"sort"
	"strconv"
	"strings"
	"sync"
	"time"

	monitoring "cloud.google.com/go/monitoring/apiv3"
	"github.com/armon/go-metrics"
	"github.com/armon/go-metrics/circonus"
	"github.com/armon/go-metrics/datadog"
	"github.com/armon/go-metrics/prometheus"
	stackdriver "github.com/google/go-metrics-stackdriver"
	"github.com/hashicorp/errwrap"
	"github.com/hashicorp/go-hclog"
	log "github.com/hashicorp/go-hclog"
	wrapping "github.com/hashicorp/go-kms-wrapping"
	aeadwrapper "github.com/hashicorp/go-kms-wrapping/wrappers/aead"
	"github.com/hashicorp/go-multierror"
	"github.com/hashicorp/go-sockaddr"
	"github.com/hashicorp/vault/audit"
	"github.com/hashicorp/vault/command/server"
	serverseal "github.com/hashicorp/vault/command/server/seal"
	"github.com/hashicorp/vault/helper/builtinplugins"
	"github.com/hashicorp/vault/helper/metricsutil"
	"github.com/hashicorp/vault/helper/namespace"
	vaulthttp "github.com/hashicorp/vault/http"
	"github.com/hashicorp/vault/sdk/helper/gatedwriter"
	"github.com/hashicorp/vault/sdk/helper/jsonutil"
	"github.com/hashicorp/vault/sdk/helper/logging"
	"github.com/hashicorp/vault/sdk/helper/mlock"
	"github.com/hashicorp/vault/sdk/helper/parseutil"
	"github.com/hashicorp/vault/sdk/helper/reload"
	"github.com/hashicorp/vault/sdk/helper/useragent"
	"github.com/hashicorp/vault/sdk/logical"
	"github.com/hashicorp/vault/sdk/physical"
	"github.com/hashicorp/vault/sdk/version"
	sr "github.com/hashicorp/vault/serviceregistration"
	"github.com/hashicorp/vault/vault"
	vaultseal "github.com/hashicorp/vault/vault/seal"
	"github.com/mitchellh/cli"
	"github.com/mitchellh/go-testing-interface"
	"github.com/posener/complete"
	"go.uber.org/atomic"
	"golang.org/x/net/http/httpproxy"
	"google.golang.org/api/option"
	"google.golang.org/grpc/grpclog"
)

var _ cli.Command = (*ServerCommand)(nil)
var _ cli.CommandAutocomplete = (*ServerCommand)(nil)

var memProfilerEnabled = false

var enableFourClusterDev = func(c *ServerCommand, base *vault.CoreConfig, info map[string]string, infoKeys []string, devListenAddress, tempDir string) int {
	c.logger.Error("-dev-four-cluster only supported in enterprise Vault")
	return 1
}

const storageMigrationLock = "core/migration"

type ServerCommand struct {
	*BaseCommand

	AuditBackends      map[string]audit.Factory
	CredentialBackends map[string]logical.Factory
	LogicalBackends    map[string]logical.Factory
	PhysicalBackends   map[string]physical.Factory

	ServiceRegistrations map[string]sr.Factory

	ShutdownCh chan struct{}
	SighupCh   chan struct{}
	SigUSR2Ch  chan struct{}

	WaitGroup *sync.WaitGroup

	logOutput   io.Writer
	gatedWriter *gatedwriter.Writer
	logger      log.Logger

	cleanupGuard sync.Once

	reloadFuncsLock *sync.RWMutex
	reloadFuncs     *map[string][]reload.ReloadFunc
	startedCh       chan (struct{}) // for tests
	reloadedCh      chan (struct{}) // for tests

	// new stuff
<<<<<<< HEAD
	flagConfigs            []string
	flagLogLevel           string
	flagLogFormat          string
	flagDev                bool
	flagDevRootTokenID     string
	flagDevListenAddr      string
	flagDevNoStoreToken    bool
	flagDevPluginDir       string
	flagDevPluginInit      bool
	flagDevHA              bool
	flagDevLatency         int
	flagDevLatencyJitter   int
	flagDevLeasedKV        bool
	flagDevKVV1            bool
	flagDevSkipInit        bool
	flagDevThreeNode       bool
	flagDevFourCluster     bool
	flagDevTransactional   bool
	flagDevAutoSeal        bool
	flagTestVerifyOnly     bool
	flagCombineLogs        bool
	flagTestServerConfig   bool
	flagDevConsul          bool
	flagExitOnCoreShutdown bool
=======
	flagConfigs          []string
	flagLogLevel         string
	flagLogFormat        string
	flagRecovery         bool
	flagDev              bool
	flagDevRootTokenID   string
	flagDevListenAddr    string
	flagDevNoStoreToken  bool
	flagDevPluginDir     string
	flagDevPluginInit    bool
	flagDevHA            bool
	flagDevLatency       int
	flagDevLatencyJitter int
	flagDevLeasedKV      bool
	flagDevKVV1          bool
	flagDevSkipInit      bool
	flagDevThreeNode     bool
	flagDevFourCluster   bool
	flagDevTransactional bool
	flagDevAutoSeal      bool
	flagTestVerifyOnly   bool
	flagCombineLogs      bool
	flagTestServerConfig bool
	flagDevConsul        bool
>>>>>>> 4bf92f26
}

type ServerListener struct {
	net.Listener
	config                       map[string]interface{}
	maxRequestSize               int64
	maxRequestDuration           time.Duration
	unauthenticatedMetricsAccess bool
}

func (c *ServerCommand) Synopsis() string {
	return "Start a Vault server"
}

func (c *ServerCommand) Help() string {
	helpText := `
Usage: vault server [options]

  This command starts a Vault server that responds to API requests. By default,
  Vault will start in a "sealed" state. The Vault cluster must be initialized
  before use, usually by the "vault operator init" command. Each Vault server must
  also be unsealed using the "vault operator unseal" command or the API before the
  server can respond to requests.

  Start a server with a configuration file:

      $ vault server -config=/etc/vault/config.hcl

  Run in "dev" mode:

      $ vault server -dev -dev-root-token-id="root"

  For a full list of examples, please see the documentation.

` + c.Flags().Help()
	return strings.TrimSpace(helpText)
}

func (c *ServerCommand) Flags() *FlagSets {
	set := c.flagSet(FlagSetHTTP)

	f := set.NewFlagSet("Command Options")

	f.StringSliceVar(&StringSliceVar{
		Name:   "config",
		Target: &c.flagConfigs,
		Completion: complete.PredictOr(
			complete.PredictFiles("*.hcl"),
			complete.PredictFiles("*.json"),
			complete.PredictDirs("*"),
		),
		Usage: "Path to a configuration file or directory of configuration " +
			"files. This flag can be specified multiple times to load multiple " +
			"configurations. If the path is a directory, all files which end in " +
			".hcl or .json are loaded.",
	})

	f.StringVar(&StringVar{
		Name:       "log-level",
		Target:     &c.flagLogLevel,
		Default:    notSetValue,
		EnvVar:     "VAULT_LOG_LEVEL",
		Completion: complete.PredictSet("trace", "debug", "info", "warn", "err"),
		Usage: "Log verbosity level. Supported values (in order of detail) are " +
			"\"trace\", \"debug\", \"info\", \"warn\", and \"err\".",
	})

	f.StringVar(&StringVar{
		Name:    "log-format",
		Target:  &c.flagLogFormat,
		Default: notSetValue,
		// EnvVar can't be just "VAULT_LOG_FORMAT", because more than one env var name is supported
		// for backwards compatibility reasons.
		// See github.com/hashicorp/vault/sdk/helper/logging.ParseEnvLogFormat()
		Completion: complete.PredictSet("standard", "json"),
		Usage:      `Log format. Supported values are "standard" and "json".`,
	})

	f.BoolVar(&BoolVar{
<<<<<<< HEAD
		Name:    "exit-on-core-shutdown",
		Target:  &c.flagExitOnCoreShutdown,
		Default: false,
		Usage:   "Exit the vault server if the vault core is shutdown.",
=======
		Name:   "recovery",
		Target: &c.flagRecovery,
		Usage: "Enable recovery mode. In this mode, Vault is used to perform recovery actions." +
			"Using a recovery operation token, \"sys/raw\" API can be used to manipulate the storage.",
>>>>>>> 4bf92f26
	})

	f = set.NewFlagSet("Dev Options")

	f.BoolVar(&BoolVar{
		Name:   "dev",
		Target: &c.flagDev,
		Usage: "Enable development mode. In this mode, Vault runs in-memory and " +
			"starts unsealed. As the name implies, do not run \"dev\" mode in " +
			"production.",
	})

	f.StringVar(&StringVar{
		Name:    "dev-root-token-id",
		Target:  &c.flagDevRootTokenID,
		Default: "",
		EnvVar:  "VAULT_DEV_ROOT_TOKEN_ID",
		Usage: "Initial root token. This only applies when running in \"dev\" " +
			"mode.",
	})

	f.StringVar(&StringVar{
		Name:    "dev-listen-address",
		Target:  &c.flagDevListenAddr,
		Default: "127.0.0.1:8200",
		EnvVar:  "VAULT_DEV_LISTEN_ADDRESS",
		Usage:   "Address to bind to in \"dev\" mode.",
	})
	f.BoolVar(&BoolVar{
		Name:    "dev-no-store-token",
		Target:  &c.flagDevNoStoreToken,
		Default: false,
		Usage: "Do not persist the dev root token to the token helper " +
			"(usually the local filesystem) for use in future requests. " +
			"The token will only be displayed in the command output.",
	})

	// Internal-only flags to follow.
	//
	// Why hello there little source code reader! Welcome to the Vault source
	// code. The remaining options are intentionally undocumented and come with
	// no warranty or backwards-compatibility promise. Do not use these flags
	// in production. Do not build automation using these flags. Unless you are
	// developing against Vault, you should not need any of these flags.

	f.StringVar(&StringVar{
		Name:       "dev-plugin-dir",
		Target:     &c.flagDevPluginDir,
		Default:    "",
		Completion: complete.PredictDirs("*"),
		Hidden:     true,
	})

	f.BoolVar(&BoolVar{
		Name:    "dev-plugin-init",
		Target:  &c.flagDevPluginInit,
		Default: true,
		Hidden:  true,
	})

	f.BoolVar(&BoolVar{
		Name:    "dev-ha",
		Target:  &c.flagDevHA,
		Default: false,
		Hidden:  true,
	})

	f.BoolVar(&BoolVar{
		Name:    "dev-transactional",
		Target:  &c.flagDevTransactional,
		Default: false,
		Hidden:  true,
	})

	f.IntVar(&IntVar{
		Name:   "dev-latency",
		Target: &c.flagDevLatency,
		Hidden: true,
	})

	f.IntVar(&IntVar{
		Name:   "dev-latency-jitter",
		Target: &c.flagDevLatencyJitter,
		Hidden: true,
	})

	f.BoolVar(&BoolVar{
		Name:    "dev-leased-kv",
		Target:  &c.flagDevLeasedKV,
		Default: false,
		Hidden:  true,
	})

	f.BoolVar(&BoolVar{
		Name:    "dev-kv-v1",
		Target:  &c.flagDevKVV1,
		Default: false,
		Hidden:  true,
	})

	f.BoolVar(&BoolVar{
		Name:    "dev-auto-seal",
		Target:  &c.flagDevAutoSeal,
		Default: false,
		Hidden:  true,
	})

	f.BoolVar(&BoolVar{
		Name:    "dev-skip-init",
		Target:  &c.flagDevSkipInit,
		Default: false,
		Hidden:  true,
	})

	f.BoolVar(&BoolVar{
		Name:    "dev-three-node",
		Target:  &c.flagDevThreeNode,
		Default: false,
		Hidden:  true,
	})

	f.BoolVar(&BoolVar{
		Name:    "dev-four-cluster",
		Target:  &c.flagDevFourCluster,
		Default: false,
		Hidden:  true,
	})

	f.BoolVar(&BoolVar{
		Name:    "dev-consul",
		Target:  &c.flagDevConsul,
		Default: false,
		Hidden:  true,
	})

	// TODO: should the below flags be public?
	f.BoolVar(&BoolVar{
		Name:    "combine-logs",
		Target:  &c.flagCombineLogs,
		Default: false,
		Hidden:  true,
	})

	f.BoolVar(&BoolVar{
		Name:    "test-verify-only",
		Target:  &c.flagTestVerifyOnly,
		Default: false,
		Hidden:  true,
	})

	f.BoolVar(&BoolVar{
		Name:    "test-server-config",
		Target:  &c.flagTestServerConfig,
		Default: false,
		Hidden:  true,
	})

	// End internal-only flags.

	return set
}

func (c *ServerCommand) AutocompleteArgs() complete.Predictor {
	return complete.PredictNothing
}

func (c *ServerCommand) AutocompleteFlags() complete.Flags {
	return c.Flags().Completions()
}

func (c *ServerCommand) parseConfig() (*server.Config, error) {
	// Load the configuration
	var config *server.Config
	for _, path := range c.flagConfigs {
		current, err := server.LoadConfig(path)
		if err != nil {
			return nil, errwrap.Wrapf(fmt.Sprintf("error loading configuration from %s: {{err}}", path), err)
		}

		if config == nil {
			config = current
		} else {
			config = config.Merge(current)
		}
	}
	return config, nil
}

func (c *ServerCommand) runRecoveryMode() int {
	config, err := c.parseConfig()
	if err != nil {
		c.UI.Error(err.Error())
		return 1
	}

	// Ensure at least one config was found.
	if config == nil {
		c.UI.Output(wrapAtLength(
			"No configuration files found. Please provide configurations with the " +
				"-config flag. If you are supplying the path to a directory, please " +
				"ensure the directory contains files with the .hcl or .json " +
				"extension."))
		return 1
	}

	level, logLevelString, logLevelWasNotSet, logFormat, err := c.processLogLevelAndFormat(config)
	if err != nil {
		c.UI.Error(err.Error())
		return 1
	}

	c.logger = log.New(&log.LoggerOptions{
		Output: c.gatedWriter,
		Level:  level,
		// Note that if logFormat is either unspecified or standard, then
		// the resulting logger's format will be standard.
		JSONFormat: logFormat == logging.JSONFormat,
	})

	logLevelStr, err := c.adjustLogLevel(config, logLevelWasNotSet)
	if err != nil {
		c.UI.Error(err.Error())
		return 1
	}
	if logLevelStr != "" {
		logLevelString = logLevelStr
	}

	// create GRPC logger
	namedGRPCLogFaker := c.logger.Named("grpclogfaker")
	grpclog.SetLogger(&grpclogFaker{
		logger: namedGRPCLogFaker,
		log:    os.Getenv("VAULT_GRPC_LOGGING") != "",
	})

	if config.Storage == nil {
		c.UI.Output("A storage backend must be specified")
		return 1
	}

	if config.DefaultMaxRequestDuration != 0 {
		vault.DefaultMaxRequestDuration = config.DefaultMaxRequestDuration
	}

	proxyCfg := httpproxy.FromEnvironment()
	c.logger.Info("proxy environment", "http_proxy", proxyCfg.HTTPProxy,
		"https_proxy", proxyCfg.HTTPSProxy, "no_proxy", proxyCfg.NoProxy)

	// Initialize the storage backend
	factory, exists := c.PhysicalBackends[config.Storage.Type]
	if !exists {
		c.UI.Error(fmt.Sprintf("Unknown storage type %s", config.Storage.Type))
		return 1
	}
	if config.Storage.Type == "raft" {
		if envCA := os.Getenv("VAULT_CLUSTER_ADDR"); envCA != "" {
			config.ClusterAddr = envCA
		}

		if len(config.ClusterAddr) == 0 {
			c.UI.Error("Cluster address must be set when using raft storage")
			return 1
		}
	}

	namedStorageLogger := c.logger.Named("storage." + config.Storage.Type)
	backend, err := factory(config.Storage.Config, namedStorageLogger)
	if err != nil {
		c.UI.Error(fmt.Sprintf("Error initializing storage of type %s: %s", config.Storage.Type, err))
		return 1
	}

	infoKeys := make([]string, 0, 10)
	info := make(map[string]string)
	info["log level"] = logLevelString
	infoKeys = append(infoKeys, "log level")

	var barrierSeal vault.Seal
	var sealConfigError error

	if len(config.Seals) == 0 {
		config.Seals = append(config.Seals, &server.Seal{Type: wrapping.Shamir})
	}

	if len(config.Seals) > 1 {
		c.UI.Error("Only one seal block is accepted in recovery mode")
		return 1
	}

	configSeal := config.Seals[0]
	sealType := wrapping.Shamir
	if !configSeal.Disabled && os.Getenv("VAULT_SEAL_TYPE") != "" {
		sealType = os.Getenv("VAULT_SEAL_TYPE")
		configSeal.Type = sealType
	} else {
		sealType = configSeal.Type
	}

	var seal vault.Seal
	sealLogger := c.logger.Named(sealType)
	seal, sealConfigError = serverseal.ConfigureSeal(configSeal, &infoKeys, &info, sealLogger, vault.NewDefaultSeal(&vaultseal.Access{
		Wrapper: aeadwrapper.NewWrapper(&wrapping.WrapperOptions{
			Logger: c.logger.Named("shamir"),
		}),
	}))
	if sealConfigError != nil {
		if !errwrap.ContainsType(sealConfigError, new(logical.KeyNotFoundError)) {
			c.UI.Error(fmt.Sprintf(
				"Error parsing Seal configuration: %s", sealConfigError))
			return 1
		}
	}
	if seal == nil {
		c.UI.Error(fmt.Sprintf(
			"After configuring seal nil returned, seal type was %s", sealType))
		return 1
	}

	barrierSeal = seal

	// Ensure that the seal finalizer is called, even if using verify-only
	defer func() {
		err = seal.Finalize(context.Background())
		if err != nil {
			c.UI.Error(fmt.Sprintf("Error finalizing seals: %v", err))
		}
	}()

	coreConfig := &vault.CoreConfig{
		Physical:     backend,
		StorageType:  config.Storage.Type,
		Seal:         barrierSeal,
		Logger:       c.logger,
		DisableMlock: config.DisableMlock,
		RecoveryMode: c.flagRecovery,
		ClusterAddr:  config.ClusterAddr,
	}

	core, newCoreError := vault.NewCore(coreConfig)
	if newCoreError != nil {
		if vault.IsFatalError(newCoreError) {
			c.UI.Error(fmt.Sprintf("Error initializing core: %s", newCoreError))
			return 1
		}
	}

	if err := core.InitializeRecovery(context.Background()); err != nil {
		c.UI.Error(fmt.Sprintf("Error initializing core in recovery mode: %s", err))
		return 1
	}

	// Compile server information for output later
	infoKeys = append(infoKeys, "storage")
	info["storage"] = config.Storage.Type

	if coreConfig.ClusterAddr != "" {
		info["cluster address"] = coreConfig.ClusterAddr
		infoKeys = append(infoKeys, "cluster address")
	}

	// Initialize the listeners
	lns := make([]ServerListener, 0, len(config.Listeners))
	for _, lnConfig := range config.Listeners {
		ln, _, _, err := server.NewListener(lnConfig.Type, lnConfig.Config, c.gatedWriter, c.UI)
		if err != nil {
			c.UI.Error(fmt.Sprintf("Error initializing listener of type %s: %s", lnConfig.Type, err))
			return 1
		}

		lns = append(lns, ServerListener{
			Listener: ln,
			config:   lnConfig.Config,
		})
	}

	listenerCloseFunc := func() {
		for _, ln := range lns {
			ln.Listener.Close()
		}
	}

	defer c.cleanupGuard.Do(listenerCloseFunc)

	infoKeys = append(infoKeys, "version")
	verInfo := version.GetVersion()
	info["version"] = verInfo.FullVersionNumber(false)
	if verInfo.Revision != "" {
		info["version sha"] = strings.Trim(verInfo.Revision, "'")
		infoKeys = append(infoKeys, "version sha")
	}

	infoKeys = append(infoKeys, "recovery mode")
	info["recovery mode"] = "true"

	// Server configuration output
	padding := 24
	sort.Strings(infoKeys)
	c.UI.Output("==> Vault server configuration:\n")
	for _, k := range infoKeys {
		c.UI.Output(fmt.Sprintf(
			"%s%s: %s",
			strings.Repeat(" ", padding-len(k)),
			strings.Title(k),
			info[k]))
	}
	c.UI.Output("")

	for _, ln := range lns {
		handler := vaulthttp.Handler(&vault.HandlerProperties{
			Core:                  core,
			MaxRequestSize:        ln.maxRequestSize,
			MaxRequestDuration:    ln.maxRequestDuration,
			DisablePrintableCheck: config.DisablePrintableCheck,
			RecoveryMode:          c.flagRecovery,
			RecoveryToken:         atomic.NewString(""),
		})

		server := &http.Server{
			Handler:           handler,
			ReadHeaderTimeout: 10 * time.Second,
			ReadTimeout:       30 * time.Second,
			IdleTimeout:       5 * time.Minute,
			ErrorLog:          c.logger.StandardLogger(nil),
		}

		go server.Serve(ln.Listener)
	}

	if sealConfigError != nil {
		init, err := core.Initialized(context.Background())
		if err != nil {
			c.UI.Error(fmt.Sprintf("Error checking if core is initialized: %v", err))
			return 1
		}
		if init {
			c.UI.Error("Vault is initialized but no Seal key could be loaded")
			return 1
		}
	}

	if newCoreError != nil {
		c.UI.Warn(wrapAtLength(
			"WARNING! A non-fatal error occurred during initialization. Please " +
				"check the logs for more information."))
		c.UI.Warn("")
	}

	if !c.flagCombineLogs {
		c.UI.Output("==> Vault server started! Log data will stream in below:\n")
	}

	c.logger.(hclog.OutputResettable).ResetOutputWithFlush(&hclog.LoggerOptions{
		Output: c.logOutput,
	}, c.gatedWriter)

	for {
		select {
		case <-c.ShutdownCh:
			c.UI.Output("==> Vault shutdown triggered")

			c.cleanupGuard.Do(listenerCloseFunc)

			if err := core.Shutdown(); err != nil {
				c.UI.Error(fmt.Sprintf("Error with core shutdown: %s", err))
			}

			return 0

		case <-c.SigUSR2Ch:
			buf := make([]byte, 32*1024*1024)
			n := runtime.Stack(buf[:], true)
			c.logger.Info("goroutine trace", "stack", string(buf[:n]))
		}
	}

	return 0
}

func (c *ServerCommand) adjustLogLevel(config *server.Config, logLevelWasNotSet bool) (string, error) {
	var logLevelString string
	if config.LogLevel != "" && logLevelWasNotSet {
		configLogLevel := strings.ToLower(strings.TrimSpace(config.LogLevel))
		logLevelString = configLogLevel
		switch configLogLevel {
		case "trace":
			c.logger.SetLevel(log.Trace)
		case "debug":
			c.logger.SetLevel(log.Debug)
		case "notice", "info", "":
			c.logger.SetLevel(log.Info)
		case "warn", "warning":
			c.logger.SetLevel(log.Warn)
		case "err", "error":
			c.logger.SetLevel(log.Error)
		default:
			return "", fmt.Errorf("unknown log level: %s", config.LogLevel)
		}
	}
	return logLevelString, nil
}

func (c *ServerCommand) processLogLevelAndFormat(config *server.Config) (log.Level, string, bool, logging.LogFormat, error) {
	// Create a logger. We wrap it in a gated writer so that it doesn't
	// start logging too early.
	c.logOutput = os.Stderr
	if c.flagCombineLogs {
		c.logOutput = os.Stdout
	}
	c.gatedWriter = gatedwriter.NewWriter(c.logOutput)
	var level log.Level
	var logLevelWasNotSet bool
	logFormat := logging.UnspecifiedFormat
	logLevelString := c.flagLogLevel
	c.flagLogLevel = strings.ToLower(strings.TrimSpace(c.flagLogLevel))
	switch c.flagLogLevel {
	case notSetValue, "":
		logLevelWasNotSet = true
		logLevelString = "info"
		level = log.Info
	case "trace":
		level = log.Trace
	case "debug":
		level = log.Debug
	case "notice", "info":
		level = log.Info
	case "warn", "warning":
		level = log.Warn
	case "err", "error":
		level = log.Error
	default:
		return level, logLevelString, logLevelWasNotSet, logFormat, fmt.Errorf("unknown log level: %s", c.flagLogLevel)
	}

	if c.flagLogFormat != notSetValue {
		var err error
		logFormat, err = logging.ParseLogFormat(c.flagLogFormat)
		if err != nil {
			return level, logLevelString, logLevelWasNotSet, logFormat, err
		}
	}
	if logFormat == logging.UnspecifiedFormat {
		logFormat = logging.ParseEnvLogFormat()
	}
	if logFormat == logging.UnspecifiedFormat {
		var err error
		logFormat, err = logging.ParseLogFormat(config.LogFormat)
		if err != nil {
			return level, logLevelString, logLevelWasNotSet, logFormat, err
		}
	}

	return level, logLevelString, logLevelWasNotSet, logFormat, nil
}

func (c *ServerCommand) Run(args []string) int {
	f := c.Flags()

	if err := f.Parse(args); err != nil {
		c.UI.Error(err.Error())
		return 1
	}

	if c.flagRecovery {
		return c.runRecoveryMode()
	}

	// Automatically enable dev mode if other dev flags are provided.
	if c.flagDevConsul || c.flagDevHA || c.flagDevTransactional || c.flagDevLeasedKV || c.flagDevThreeNode || c.flagDevFourCluster || c.flagDevAutoSeal || c.flagDevKVV1 {
		c.flagDev = true
	}

	// Validation
	if !c.flagDev {
		switch {
		case len(c.flagConfigs) == 0:
			c.UI.Error("Must specify at least one config path using -config")
			return 1
		case c.flagDevRootTokenID != "":
			c.UI.Warn(wrapAtLength(
				"You cannot specify a custom root token ID outside of \"dev\" mode. " +
					"Your request has been ignored."))
			c.flagDevRootTokenID = ""
		}
	}

	// Load the configuration
	var config *server.Config
	if c.flagDev {
		var devStorageType string
		switch {
		case c.flagDevConsul:
			devStorageType = "consul"
		case c.flagDevHA && c.flagDevTransactional:
			devStorageType = "inmem_transactional_ha"
		case !c.flagDevHA && c.flagDevTransactional:
			devStorageType = "inmem_transactional"
		case c.flagDevHA && !c.flagDevTransactional:
			devStorageType = "inmem_ha"
		default:
			devStorageType = "inmem"
		}
		config = server.DevConfig(devStorageType)
		if c.flagDevListenAddr != "" {
			config.Listeners[0].Config["address"] = c.flagDevListenAddr
		}
	}

	parsedConfig, err := c.parseConfig()
	if err != nil {
		c.UI.Error(err.Error())
		return 1
	}
	if config == nil {
		config = parsedConfig
	} else {
		config = config.Merge(parsedConfig)
	}

	// Ensure at least one config was found.
	if config == nil {
		c.UI.Output(wrapAtLength(
			"No configuration files found. Please provide configurations with the " +
				"-config flag. If you are supplying the path to a directory, please " +
				"ensure the directory contains files with the .hcl or .json " +
				"extension."))
		return 1
	}

	level, logLevelString, logLevelWasNotSet, logFormat, err := c.processLogLevelAndFormat(config)
	if err != nil {
		c.UI.Error(err.Error())
		return 1
	}

	if c.flagDevThreeNode || c.flagDevFourCluster {
		c.logger = log.New(&log.LoggerOptions{
			Mutex:  &sync.Mutex{},
			Output: c.gatedWriter,
			Level:  log.Trace,
		})
	} else {
		c.logger = log.New(&log.LoggerOptions{
			Output: c.gatedWriter,
			Level:  level,
			// Note that if logFormat is either unspecified or standard, then
			// the resulting logger's format will be standard.
			JSONFormat: logFormat == logging.JSONFormat,
		})
	}

	allLoggers := []log.Logger{c.logger}

	logLevelStr, err := c.adjustLogLevel(config, logLevelWasNotSet)
	if err != nil {
		c.UI.Error(err.Error())
		return 1
	}
	if logLevelStr != "" {
		logLevelString = logLevelStr
	}

	// create GRPC logger
	namedGRPCLogFaker := c.logger.Named("grpclogfaker")
	allLoggers = append(allLoggers, namedGRPCLogFaker)
	grpclog.SetLogger(&grpclogFaker{
		logger: namedGRPCLogFaker,
		log:    os.Getenv("VAULT_GRPC_LOGGING") != "",
	})

	if memProfilerEnabled {
		c.startMemProfiler()
	}

	// Ensure that a backend is provided
	if config.Storage == nil {
		c.UI.Output("A storage backend must be specified")
		return 1
	}

	if config.DefaultMaxRequestDuration != 0 {
		vault.DefaultMaxRequestDuration = config.DefaultMaxRequestDuration
	}

	// log proxy settings
	proxyCfg := httpproxy.FromEnvironment()
	c.logger.Info("proxy environment", "http_proxy", proxyCfg.HTTPProxy,
		"https_proxy", proxyCfg.HTTPSProxy, "no_proxy", proxyCfg.NoProxy)

	// If mlockall(2) isn't supported, show a warning. We disable this in dev
	// because it is quite scary to see when first using Vault. We also disable
	// this if the user has explicitly disabled mlock in configuration.
	if !c.flagDev && !config.DisableMlock && !mlock.Supported() {
		c.UI.Warn(wrapAtLength(
			"WARNING! mlock is not supported on this system! An mlockall(2)-like " +
				"syscall to prevent memory from being swapped to disk is not " +
				"supported on this system. For better security, only run Vault on " +
				"systems where this call is supported. If you are running Vault " +
				"in a Docker container, provide the IPC_LOCK cap to the container."))
	}

	metricsHelper, err := c.setupTelemetry(config)
	if err != nil {
		c.UI.Error(fmt.Sprintf("Error initializing telemetry: %s", err))
		return 1
	}

	// Initialize the backend
	factory, exists := c.PhysicalBackends[config.Storage.Type]
	if !exists {
		c.UI.Error(fmt.Sprintf("Unknown storage type %s", config.Storage.Type))
		return 1
	}

	// Do any custom configuration needed per backend
	switch config.Storage.Type {
	case "consul":
		if config.ServiceRegistration == nil {
			// If Consul is configured for storage and service registration is unconfigured,
			// use Consul for service registration without requiring additional configuration.
			// This maintains backward-compatibility.
			config.ServiceRegistration = &server.ServiceRegistration{
				Type:   "consul",
				Config: config.Storage.Config,
			}
		}
	case "raft":
		if envCA := os.Getenv("VAULT_CLUSTER_ADDR"); envCA != "" {
			config.ClusterAddr = envCA
		}
		if len(config.ClusterAddr) == 0 {
			c.UI.Error("Cluster address must be set when using raft storage")
			return 1
		}
	}

	namedStorageLogger := c.logger.Named("storage." + config.Storage.Type)
	allLoggers = append(allLoggers, namedStorageLogger)
	backend, err := factory(config.Storage.Config, namedStorageLogger)
	if err != nil {
		c.UI.Error(fmt.Sprintf("Error initializing storage of type %s: %s", config.Storage.Type, err))
		return 1
	}

	// Prevent server startup if migration is active
	if c.storageMigrationActive(backend) {
		return 1
	}

	// Instantiate the wait group
	c.WaitGroup = &sync.WaitGroup{}

	// Initialize the Service Discovery, if there is one
	var configSR sr.ServiceRegistration
	if config.ServiceRegistration != nil {
		sdFactory, ok := c.ServiceRegistrations[config.ServiceRegistration.Type]
		if !ok {
			c.UI.Error(fmt.Sprintf("Unknown service_registration type %s", config.ServiceRegistration.Type))
			return 1
		}

		namedSDLogger := c.logger.Named("service_registration." + config.ServiceRegistration.Type)
		allLoggers = append(allLoggers, namedSDLogger)

		// Since we haven't even begun starting Vault's core yet,
		// we know that Vault is in its pre-running state.
		state := sr.State{
			VaultVersion:         version.GetVersion().VersionNumber(),
			IsInitialized:        false,
			IsSealed:             true,
			IsActive:             false,
			IsPerformanceStandby: false,
		}
		configSR, err = sdFactory(config.ServiceRegistration.Config, namedSDLogger, state, config.Storage.RedirectAddr)
		if err != nil {
			c.UI.Error(fmt.Sprintf("Error initializing service_registration of type %s: %s", config.ServiceRegistration.Type, err))
			return 1
		}
		if err := configSR.Run(c.ShutdownCh, c.WaitGroup); err != nil {
			c.UI.Error(fmt.Sprintf("Error running service_registration of type %s: %s", config.ServiceRegistration.Type, err))
			return 1
		}
	}

	infoKeys := make([]string, 0, 10)
	info := make(map[string]string)
	info["log level"] = logLevelString
	infoKeys = append(infoKeys, "log level")

	var barrierSeal vault.Seal
	var unwrapSeal vault.Seal

	var sealConfigError error
	if c.flagDevAutoSeal {
		barrierSeal = vault.NewAutoSeal(vaultseal.NewTestSeal(nil))
	} else {
		// Handle the case where no seal is provided
		switch len(config.Seals) {
		case 0:
			config.Seals = append(config.Seals, &server.Seal{Type: wrapping.Shamir})
		case 1:
			// If there's only one seal and it's disabled assume they want to
			// migrate to a shamir seal and simply didn't provide it
			if config.Seals[0].Disabled {
				config.Seals = append(config.Seals, &server.Seal{Type: wrapping.Shamir})
			}
		}
		for _, configSeal := range config.Seals {
			sealType := wrapping.Shamir
			if !configSeal.Disabled && os.Getenv("VAULT_SEAL_TYPE") != "" {
				sealType = os.Getenv("VAULT_SEAL_TYPE")
				configSeal.Type = sealType
			} else {
				sealType = configSeal.Type
			}

			var seal vault.Seal
			sealLogger := c.logger.Named(sealType)
			allLoggers = append(allLoggers, sealLogger)
			seal, sealConfigError = serverseal.ConfigureSeal(configSeal, &infoKeys, &info, sealLogger, vault.NewDefaultSeal(&vaultseal.Access{
				Wrapper: aeadwrapper.NewWrapper(&wrapping.WrapperOptions{
					Logger: c.logger.Named("shamir"),
				}),
			}))
			if sealConfigError != nil {
				if !errwrap.ContainsType(sealConfigError, new(logical.KeyNotFoundError)) {
					c.UI.Error(fmt.Sprintf(
						"Error parsing Seal configuration: %s", sealConfigError))
					return 1
				}
			}
			if seal == nil {
				c.UI.Error(fmt.Sprintf(
					"After configuring seal nil returned, seal type was %s", sealType))
				return 1
			}

			if configSeal.Disabled {
				unwrapSeal = seal
			} else {
				barrierSeal = seal
			}

			// Ensure that the seal finalizer is called, even if using verify-only
			defer func() {
				err = seal.Finalize(context.Background())
				if err != nil {
					c.UI.Error(fmt.Sprintf("Error finalizing seals: %v", err))
				}
			}()

		}
	}

	if barrierSeal == nil {
		c.UI.Error(fmt.Sprintf("Could not create barrier seal! Most likely proper Seal configuration information was not set, but no error was generated."))
		return 1
	}

	// prepare a secure random reader for core
	secureRandomReader, err := createSecureRandomReaderFunc(config, &barrierSeal)
	if err != nil {
		c.UI.Error(err.Error())
		return 1
	}

	coreConfig := &vault.CoreConfig{
		RawConfig:                 config,
		Physical:                  backend,
		RedirectAddr:              config.Storage.RedirectAddr,
		StorageType:               config.Storage.Type,
		HAPhysical:                nil,
		ServiceRegistration:       configSR,
		Seal:                      barrierSeal,
		AuditBackends:             c.AuditBackends,
		CredentialBackends:        c.CredentialBackends,
		LogicalBackends:           c.LogicalBackends,
		Logger:                    c.logger,
		DisableCache:              config.DisableCache,
		DisableMlock:              config.DisableMlock,
		MaxLeaseTTL:               config.MaxLeaseTTL,
		DefaultLeaseTTL:           config.DefaultLeaseTTL,
		ClusterName:               config.ClusterName,
		CacheSize:                 config.CacheSize,
		PluginDirectory:           config.PluginDirectory,
		EnableUI:                  config.EnableUI,
		EnableRaw:                 config.EnableRawEndpoint,
		DisableSealWrap:           config.DisableSealWrap,
		DisablePerformanceStandby: config.DisablePerformanceStandby,
		DisableIndexing:           config.DisableIndexing,
		AllLoggers:                allLoggers,
		BuiltinRegistry:           builtinplugins.Registry,
		DisableKeyEncodingChecks:  config.DisablePrintableCheck,
		MetricsHelper:             metricsHelper,
		SecureRandomReader:        secureRandomReader,
	}
	if c.flagDev {
		coreConfig.DevToken = c.flagDevRootTokenID
		if c.flagDevLeasedKV {
			coreConfig.LogicalBackends["kv"] = vault.LeasedPassthroughBackendFactory
		}
		if c.flagDevPluginDir != "" {
			coreConfig.PluginDirectory = c.flagDevPluginDir
		}
		if c.flagDevLatency > 0 {
			injectLatency := time.Duration(c.flagDevLatency) * time.Millisecond
			if _, txnOK := backend.(physical.Transactional); txnOK {
				coreConfig.Physical = physical.NewTransactionalLatencyInjector(backend, injectLatency, c.flagDevLatencyJitter, c.logger)
			} else {
				coreConfig.Physical = physical.NewLatencyInjector(backend, injectLatency, c.flagDevLatencyJitter, c.logger)
			}
		}
	}

	if c.flagDevThreeNode {
		return c.enableThreeNodeDevCluster(coreConfig, info, infoKeys, c.flagDevListenAddr, os.Getenv("VAULT_DEV_TEMP_DIR"))
	}

	if c.flagDevFourCluster {
		return enableFourClusterDev(c, coreConfig, info, infoKeys, c.flagDevListenAddr, os.Getenv("VAULT_DEV_TEMP_DIR"))
	}

	var disableClustering bool

	// Initialize the separate HA storage backend, if it exists
	var ok bool
	if config.HAStorage != nil {
		// TODO: Remove when Raft can server as the ha_storage backend.
		// See https://github.com/hashicorp/vault/issues/8206
		if config.HAStorage.Type == "raft" {
			c.UI.Error("Raft cannot be used as seperate HA storage at this time")
			return 1
		}
		factory, exists := c.PhysicalBackends[config.HAStorage.Type]
		if !exists {
			c.UI.Error(fmt.Sprintf("Unknown HA storage type %s", config.HAStorage.Type))
			return 1

		}
		habackend, err := factory(config.HAStorage.Config, c.logger)
		if err != nil {
			c.UI.Error(fmt.Sprintf(
				"Error initializing HA storage of type %s: %s", config.HAStorage.Type, err))
			return 1

		}

		if coreConfig.HAPhysical, ok = habackend.(physical.HABackend); !ok {
			c.UI.Error("Specified HA storage does not support HA")
			return 1
		}

		if !coreConfig.HAPhysical.HAEnabled() {
			c.UI.Error("Specified HA storage has HA support disabled; please consult documentation")
			return 1
		}

		coreConfig.RedirectAddr = config.HAStorage.RedirectAddr
		disableClustering = config.HAStorage.DisableClustering
		if !disableClustering {
			coreConfig.ClusterAddr = config.HAStorage.ClusterAddr
		}
	} else {
		if coreConfig.HAPhysical, ok = backend.(physical.HABackend); ok {
			coreConfig.RedirectAddr = config.Storage.RedirectAddr
			disableClustering = config.Storage.DisableClustering
			if !disableClustering {
				coreConfig.ClusterAddr = config.Storage.ClusterAddr
			}
		}
	}

	if envRA := os.Getenv("VAULT_API_ADDR"); envRA != "" {
		coreConfig.RedirectAddr = envRA
	} else if envRA := os.Getenv("VAULT_REDIRECT_ADDR"); envRA != "" {
		coreConfig.RedirectAddr = envRA
	} else if envAA := os.Getenv("VAULT_ADVERTISE_ADDR"); envAA != "" {
		coreConfig.RedirectAddr = envAA
	}

	// Attempt to detect the redirect address, if possible
	if coreConfig.RedirectAddr == "" {
		c.logger.Warn("no `api_addr` value specified in config or in VAULT_API_ADDR; falling back to detection if possible, but this value should be manually set")
	}
	var detect physical.RedirectDetect
	if coreConfig.HAPhysical != nil && coreConfig.HAPhysical.HAEnabled() {
		detect, ok = coreConfig.HAPhysical.(physical.RedirectDetect)
	} else {
		detect, ok = coreConfig.Physical.(physical.RedirectDetect)
	}
	if ok && coreConfig.RedirectAddr == "" {
		redirect, err := c.detectRedirect(detect, config)
		if err != nil {
			c.UI.Error(fmt.Sprintf("Error detecting api address: %s", err))
		} else if redirect == "" {
			c.UI.Error("Failed to detect api address")
		} else {
			coreConfig.RedirectAddr = redirect
		}
	}
	if coreConfig.RedirectAddr == "" && c.flagDev {
		coreConfig.RedirectAddr = fmt.Sprintf("http://%s", config.Listeners[0].Config["address"])
	}

	// After the redirect bits are sorted out, if no cluster address was
	// explicitly given, derive one from the redirect addr
	if disableClustering {
		coreConfig.ClusterAddr = ""
	} else if envCA := os.Getenv("VAULT_CLUSTER_ADDR"); envCA != "" {
		coreConfig.ClusterAddr = envCA
	} else {
		var addrToUse string
		switch {
		case coreConfig.ClusterAddr == "" && coreConfig.RedirectAddr != "":
			addrToUse = coreConfig.RedirectAddr
		case c.flagDev:
			addrToUse = fmt.Sprintf("http://%s", config.Listeners[0].Config["address"])
		default:
			goto CLUSTER_SYNTHESIS_COMPLETE
		}
		u, err := url.ParseRequestURI(addrToUse)
		if err != nil {
			c.UI.Error(fmt.Sprintf(
				"Error parsing synthesized cluster address %s: %v", addrToUse, err))
			return 1
		}
		host, port, err := net.SplitHostPort(u.Host)
		if err != nil {
			// This sucks, as it's a const in the function but not exported in the package
			if strings.Contains(err.Error(), "missing port in address") {
				host = u.Host
				port = "443"
			} else {
				c.UI.Error(fmt.Sprintf("Error parsing api address: %v", err))
				return 1
			}
		}
		nPort, err := strconv.Atoi(port)
		if err != nil {
			c.UI.Error(fmt.Sprintf(
				"Error parsing synthesized address; failed to convert %q to a numeric: %v", port, err))
			return 1
		}
		u.Host = net.JoinHostPort(host, strconv.Itoa(nPort+1))
		// Will always be TLS-secured
		u.Scheme = "https"
		coreConfig.ClusterAddr = u.String()
	}

CLUSTER_SYNTHESIS_COMPLETE:

	if coreConfig.RedirectAddr == coreConfig.ClusterAddr && len(coreConfig.RedirectAddr) != 0 {
		c.UI.Error(fmt.Sprintf(
			"Address %q used for both API and cluster addresses", coreConfig.RedirectAddr))
		return 1
	}

	if coreConfig.ClusterAddr != "" {
		// Force https as we'll always be TLS-secured
		u, err := url.ParseRequestURI(coreConfig.ClusterAddr)
		if err != nil {
			c.UI.Error(fmt.Sprintf("Error parsing cluster address %s: %v", coreConfig.ClusterAddr, err))
			return 11
		}
		u.Scheme = "https"
		coreConfig.ClusterAddr = u.String()
	}

	// Override the UI enabling config by the environment variable
	if enableUI := os.Getenv("VAULT_UI"); enableUI != "" {
		var err error
		coreConfig.EnableUI, err = strconv.ParseBool(enableUI)
		if err != nil {
			c.UI.Output("Error parsing the environment variable VAULT_UI")
			return 1
		}
	}

	// If ServiceRegistration is configured, then the backend must support HA
	isBackendHA := coreConfig.HAPhysical != nil && coreConfig.HAPhysical.HAEnabled()
	if !c.flagDev && (coreConfig.ServiceRegistration != nil) && !isBackendHA {
		c.UI.Output("service_registration is configured, but storage does not support HA")
		return 1
	}

	// Apply any enterprise configuration onto the coreConfig.
	adjustCoreConfigForEnt(config, coreConfig)

	// Initialize the core
	core, newCoreError := vault.NewCore(coreConfig)
	if newCoreError != nil {
		if vault.IsFatalError(newCoreError) {
			c.UI.Error(fmt.Sprintf("Error initializing core: %s", newCoreError))
			return 1
		}
	}

	// Copy the reload funcs pointers back
	c.reloadFuncs = coreConfig.ReloadFuncs
	c.reloadFuncsLock = coreConfig.ReloadFuncsLock

	// Compile server information for output later
	info["storage"] = config.Storage.Type
	info["mlock"] = fmt.Sprintf(
		"supported: %v, enabled: %v",
		mlock.Supported(), !config.DisableMlock && mlock.Supported())
	infoKeys = append(infoKeys, "mlock", "storage")

	if coreConfig.ClusterAddr != "" {
		info["cluster address"] = coreConfig.ClusterAddr
		infoKeys = append(infoKeys, "cluster address")
	}
	if coreConfig.RedirectAddr != "" {
		info["api address"] = coreConfig.RedirectAddr
		infoKeys = append(infoKeys, "api address")
	}

	if config.HAStorage != nil {
		info["HA storage"] = config.HAStorage.Type
		infoKeys = append(infoKeys, "HA storage")
	} else {
		// If the storage supports HA, then note it
		if coreConfig.HAPhysical != nil {
			if coreConfig.HAPhysical.HAEnabled() {
				info["storage"] += " (HA available)"
			} else {
				info["storage"] += " (HA disabled)"
			}
		}
	}

	clusterAddrs := []*net.TCPAddr{}

	// Initialize the listeners
	lns := make([]ServerListener, 0, len(config.Listeners))
	c.reloadFuncsLock.Lock()
	for i, lnConfig := range config.Listeners {
		ln, props, reloadFunc, err := server.NewListener(lnConfig.Type, lnConfig.Config, c.gatedWriter, c.UI)
		if err != nil {
			c.UI.Error(fmt.Sprintf("Error initializing listener of type %s: %s", lnConfig.Type, err))
			return 1
		}

		if reloadFunc != nil {
			relSlice := (*c.reloadFuncs)["listener|"+lnConfig.Type]
			relSlice = append(relSlice, reloadFunc)
			(*c.reloadFuncs)["listener|"+lnConfig.Type] = relSlice
		}

		if !disableClustering && lnConfig.Type == "tcp" {
			var addrRaw interface{}
			var addr string
			var ok bool
			if addrRaw, ok = lnConfig.Config["cluster_address"]; ok {
				addr = addrRaw.(string)
				tcpAddr, err := net.ResolveTCPAddr("tcp", addr)
				if err != nil {
					c.UI.Error(fmt.Sprintf("Error resolving cluster_address: %s", err))
					return 1
				}
				clusterAddrs = append(clusterAddrs, tcpAddr)
			} else {
				tcpAddr, ok := ln.Addr().(*net.TCPAddr)
				if !ok {
					c.UI.Error("Failed to parse tcp listener")
					return 1
				}
				clusterAddr := &net.TCPAddr{
					IP:   tcpAddr.IP,
					Port: tcpAddr.Port + 1,
				}
				clusterAddrs = append(clusterAddrs, clusterAddr)
				addr = clusterAddr.String()
			}
			props["cluster address"] = addr
		}

		var maxRequestSize int64 = vaulthttp.DefaultMaxRequestSize
		if valRaw, ok := lnConfig.Config["max_request_size"]; ok {
			val, err := parseutil.ParseInt(valRaw)
			if err != nil {
				c.UI.Error(fmt.Sprintf("Could not parse max_request_size value %v", valRaw))
				return 1
			}

			if val >= 0 {
				maxRequestSize = val
			}
		}
		props["max_request_size"] = fmt.Sprintf("%d", maxRequestSize)

		maxRequestDuration := vault.DefaultMaxRequestDuration
		if valRaw, ok := lnConfig.Config["max_request_duration"]; ok {
			val, err := parseutil.ParseDurationSecond(valRaw)
			if err != nil {
				c.UI.Error(fmt.Sprintf("Could not parse max_request_duration value %v", valRaw))
				return 1
			}

			if val >= 0 {
				maxRequestDuration = val
			}
		}
		props["max_request_duration"] = fmt.Sprintf("%s", maxRequestDuration.String())

		var unauthenticatedMetricsAccess bool
		if telemetryRaw, ok := lnConfig.Config["telemetry"]; ok {
			telemetry, ok := telemetryRaw.([]map[string]interface{})
			if !ok {
				c.UI.Error(fmt.Sprintf("Could not parse telemetry sink value %v", telemetryRaw))
				return 1
			}

			for _, item := range telemetry {
				if valRaw, ok := item["unauthenticated_metrics_access"]; ok {
					unauthenticatedMetricsAccess, err = parseutil.ParseBool(valRaw)
					if err != nil {
						c.UI.Error(fmt.Sprintf("Could not parse unauthenticated_metrics_access value %v", valRaw))
						return 1
					}
				}
			}
		}

		lns = append(lns, ServerListener{
			Listener:                     ln,
			config:                       lnConfig.Config,
			maxRequestSize:               maxRequestSize,
			maxRequestDuration:           maxRequestDuration,
			unauthenticatedMetricsAccess: unauthenticatedMetricsAccess,
		})

		// Store the listener props for output later
		key := fmt.Sprintf("listener %d", i+1)
		propsList := make([]string, 0, len(props))
		for k, v := range props {
			propsList = append(propsList, fmt.Sprintf(
				"%s: %q", k, v))
		}
		sort.Strings(propsList)
		infoKeys = append(infoKeys, key)
		info[key] = fmt.Sprintf(
			"%s (%s)", lnConfig.Type, strings.Join(propsList, ", "))

	}
	c.reloadFuncsLock.Unlock()
	if !disableClustering {
		if c.logger.IsDebug() {
			c.logger.Debug("cluster listener addresses synthesized", "cluster_addresses", clusterAddrs)
		}
	}

	// Make sure we close all listeners from this point on
	listenerCloseFunc := func() {
		for _, ln := range lns {
			ln.Listener.Close()
		}
	}

	defer c.cleanupGuard.Do(listenerCloseFunc)

	infoKeys = append(infoKeys, "version")
	verInfo := version.GetVersion()
	info["version"] = verInfo.FullVersionNumber(false)
	if verInfo.Revision != "" {
		info["version sha"] = strings.Trim(verInfo.Revision, "'")
		infoKeys = append(infoKeys, "version sha")
	}
	infoKeys = append(infoKeys, "cgo")
	info["cgo"] = "disabled"
	if version.CgoEnabled {
		info["cgo"] = "enabled"
	}

	infoKeys = append(infoKeys, "recovery mode")
	info["recovery mode"] = "false"

	// Server configuration output
	padding := 24
	sort.Strings(infoKeys)
	c.UI.Output("==> Vault server configuration:\n")
	for _, k := range infoKeys {
		c.UI.Output(fmt.Sprintf(
			"%s%s: %s",
			strings.Repeat(" ", padding-len(k)),
			strings.Title(k),
			info[k]))
	}
	c.UI.Output("")

	// Tests might not want to start a vault server and just want to verify
	// the configuration.
	if c.flagTestVerifyOnly {
		return 0
	}

	// This needs to happen before we first unseal, so before we trigger dev
	// mode if it's set
	core.SetClusterListenerAddrs(clusterAddrs)
	core.SetClusterHandler(vaulthttp.Handler(&vault.HandlerProperties{
		Core: core,
	}))

	// Before unsealing with stored keys, setup seal migration if needed
	if err := adjustCoreForSealMigration(c.logger, core, barrierSeal, unwrapSeal); err != nil {
		c.UI.Error(err.Error())
		return 1
	}

	// Attempt unsealing in a background goroutine. This is needed for when a
	// Vault cluster with multiple servers is configured with auto-unseal but is
	// uninitialized. Once one server initializes the storage backend, this
	// goroutine will pick up the unseal keys and unseal this instance.
	if !core.IsInSealMigration() {
		go func() {
			for {
				err := core.UnsealWithStoredKeys(context.Background())
				if err == nil {
					return
				}

				if vault.IsFatalError(err) {
					c.logger.Error("error unsealing core", "error", err)
					return
				} else {
					c.logger.Warn("failed to unseal core", "error", err)
				}

				select {
				case <-c.ShutdownCh:
					return
				case <-time.After(5 * time.Second):
				}
			}
		}()
	}

	// When the underlying storage is raft, kick off retry join if it was specified
	// in the configuration
	if config.Storage.Type == "raft" {
		if err := core.InitiateRetryJoin(context.Background()); err != nil {
			c.UI.Error(fmt.Sprintf("Failed to initiate raft retry join, %q", err.Error()))
			return 1
		}
	}

	// Perform initialization of HTTP server after the verifyOnly check.
	// If we're in Dev mode, then initialize the core
	if c.flagDev && !c.flagDevSkipInit {
		init, err := c.enableDev(core, coreConfig)
		if err != nil {
			c.UI.Error(fmt.Sprintf("Error initializing Dev mode: %s", err))
			return 1
		}

		var plugins, pluginsNotLoaded []string
		if c.flagDevPluginDir != "" && c.flagDevPluginInit {

			f, err := os.Open(c.flagDevPluginDir)
			if err != nil {
				c.UI.Error(fmt.Sprintf("Error reading plugin dir: %s", err))
				return 1
			}

			list, err := f.Readdirnames(0)
			f.Close()
			if err != nil {
				c.UI.Error(fmt.Sprintf("Error listing plugins: %s", err))
				return 1
			}

			for _, name := range list {
				path := filepath.Join(f.Name(), name)
				if err := c.addPlugin(path, init.RootToken, core); err != nil {
					if !errwrap.Contains(err, vault.ErrPluginBadType.Error()) {
						c.UI.Error(fmt.Sprintf("Error enabling plugin %s: %s", name, err))
						return 1
					}
					pluginsNotLoaded = append(pluginsNotLoaded, name)
					continue
				}
				plugins = append(plugins, name)
			}

			sort.Strings(plugins)
		}

		// Print the big dev mode warning!
		c.UI.Warn(wrapAtLength(
			"WARNING! dev mode is enabled! In this mode, Vault runs entirely " +
				"in-memory and starts unsealed with a single unseal key. The root " +
				"token is already authenticated to the CLI, so you can immediately " +
				"begin using Vault."))
		c.UI.Warn("")
		c.UI.Warn("You may need to set the following environment variable:")
		c.UI.Warn("")

		endpointURL := "http://" + config.Listeners[0].Config["address"].(string)
		if runtime.GOOS == "windows" {
			c.UI.Warn("PowerShell:")
			c.UI.Warn(fmt.Sprintf("    $env:VAULT_ADDR=\"%s\"", endpointURL))
			c.UI.Warn("cmd.exe:")
			c.UI.Warn(fmt.Sprintf("    set VAULT_ADDR=%s", endpointURL))
		} else {
			c.UI.Warn(fmt.Sprintf("    $ export VAULT_ADDR='%s'", endpointURL))
		}

		// Unseal key is not returned if stored shares is supported
		if len(init.SecretShares) > 0 {
			c.UI.Warn("")
			c.UI.Warn(wrapAtLength(
				"The unseal key and root token are displayed below in case you want " +
					"to seal/unseal the Vault or re-authenticate."))
			c.UI.Warn("")
			c.UI.Warn(fmt.Sprintf("Unseal Key: %s", base64.StdEncoding.EncodeToString(init.SecretShares[0])))
		}

		if len(init.RecoveryShares) > 0 {
			c.UI.Warn("")
			c.UI.Warn(wrapAtLength(
				"The recovery key and root token are displayed below in case you want " +
					"to seal/unseal the Vault or re-authenticate."))
			c.UI.Warn("")
			c.UI.Warn(fmt.Sprintf("Recovery Key: %s", base64.StdEncoding.EncodeToString(init.RecoveryShares[0])))
		}

		c.UI.Warn(fmt.Sprintf("Root Token: %s", init.RootToken))

		if len(plugins) > 0 {
			c.UI.Warn("")
			c.UI.Warn(wrapAtLength(
				"The following dev plugins are registered in the catalog:"))
			for _, p := range plugins {
				c.UI.Warn(fmt.Sprintf("    - %s", p))
			}
		}

		if len(pluginsNotLoaded) > 0 {
			c.UI.Warn("")
			c.UI.Warn(wrapAtLength(
				"The following dev plugins FAILED to be registered in the catalog due to unknown type:"))
			for _, p := range pluginsNotLoaded {
				c.UI.Warn(fmt.Sprintf("    - %s", p))
			}
		}

		c.UI.Warn("")
		c.UI.Warn(wrapAtLength(
			"Development mode should NOT be used in production installations!"))
		c.UI.Warn("")
	}

	// Initialize the HTTP servers
	for _, ln := range lns {
		handler := vaulthttp.Handler(&vault.HandlerProperties{
			Core:                         core,
			MaxRequestSize:               ln.maxRequestSize,
			MaxRequestDuration:           ln.maxRequestDuration,
			DisablePrintableCheck:        config.DisablePrintableCheck,
			UnauthenticatedMetricsAccess: ln.unauthenticatedMetricsAccess,
			RecoveryMode:                 c.flagRecovery,
		})

		// We perform validation on the config earlier, we can just cast here
		if _, ok := ln.config["x_forwarded_for_authorized_addrs"]; ok {
			hopSkips := ln.config["x_forwarded_for_hop_skips"].(int)
			authzdAddrs := ln.config["x_forwarded_for_authorized_addrs"].([]*sockaddr.SockAddrMarshaler)
			rejectNotPresent := ln.config["x_forwarded_for_reject_not_present"].(bool)
			rejectNonAuthz := ln.config["x_forwarded_for_reject_not_authorized"].(bool)
			if len(authzdAddrs) > 0 {
				handler = vaulthttp.WrapForwardedForHandler(handler, authzdAddrs, rejectNotPresent, rejectNonAuthz, hopSkips)
			}
		}

		// server defaults
		server := &http.Server{
			Handler:           handler,
			ReadHeaderTimeout: 10 * time.Second,
			ReadTimeout:       30 * time.Second,
			IdleTimeout:       5 * time.Minute,
			ErrorLog:          c.logger.StandardLogger(nil),
		}

		// override server defaults with config values for read/write/idle timeouts if configured
		if readHeaderTimeoutInterface, ok := ln.config["http_read_header_timeout"]; ok {
			readHeaderTimeout, err := parseutil.ParseDurationSecond(readHeaderTimeoutInterface)
			if err != nil {
				c.UI.Error(fmt.Sprintf("Could not parse a time value for http_read_header_timeout %v", readHeaderTimeout))
				return 1
			}
			server.ReadHeaderTimeout = readHeaderTimeout
		}

		if readTimeoutInterface, ok := ln.config["http_read_timeout"]; ok {
			readTimeout, err := parseutil.ParseDurationSecond(readTimeoutInterface)
			if err != nil {
				c.UI.Error(fmt.Sprintf("Could not parse a time value for http_read_timeout %v", readTimeout))
				return 1
			}
			server.ReadTimeout = readTimeout
		}

		if writeTimeoutInterface, ok := ln.config["http_write_timeout"]; ok {
			writeTimeout, err := parseutil.ParseDurationSecond(writeTimeoutInterface)
			if err != nil {
				c.UI.Error(fmt.Sprintf("Could not parse a time value for http_write_timeout %v", writeTimeout))
				return 1
			}
			server.WriteTimeout = writeTimeout
		}

		if idleTimeoutInterface, ok := ln.config["http_idle_timeout"]; ok {
			idleTimeout, err := parseutil.ParseDurationSecond(idleTimeoutInterface)
			if err != nil {
				c.UI.Error(fmt.Sprintf("Could not parse a time value for http_idle_timeout %v", idleTimeout))
				return 1
			}
			server.IdleTimeout = idleTimeout
		}

		// server config tests can exit now
		if c.flagTestServerConfig {
			continue
		}

		go server.Serve(ln.Listener)
	}

	if c.flagTestServerConfig {
		return 0
	}

	if sealConfigError != nil {
		init, err := core.Initialized(context.Background())
		if err != nil {
			c.UI.Error(fmt.Sprintf("Error checking if core is initialized: %v", err))
			return 1
		}
		if init {
			c.UI.Error("Vault is initialized but no Seal key could be loaded")
			return 1
		}
	}

	if newCoreError != nil {
		c.UI.Warn(wrapAtLength(
			"WARNING! A non-fatal error occurred during initialization. Please " +
				"check the logs for more information."))
		c.UI.Warn("")
	}

	// Output the header that the server has started
	if !c.flagCombineLogs {
		c.UI.Output("==> Vault server started! Log data will stream in below:\n")
	}

	// Inform any tests that the server is ready
	select {
	case c.startedCh <- struct{}{}:
	default:
	}

	// Release the log gate.
	c.logger.(hclog.OutputResettable).ResetOutputWithFlush(&hclog.LoggerOptions{
		Output: c.logOutput,
	}, c.gatedWriter)

	// Write out the PID to the file now that server has successfully started
	if err := c.storePidFile(config.PidFile); err != nil {
		c.UI.Error(fmt.Sprintf("Error storing PID: %s", err))
		return 1
	}

	defer func() {
		if err := c.removePidFile(config.PidFile); err != nil {
			c.UI.Error(fmt.Sprintf("Error deleting the PID file: %s", err))
		}
	}()

	var coreShutdownDoneCh <-chan struct{}
	if c.flagExitOnCoreShutdown {
		coreShutdownDoneCh = core.ShutdownDone()
	}

	// Wait for shutdown
	shutdownTriggered := false
	retCode := 0

	for !shutdownTriggered {
		select {
		case <-coreShutdownDoneCh:
			c.UI.Output("==> Vault core was shut down")
			retCode = 1
			shutdownTriggered = true
		case <-c.ShutdownCh:
			c.UI.Output("==> Vault shutdown triggered")
			shutdownTriggered = true
		case <-c.SighupCh:
			c.UI.Output("==> Vault reload triggered")

			// Check for new log level
			var config *server.Config
			var level log.Level
			for _, path := range c.flagConfigs {
				current, err := server.LoadConfig(path)
				if err != nil {
					c.logger.Error("could not reload config", "path", path, "error", err)
					goto RUNRELOADFUNCS
				}

				if config == nil {
					config = current
				} else {
					config = config.Merge(current)
				}
			}

			// Ensure at least one config was found.
			if config == nil {
				c.logger.Error("no config found at reload time")
				goto RUNRELOADFUNCS
			}

			core.SetConfig(config)

			if config.LogLevel != "" {
				configLogLevel := strings.ToLower(strings.TrimSpace(config.LogLevel))
				switch configLogLevel {
				case "trace":
					level = log.Trace
				case "debug":
					level = log.Debug
				case "notice", "info", "":
					level = log.Info
				case "warn", "warning":
					level = log.Warn
				case "err", "error":
					level = log.Error
				default:
					c.logger.Error("unknown log level found on reload", "level", config.LogLevel)
					goto RUNRELOADFUNCS
				}
				core.SetLogLevel(level)
			}

		RUNRELOADFUNCS:
			if err := c.Reload(c.reloadFuncsLock, c.reloadFuncs, c.flagConfigs); err != nil {
				c.UI.Error(fmt.Sprintf("Error(s) were encountered during reload: %s", err))
			}

		case <-c.SigUSR2Ch:
			buf := make([]byte, 32*1024*1024)
			n := runtime.Stack(buf[:], true)
			c.logger.Info("goroutine trace", "stack", string(buf[:n]))
		}
	}

	// Stop the listeners so that we don't process further client requests.
	c.cleanupGuard.Do(listenerCloseFunc)

	// Shutdown will wait until after Vault is sealed, which means the
	// request forwarding listeners will also be closed (and also
	// waited for).
	if err := core.Shutdown(); err != nil {
		c.UI.Error(fmt.Sprintf("Error with core shutdown: %s", err))
	}

	// Wait for dependent goroutines to complete
	c.WaitGroup.Wait()
	return retCode
}

func (c *ServerCommand) enableDev(core *vault.Core, coreConfig *vault.CoreConfig) (*vault.InitResult, error) {
	ctx := namespace.ContextWithNamespace(context.Background(), namespace.RootNamespace)

	var recoveryConfig *vault.SealConfig
	barrierConfig := &vault.SealConfig{
		SecretShares:    1,
		SecretThreshold: 1,
	}

	if core.SealAccess().RecoveryKeySupported() {
		recoveryConfig = &vault.SealConfig{
			SecretShares:    1,
			SecretThreshold: 1,
		}
	}

	if core.SealAccess().StoredKeysSupported() != vaultseal.StoredKeysNotSupported {
		barrierConfig.StoredShares = 1
	}

	// Initialize it with a basic single key
	init, err := core.Initialize(ctx, &vault.InitParams{
		BarrierConfig:  barrierConfig,
		RecoveryConfig: recoveryConfig,
	})
	if err != nil {
		return nil, err
	}

	// Handle unseal with stored keys
	if core.SealAccess().StoredKeysSupported() == vaultseal.StoredKeysSupportedGeneric {
		err := core.UnsealWithStoredKeys(ctx)
		if err != nil {
			return nil, err
		}
	} else {
		// Copy the key so that it can be zeroed
		key := make([]byte, len(init.SecretShares[0]))
		copy(key, init.SecretShares[0])

		// Unseal the core
		unsealed, err := core.Unseal(key)
		if err != nil {
			return nil, err
		}
		if !unsealed {
			return nil, fmt.Errorf("failed to unseal Vault for dev mode")
		}
	}

	isLeader, _, _, err := core.Leader()
	if err != nil && err != vault.ErrHANotEnabled {
		return nil, errwrap.Wrapf("failed to check active status: {{err}}", err)
	}
	if err == nil {
		leaderCount := 5
		for !isLeader {
			if leaderCount == 0 {
				buf := make([]byte, 1<<16)
				runtime.Stack(buf, true)
				return nil, fmt.Errorf("failed to get active status after five seconds; call stack is\n%s\n", buf)
			}
			time.Sleep(1 * time.Second)
			isLeader, _, _, err = core.Leader()
			if err != nil {
				return nil, errwrap.Wrapf("failed to check active status: {{err}}", err)
			}
			leaderCount--
		}
	}

	// Generate a dev root token if one is provided in the flag
	if coreConfig.DevToken != "" {
		req := &logical.Request{
			ID:          "dev-gen-root",
			Operation:   logical.UpdateOperation,
			ClientToken: init.RootToken,
			Path:        "auth/token/create",
			Data: map[string]interface{}{
				"id":                coreConfig.DevToken,
				"policies":          []string{"root"},
				"no_parent":         true,
				"no_default_policy": true,
			},
		}
		resp, err := core.HandleRequest(ctx, req)
		if err != nil {
			return nil, errwrap.Wrapf(fmt.Sprintf("failed to create root token with ID %q: {{err}}", coreConfig.DevToken), err)
		}
		if resp == nil {
			return nil, fmt.Errorf("nil response when creating root token with ID %q", coreConfig.DevToken)
		}
		if resp.Auth == nil {
			return nil, fmt.Errorf("nil auth when creating root token with ID %q", coreConfig.DevToken)
		}

		init.RootToken = resp.Auth.ClientToken

		req.ID = "dev-revoke-init-root"
		req.Path = "auth/token/revoke-self"
		req.Data = nil
		resp, err = core.HandleRequest(ctx, req)
		if err != nil {
			return nil, errwrap.Wrapf("failed to revoke initial root token: {{err}}", err)
		}
	}

	// Set the token
	if !c.flagDevNoStoreToken {
		tokenHelper, err := c.TokenHelper()
		if err != nil {
			return nil, err
		}
		if err := tokenHelper.Store(init.RootToken); err != nil {
			return nil, err
		}
	}

	kvVer := "2"
	if c.flagDevKVV1 || c.flagDevLeasedKV {
		kvVer = "1"
	}
	req := &logical.Request{
		Operation:   logical.UpdateOperation,
		ClientToken: init.RootToken,
		Path:        "sys/mounts/secret",
		Data: map[string]interface{}{
			"type":        "kv",
			"path":        "secret/",
			"description": "key/value secret storage",
			"options": map[string]string{
				"version": kvVer,
			},
		},
	}
	resp, err := core.HandleRequest(ctx, req)
	if err != nil {
		return nil, errwrap.Wrapf("error creating default K/V store: {{err}}", err)
	}
	if resp.IsError() {
		return nil, errwrap.Wrapf("failed to create default K/V store: {{err}}", resp.Error())
	}

	return init, nil
}

func (c *ServerCommand) enableThreeNodeDevCluster(base *vault.CoreConfig, info map[string]string, infoKeys []string, devListenAddress, tempDir string) int {
	testCluster := vault.NewTestCluster(&testing.RuntimeT{}, base, &vault.TestClusterOptions{
		HandlerFunc:       vaulthttp.Handler,
		BaseListenAddress: c.flagDevListenAddr,
		Logger:            c.logger,
		TempDir:           tempDir,
	})
	defer c.cleanupGuard.Do(testCluster.Cleanup)

	info["cluster parameters path"] = testCluster.TempDir
	infoKeys = append(infoKeys, "cluster parameters path")

	for i, core := range testCluster.Cores {
		info[fmt.Sprintf("node %d api address", i)] = fmt.Sprintf("https://%s", core.Listeners[0].Address.String())
		infoKeys = append(infoKeys, fmt.Sprintf("node %d api address", i))
	}

	infoKeys = append(infoKeys, "version")
	verInfo := version.GetVersion()
	info["version"] = verInfo.FullVersionNumber(false)
	if verInfo.Revision != "" {
		info["version sha"] = strings.Trim(verInfo.Revision, "'")
		infoKeys = append(infoKeys, "version sha")
	}
	infoKeys = append(infoKeys, "cgo")
	info["cgo"] = "disabled"
	if version.CgoEnabled {
		info["cgo"] = "enabled"
	}

	// Server configuration output
	padding := 24
	sort.Strings(infoKeys)
	c.UI.Output("==> Vault server configuration:\n")
	for _, k := range infoKeys {
		c.UI.Output(fmt.Sprintf(
			"%s%s: %s",
			strings.Repeat(" ", padding-len(k)),
			strings.Title(k),
			info[k]))
	}
	c.UI.Output("")

	for _, core := range testCluster.Cores {
		core.Server.Handler = vaulthttp.Handler(&vault.HandlerProperties{
			Core: core.Core,
		})
		core.SetClusterHandler(core.Server.Handler)
	}

	testCluster.Start()

	ctx := namespace.ContextWithNamespace(context.Background(), namespace.RootNamespace)

	if base.DevToken != "" {
		req := &logical.Request{
			ID:          "dev-gen-root",
			Operation:   logical.UpdateOperation,
			ClientToken: testCluster.RootToken,
			Path:        "auth/token/create",
			Data: map[string]interface{}{
				"id":                base.DevToken,
				"policies":          []string{"root"},
				"no_parent":         true,
				"no_default_policy": true,
			},
		}
		resp, err := testCluster.Cores[0].HandleRequest(ctx, req)
		if err != nil {
			c.UI.Error(fmt.Sprintf("failed to create root token with ID %s: %s", base.DevToken, err))
			return 1
		}
		if resp == nil {
			c.UI.Error(fmt.Sprintf("nil response when creating root token with ID %s", base.DevToken))
			return 1
		}
		if resp.Auth == nil {
			c.UI.Error(fmt.Sprintf("nil auth when creating root token with ID %s", base.DevToken))
			return 1
		}

		testCluster.RootToken = resp.Auth.ClientToken

		req.ID = "dev-revoke-init-root"
		req.Path = "auth/token/revoke-self"
		req.Data = nil
		resp, err = testCluster.Cores[0].HandleRequest(ctx, req)
		if err != nil {
			c.UI.Output(fmt.Sprintf("failed to revoke initial root token: %s", err))
			return 1
		}
	}

	// Set the token
	tokenHelper, err := c.TokenHelper()
	if err != nil {
		c.UI.Error(fmt.Sprintf("Error getting token helper: %s", err))
		return 1
	}
	if err := tokenHelper.Store(testCluster.RootToken); err != nil {
		c.UI.Error(fmt.Sprintf("Error storing in token helper: %s", err))
		return 1
	}

	if err := ioutil.WriteFile(filepath.Join(testCluster.TempDir, "root_token"), []byte(testCluster.RootToken), 0755); err != nil {
		c.UI.Error(fmt.Sprintf("Error writing token to tempfile: %s", err))
		return 1
	}

	c.UI.Output(fmt.Sprintf(
		"==> Three node dev mode is enabled\n\n" +
			"The unseal key and root token are reproduced below in case you\n" +
			"want to seal/unseal the Vault or play with authentication.\n",
	))

	for i, key := range testCluster.BarrierKeys {
		c.UI.Output(fmt.Sprintf(
			"Unseal Key %d: %s",
			i+1, base64.StdEncoding.EncodeToString(key),
		))
	}

	c.UI.Output(fmt.Sprintf(
		"\nRoot Token: %s\n", testCluster.RootToken,
	))

	c.UI.Output(fmt.Sprintf(
		"\nUseful env vars:\n"+
			"VAULT_TOKEN=%s\n"+
			"VAULT_ADDR=%s\n"+
			"VAULT_CACERT=%s/ca_cert.pem\n",
		testCluster.RootToken,
		testCluster.Cores[0].Client.Address(),
		testCluster.TempDir,
	))

	// Output the header that the server has started
	c.UI.Output("==> Vault server started! Log data will stream in below:\n")

	// Inform any tests that the server is ready
	select {
	case c.startedCh <- struct{}{}:
	default:
	}

	// Release the log gate.
	c.logger.(hclog.OutputResettable).ResetOutputWithFlush(&hclog.LoggerOptions{
		Output: c.logOutput,
	}, c.gatedWriter)

	// Wait for shutdown
	shutdownTriggered := false

	for !shutdownTriggered {
		select {
		case <-c.ShutdownCh:
			c.UI.Output("==> Vault shutdown triggered")

			// Stop the listeners so that we don't process further client requests.
			c.cleanupGuard.Do(testCluster.Cleanup)

			// Shutdown will wait until after Vault is sealed, which means the
			// request forwarding listeners will also be closed (and also
			// waited for).
			for _, core := range testCluster.Cores {
				if err := core.Shutdown(); err != nil {
					c.UI.Error(fmt.Sprintf("Error with core shutdown: %s", err))
				}
			}

			shutdownTriggered = true

		case <-c.SighupCh:
			c.UI.Output("==> Vault reload triggered")
			for _, core := range testCluster.Cores {
				if err := c.Reload(core.ReloadFuncsLock, core.ReloadFuncs, nil); err != nil {
					c.UI.Error(fmt.Sprintf("Error(s) were encountered during reload: %s", err))
				}
			}
		}
	}

	return 0
}

// addPlugin adds any plugins to the catalog
func (c *ServerCommand) addPlugin(path, token string, core *vault.Core) error {
	// Get the sha256 of the file at the given path.
	pluginSum := func(p string) (string, error) {
		hasher := sha256.New()
		f, err := os.Open(p)
		if err != nil {
			return "", err
		}
		defer f.Close()
		if _, err := io.Copy(hasher, f); err != nil {
			return "", err
		}
		return hex.EncodeToString(hasher.Sum(nil)), nil
	}

	// Mount any test plugins. We do this explicitly before we inform tests of
	// a completely booted server intentionally.
	sha256sum, err := pluginSum(path)
	if err != nil {
		return err
	}

	// Default the name to the basename of the binary
	name := filepath.Base(path)

	// File a request against core to enable the plugin
	req := &logical.Request{
		Operation:   logical.UpdateOperation,
		ClientToken: token,
		Path:        fmt.Sprintf("sys/plugins/catalog/%s", name),
		Data: map[string]interface{}{
			"sha256":  sha256sum,
			"command": name,
		},
	}
	ctx := namespace.ContextWithNamespace(context.Background(), namespace.RootNamespace)
	if _, err := core.HandleRequest(ctx, req); err != nil {
		return err
	}

	return nil
}

// detectRedirect is used to attempt redirect address detection
func (c *ServerCommand) detectRedirect(detect physical.RedirectDetect,
	config *server.Config) (string, error) {
	// Get the hostname
	host, err := detect.DetectHostAddr()
	if err != nil {
		return "", err
	}

	// set [] for ipv6 addresses
	if strings.Contains(host, ":") && !strings.Contains(host, "]") {
		host = "[" + host + "]"
	}

	// Default the port and scheme
	scheme := "https"
	port := 8200

	// Attempt to detect overrides
	for _, list := range config.Listeners {
		// Only attempt TCP
		if list.Type != "tcp" {
			continue
		}

		// Check if TLS is disabled
		if val, ok := list.Config["tls_disable"]; ok {
			disable, err := parseutil.ParseBool(val)
			if err != nil {
				return "", errwrap.Wrapf("tls_disable: {{err}}", err)
			}

			if disable {
				scheme = "http"
			}
		}

		// Check for address override
		var addr string
		addrRaw, ok := list.Config["address"]
		if !ok {
			addr = "127.0.0.1:8200"
		} else {
			addr = addrRaw.(string)
		}

		// Check for localhost
		hostStr, portStr, err := net.SplitHostPort(addr)
		if err != nil {
			continue
		}
		if hostStr == "127.0.0.1" {
			host = hostStr
		}

		// Check for custom port
		listPort, err := strconv.Atoi(portStr)
		if err != nil {
			continue
		}
		port = listPort
	}

	// Build a URL
	url := &url.URL{
		Scheme: scheme,
		Host:   fmt.Sprintf("%s:%d", host, port),
	}

	// Return the URL string
	return url.String(), nil
}

// setupTelemetry is used to setup the telemetry sub-systems and returns the in-memory sink to be used in http configuration
func (c *ServerCommand) setupTelemetry(config *server.Config) (*metricsutil.MetricsHelper, error) {
	/* Setup telemetry
	Aggregate on 10 second intervals for 1 minute. Expose the
	metrics over stderr when there is a SIGUSR1 received.
	*/
	inm := metrics.NewInmemSink(10*time.Second, time.Minute)
	metrics.DefaultInmemSignal(inm)

	var telConfig *server.Telemetry
	if config.Telemetry != nil {
		telConfig = config.Telemetry
	} else {
		telConfig = &server.Telemetry{}
	}

	serviceName := "vault"
	if telConfig.MetricsPrefix != "" {
		serviceName = telConfig.MetricsPrefix
	}

	metricsConf := metrics.DefaultConfig(serviceName)
	metricsConf.EnableHostname = !telConfig.DisableHostname
	metricsConf.EnableHostnameLabel = telConfig.EnableHostnameLabel

	// Configure the statsite sink
	var fanout metrics.FanoutSink
	var prometheusEnabled bool

	// Configure the Prometheus sink
	if telConfig.PrometheusRetentionTime != 0 {
		prometheusEnabled = true
		prometheusOpts := prometheus.PrometheusOpts{
			Expiration: telConfig.PrometheusRetentionTime,
		}

		sink, err := prometheus.NewPrometheusSinkFrom(prometheusOpts)
		if err != nil {
			return nil, err
		}
		fanout = append(fanout, sink)
	}

	metricHelper := metricsutil.NewMetricsHelper(inm, prometheusEnabled)

	if telConfig.StatsiteAddr != "" {
		sink, err := metrics.NewStatsiteSink(telConfig.StatsiteAddr)
		if err != nil {
			return nil, err
		}
		fanout = append(fanout, sink)
	}

	// Configure the statsd sink
	if telConfig.StatsdAddr != "" {
		sink, err := metrics.NewStatsdSink(telConfig.StatsdAddr)
		if err != nil {
			return nil, err
		}
		fanout = append(fanout, sink)
	}

	// Configure the Circonus sink
	if telConfig.CirconusAPIToken != "" || telConfig.CirconusCheckSubmissionURL != "" {
		cfg := &circonus.Config{}
		cfg.Interval = telConfig.CirconusSubmissionInterval
		cfg.CheckManager.API.TokenKey = telConfig.CirconusAPIToken
		cfg.CheckManager.API.TokenApp = telConfig.CirconusAPIApp
		cfg.CheckManager.API.URL = telConfig.CirconusAPIURL
		cfg.CheckManager.Check.SubmissionURL = telConfig.CirconusCheckSubmissionURL
		cfg.CheckManager.Check.ID = telConfig.CirconusCheckID
		cfg.CheckManager.Check.ForceMetricActivation = telConfig.CirconusCheckForceMetricActivation
		cfg.CheckManager.Check.InstanceID = telConfig.CirconusCheckInstanceID
		cfg.CheckManager.Check.SearchTag = telConfig.CirconusCheckSearchTag
		cfg.CheckManager.Check.DisplayName = telConfig.CirconusCheckDisplayName
		cfg.CheckManager.Check.Tags = telConfig.CirconusCheckTags
		cfg.CheckManager.Broker.ID = telConfig.CirconusBrokerID
		cfg.CheckManager.Broker.SelectTag = telConfig.CirconusBrokerSelectTag

		if cfg.CheckManager.API.TokenApp == "" {
			cfg.CheckManager.API.TokenApp = "vault"
		}

		if cfg.CheckManager.Check.DisplayName == "" {
			cfg.CheckManager.Check.DisplayName = "Vault"
		}

		if cfg.CheckManager.Check.SearchTag == "" {
			cfg.CheckManager.Check.SearchTag = "service:vault"
		}

		sink, err := circonus.NewCirconusSink(cfg)
		if err != nil {
			return nil, err
		}
		sink.Start()
		fanout = append(fanout, sink)
	}

	if telConfig.DogStatsDAddr != "" {
		var tags []string

		if telConfig.DogStatsDTags != nil {
			tags = telConfig.DogStatsDTags
		}

		sink, err := datadog.NewDogStatsdSink(telConfig.DogStatsDAddr, metricsConf.HostName)
		if err != nil {
			return nil, errwrap.Wrapf("failed to start DogStatsD sink: {{err}}", err)
		}
		sink.SetTags(tags)
		fanout = append(fanout, sink)
	}

	// Configure the stackdriver sink
	if telConfig.StackdriverProjectID != "" {
		client, err := monitoring.NewMetricClient(context.Background(), option.WithUserAgent(useragent.String()))
		if err != nil {
			return nil, fmt.Errorf("Failed to create stackdriver client: %v", err)
		}
		sink := stackdriver.NewSink(client, &stackdriver.Config{
			ProjectID: telConfig.StackdriverProjectID,
			Location:  telConfig.StackdriverLocation,
			Namespace: telConfig.StackdriverNamespace,
		})
		fanout = append(fanout, sink)
	}

	// Initialize the global sink
	if len(fanout) > 1 {
		// Hostname enabled will create poor quality metrics name for prometheus
		if !telConfig.DisableHostname {
			c.UI.Warn("telemetry.disable_hostname has been set to false. Recommended setting is true for Prometheus to avoid poorly named metrics.")
		}
	} else {
		metricsConf.EnableHostname = false
	}
	fanout = append(fanout, inm)
	_, err := metrics.NewGlobal(metricsConf, fanout)

	if err != nil {
		return nil, err
	}

	return metricHelper, nil
}

func (c *ServerCommand) Reload(lock *sync.RWMutex, reloadFuncs *map[string][]reload.ReloadFunc, configPath []string) error {
	lock.RLock()
	defer lock.RUnlock()

	var reloadErrors *multierror.Error

	for k, relFuncs := range *reloadFuncs {
		switch {
		case strings.HasPrefix(k, "listener|"):
			for _, relFunc := range relFuncs {
				if relFunc != nil {
					if err := relFunc(nil); err != nil {
						reloadErrors = multierror.Append(reloadErrors, errwrap.Wrapf("error encountered reloading listener: {{err}}", err))
					}
				}
			}

		case strings.HasPrefix(k, "audit_file|"):
			for _, relFunc := range relFuncs {
				if relFunc != nil {
					if err := relFunc(nil); err != nil {
						reloadErrors = multierror.Append(reloadErrors, errwrap.Wrapf(fmt.Sprintf("error encountered reloading file audit device at path %q: {{err}}", strings.TrimPrefix(k, "audit_file|")), err))
					}
				}
			}
		}
	}

	// Send a message that we reloaded. This prevents "guessing" sleep times
	// in tests.
	select {
	case c.reloadedCh <- struct{}{}:
	default:
	}

	return reloadErrors.ErrorOrNil()
}

// storePidFile is used to write out our PID to a file if necessary
func (c *ServerCommand) storePidFile(pidPath string) error {
	// Quit fast if no pidfile
	if pidPath == "" {
		return nil
	}

	// Open the PID file
	pidFile, err := os.OpenFile(pidPath, os.O_CREATE|os.O_WRONLY|os.O_TRUNC, 0644)
	if err != nil {
		return errwrap.Wrapf("could not open pid file: {{err}}", err)
	}
	defer pidFile.Close()

	// Write out the PID
	pid := os.Getpid()
	_, err = pidFile.WriteString(fmt.Sprintf("%d", pid))
	if err != nil {
		return errwrap.Wrapf("could not write to pid file: {{err}}", err)
	}
	return nil
}

// removePidFile is used to cleanup the PID file if necessary
func (c *ServerCommand) removePidFile(pidPath string) error {
	if pidPath == "" {
		return nil
	}
	return os.Remove(pidPath)
}

// storageMigrationActive checks and warns against in-progress storage migrations.
// This function will block until storage is available.
func (c *ServerCommand) storageMigrationActive(backend physical.Backend) bool {
	first := true

	for {
		migrationStatus, err := CheckStorageMigration(backend)
		if err == nil {
			if migrationStatus != nil {
				startTime := migrationStatus.Start.Format(time.RFC3339)
				c.UI.Error(wrapAtLength(fmt.Sprintf("ERROR! Storage migration in progress (started: %s). "+
					"Server startup is prevented until the migration completes. Use 'vault operator migrate -reset' "+
					"to force clear the migration lock.", startTime)))
				return true
			}
			return false
		}
		if first {
			first = false
			c.UI.Warn("\nWARNING! Unable to read storage migration status.")

			// unexpected state, so stop buffering log messages
			c.logger.(hclog.OutputResettable).ResetOutputWithFlush(&hclog.LoggerOptions{
				Output: c.logOutput,
			}, c.gatedWriter)
		}
		c.logger.Warn("storage migration check error", "error", err.Error())

		select {
		case <-time.After(2 * time.Second):
		case <-c.ShutdownCh:
			return true
		}
	}
}

type StorageMigrationStatus struct {
	Start time.Time `json:"start"`
}

func CheckStorageMigration(b physical.Backend) (*StorageMigrationStatus, error) {
	entry, err := b.Get(context.Background(), storageMigrationLock)

	if err != nil {
		return nil, err
	}

	if entry == nil {
		return nil, nil
	}

	var status StorageMigrationStatus
	if err := jsonutil.DecodeJSON(entry.Value, &status); err != nil {
		return nil, err
	}

	return &status, nil
}

func SetStorageMigration(b physical.Backend, active bool) error {
	if !active {
		return b.Delete(context.Background(), storageMigrationLock)
	}

	status := StorageMigrationStatus{
		Start: time.Now(),
	}

	enc, err := jsonutil.EncodeJSON(status)
	if err != nil {
		return err
	}

	entry := &physical.Entry{
		Key:   storageMigrationLock,
		Value: enc,
	}

	return b.Put(context.Background(), entry)
}

type grpclogFaker struct {
	logger log.Logger
	log    bool
}

func (g *grpclogFaker) Fatal(args ...interface{}) {
	g.logger.Error(fmt.Sprint(args...))
	os.Exit(1)
}

func (g *grpclogFaker) Fatalf(format string, args ...interface{}) {
	g.logger.Error(fmt.Sprintf(format, args...))
	os.Exit(1)
}

func (g *grpclogFaker) Fatalln(args ...interface{}) {
	g.logger.Error(fmt.Sprintln(args...))
	os.Exit(1)
}

func (g *grpclogFaker) Print(args ...interface{}) {
	if g.log && g.logger.IsDebug() {
		g.logger.Debug(fmt.Sprint(args...))
	}
}

func (g *grpclogFaker) Printf(format string, args ...interface{}) {
	if g.log && g.logger.IsDebug() {
		g.logger.Debug(fmt.Sprintf(format, args...))
	}
}

func (g *grpclogFaker) Println(args ...interface{}) {
	if g.log && g.logger.IsDebug() {
		g.logger.Debug(fmt.Sprintln(args...))
	}
}<|MERGE_RESOLUTION|>--- conflicted
+++ resolved
@@ -102,32 +102,6 @@
 	reloadedCh      chan (struct{}) // for tests
 
 	// new stuff
-<<<<<<< HEAD
-	flagConfigs            []string
-	flagLogLevel           string
-	flagLogFormat          string
-	flagDev                bool
-	flagDevRootTokenID     string
-	flagDevListenAddr      string
-	flagDevNoStoreToken    bool
-	flagDevPluginDir       string
-	flagDevPluginInit      bool
-	flagDevHA              bool
-	flagDevLatency         int
-	flagDevLatencyJitter   int
-	flagDevLeasedKV        bool
-	flagDevKVV1            bool
-	flagDevSkipInit        bool
-	flagDevThreeNode       bool
-	flagDevFourCluster     bool
-	flagDevTransactional   bool
-	flagDevAutoSeal        bool
-	flagTestVerifyOnly     bool
-	flagCombineLogs        bool
-	flagTestServerConfig   bool
-	flagDevConsul          bool
-	flagExitOnCoreShutdown bool
-=======
 	flagConfigs          []string
 	flagLogLevel         string
 	flagLogFormat        string
@@ -152,7 +126,7 @@
 	flagCombineLogs      bool
 	flagTestServerConfig bool
 	flagDevConsul        bool
->>>>>>> 4bf92f26
+  flagExitOnCoreShutdown bool
 }
 
 type ServerListener struct {
@@ -232,17 +206,17 @@
 	})
 
 	f.BoolVar(&BoolVar{
-<<<<<<< HEAD
 		Name:    "exit-on-core-shutdown",
 		Target:  &c.flagExitOnCoreShutdown,
 		Default: false,
 		Usage:   "Exit the vault server if the vault core is shutdown.",
-=======
+	})
+
+	f.BoolVar(&BoolVar{
 		Name:   "recovery",
 		Target: &c.flagRecovery,
 		Usage: "Enable recovery mode. In this mode, Vault is used to perform recovery actions." +
 			"Using a recovery operation token, \"sys/raw\" API can be used to manipulate the storage.",
->>>>>>> 4bf92f26
 	})
 
 	f = set.NewFlagSet("Dev Options")
