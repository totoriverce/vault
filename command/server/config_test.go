--- conflicted
+++ resolved
@@ -125,22 +125,18 @@
 			CirconusBrokerSelectTag:            "",
 		},
 
-		MaxLeaseTTL:        10 * time.Hour,
-		MaxLeaseTTLRaw:     "10h",
-		DefaultLeaseTTL:    10 * time.Hour,
-		DefaultLeaseTTLRaw: "10h",
-		ClusterName:        "testcluster",
-		DisableCacheRaw:    interface{}(nil),
-		DisableMlockRaw:    interface{}(nil),
-		EnableUI:           true,
-		EnableUIRaw:        true,
-<<<<<<< HEAD
-		PidFile:            "./pidfile",
-=======
-
+		MaxLeaseTTL:          10 * time.Hour,
+		MaxLeaseTTLRaw:       "10h",
+		DefaultLeaseTTL:      10 * time.Hour,
+		DefaultLeaseTTLRaw:   "10h",
+		ClusterName:          "testcluster",
+		DisableCacheRaw:      interface{}(nil),
+		DisableMlockRaw:      interface{}(nil),
+		EnableUI:             true,
+		EnableUIRaw:          true,
+		PidFile:              "./pidfile",
 		EnableRawEndpoint:    true,
 		EnableRawEndpointRaw: true,
->>>>>>> 0911358f
 	}
 	if !reflect.DeepEqual(config, expected) {
 		t.Fatalf("expected \n\n%#v\n\n to be \n\n%#v\n\n", config, expected)
