--- conflicted
+++ resolved
@@ -11,21 +11,12 @@
 backend "consul" {
     foo = "bar"
     advertise_addr = "foo"
-<<<<<<< HEAD
-    address = "https://remoteconsulserverIP:1028"
-
-=======
     address = "http://remoteconsulserverIP:1028"
->>>>>>> c706ca2c
 }
 
 ha_backend "consul" {
     bar = "baz"
-<<<<<<< HEAD
-    address = "127.0.0.1:1028"
-=======
     address = "https://remoteconsulserverIP:1028"
->>>>>>> c706ca2c
     advertise_addr = "snafu"
     disable_clustering = "true"
     scheme = "https"
