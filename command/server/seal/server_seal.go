package seal

import (
	"fmt"

	log "github.com/hashicorp/go-hclog"
	"github.com/hashicorp/vault/command/server"
	"github.com/hashicorp/vault/vault"
	"github.com/hashicorp/vault/vault/seal"
)

var (
	ConfigureSeal = configureSeal
)

func configureSeal(configSeal *server.Seal, infoKeys *[]string, info *map[string]string, logger log.Logger, inseal vault.Seal) (outseal vault.Seal, err error) {
	switch configSeal.Type {
	case seal.AliCloudKMS:
		return configureAliCloudKMSSeal(configSeal, infoKeys, info, logger, inseal)

	case seal.AWSKMS:
		return configureAWSKMSSeal(configSeal, infoKeys, info, logger, inseal)

	case seal.GCPCKMS:
		return configureGCPCKMSSeal(configSeal, infoKeys, info, logger, inseal)

	case seal.AzureKeyVault:
		return configureAzureKeyVaultSeal(configSeal, infoKeys, info, logger, inseal)

<<<<<<< HEAD
	case seal.PKCS11:
		return nil, fmt.Errorf("Seal type 'pkcs11' requires the Vault Enterprise HSM binary")
=======
		case seal.Transit:
			return configureTransitSeal(config, infoKeys, info, logger, inseal)

		case seal.PKCS11:
			return nil, fmt.Errorf("Seal type 'pkcs11' requires the Vault Enterprise HSM binary")
>>>>>>> 7cc75c5f

	case seal.Shamir:
		return inseal, nil

	default:
		return nil, fmt.Errorf("Unknown seal type %q", configSeal.Type)
	}
}<|MERGE_RESOLUTION|>--- conflicted
+++ resolved
@@ -27,16 +27,11 @@
 	case seal.AzureKeyVault:
 		return configureAzureKeyVaultSeal(configSeal, infoKeys, info, logger, inseal)
 
-<<<<<<< HEAD
+	case seal.Transit:
+		return configureTransitSeal(configSeal, infoKeys, info, logger, inseal)
+
 	case seal.PKCS11:
 		return nil, fmt.Errorf("Seal type 'pkcs11' requires the Vault Enterprise HSM binary")
-=======
-		case seal.Transit:
-			return configureTransitSeal(config, infoKeys, info, logger, inseal)
-
-		case seal.PKCS11:
-			return nil, fmt.Errorf("Seal type 'pkcs11' requires the Vault Enterprise HSM binary")
->>>>>>> 7cc75c5f
 
 	case seal.Shamir:
 		return inseal, nil
