--- conflicted
+++ resolved
@@ -1109,12 +1109,9 @@
 		"enable_response_header_raft_node_id": c.EnableResponseHeaderRaftNodeID,
 
 		"log_requests_level": c.LogRequestsLevel,
-<<<<<<< HEAD
 		"experiments":        c.Experiments,
-=======
-
+    
 		"detect_deadlocks": c.DetectDeadlocks,
->>>>>>> 280c7dbb
 	}
 	for k, v := range sharedResult {
 		result[k] = v
