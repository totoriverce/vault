package server

import (
	"fmt"
	"reflect"
	"strings"
	"testing"
	"time"

	"github.com/stretchr/testify/require"

	"github.com/go-test/deep"
	"github.com/hashicorp/hcl"
	"github.com/hashicorp/hcl/hcl/ast"
	"github.com/hashicorp/hcl/hcl/token"
	"github.com/hashicorp/vault/internalshared/configutil"
)

var DefaultCustomHeaders = map[string]map[string]string{
	"default": {
		"Strict-Transport-Security": configutil.StrictTransportSecurity,
	},
}

func boolPointer(x bool) *bool {
	return &x
}

func testConfigRaftRetryJoin(t *testing.T) {
	config, err := LoadConfigFile("./test-fixtures/raft_retry_join.hcl")
	if err != nil {
		t.Fatal(err)
	}
	retryJoinConfig := `[{"leader_api_addr":"http://127.0.0.1:8200"},{"leader_api_addr":"http://127.0.0.2:8200"},{"leader_api_addr":"http://127.0.0.3:8200"}]`
	expected := &Config{
		SharedConfig: &configutil.SharedConfig{
			Listeners: []*configutil.Listener{
				{
					Type:                  "tcp",
					Address:               "127.0.0.1:8200",
					CustomResponseHeaders: DefaultCustomHeaders,
				},
			},
			DisableMlock: true,
		},

		Storage: &Storage{
			Type: "raft",
			Config: map[string]string{
				"path":       "/storage/path/raft",
				"node_id":    "raft1",
				"retry_join": retryJoinConfig,
			},
		},
	}
	config.Prune()
	if diff := deep.Equal(config, expected); diff != nil {
		t.Fatal(diff)
	}
}

func testLoadConfigFile_topLevel(t *testing.T, entropy *configutil.Entropy) {
	config, err := LoadConfigFile("./test-fixtures/config2.hcl")
	if err != nil {
		t.Fatalf("err: %s", err)
	}

	expected := &Config{
		SharedConfig: &configutil.SharedConfig{
			Listeners: []*configutil.Listener{
				{
					Type:                  "tcp",
					Address:               "127.0.0.1:443",
					CustomResponseHeaders: DefaultCustomHeaders,
				},
			},

			Telemetry: &configutil.Telemetry{
				StatsdAddr:                  "bar",
				StatsiteAddr:                "foo",
				DisableHostname:             false,
				DogStatsDAddr:               "127.0.0.1:7254",
				DogStatsDTags:               []string{"tag_1:val_1", "tag_2:val_2"},
				PrometheusRetentionTime:     30 * time.Second,
				UsageGaugePeriod:            5 * time.Minute,
				MaximumGaugeCardinality:     125,
				LeaseMetricsEpsilon:         time.Hour,
				NumLeaseMetricsTimeBuckets:  168,
				LeaseMetricsNameSpaceLabels: false,
			},

			DisableMlock: true,

			PidFile: "./pidfile",

			ClusterName: "testcluster",

			Seals: []*configutil.KMS{
				{
					Type: "nopurpose",
				},
				{
					Type:    "stringpurpose",
					Purpose: []string{"foo"},
				},
				{
					Type:    "commastringpurpose",
					Purpose: []string{"foo", "bar"},
				},
				{
					Type:    "slicepurpose",
					Purpose: []string{"zip", "zap"},
				},
			},
		},

		Storage: &Storage{
			Type:         "consul",
			RedirectAddr: "top_level_api_addr",
			ClusterAddr:  "top_level_cluster_addr",
			Config: map[string]string{
				"foo": "bar",
			},
		},

		HAStorage: &Storage{
			Type:         "consul",
			RedirectAddr: "top_level_api_addr",
			ClusterAddr:  "top_level_cluster_addr",
			Config: map[string]string{
				"bar": "baz",
			},
			DisableClustering: true,
		},

		ServiceRegistration: &ServiceRegistration{
			Type: "consul",
			Config: map[string]string{
				"foo": "bar",
			},
		},

		DisableCache:    true,
		DisableCacheRaw: true,
		EnableUI:        true,
		EnableUIRaw:     true,

		EnableRawEndpoint:    true,
		EnableRawEndpointRaw: true,

		DisableSealWrap:    true,
		DisableSealWrapRaw: true,

		MaxLeaseTTL:        10 * time.Hour,
		MaxLeaseTTLRaw:     "10h",
		DefaultLeaseTTL:    10 * time.Hour,
		DefaultLeaseTTLRaw: "10h",

		APIAddr:     "top_level_api_addr",
		ClusterAddr: "top_level_cluster_addr",
	}
	addExpectedEntConfig(expected, []string{})

	if entropy != nil {
		expected.Entropy = entropy
	}
	config.Prune()
	if diff := deep.Equal(config, expected); diff != nil {
		t.Fatal(diff)
	}
}

func testLoadConfigFile_json2(t *testing.T, entropy *configutil.Entropy) {
	config, err := LoadConfigFile("./test-fixtures/config2.hcl.json")
	if err != nil {
		t.Fatalf("err: %s", err)
	}

	expected := &Config{
		SharedConfig: &configutil.SharedConfig{
			Listeners: []*configutil.Listener{
				{
					Type:                  "tcp",
					Address:               "127.0.0.1:443",
					CustomResponseHeaders: DefaultCustomHeaders,
				},
				{
					Type:                  "tcp",
					Address:               "127.0.0.1:444",
					CustomResponseHeaders: DefaultCustomHeaders,
				},
			},

			Telemetry: &configutil.Telemetry{
				StatsiteAddr:                       "foo",
				StatsdAddr:                         "bar",
				DisableHostname:                    true,
				UsageGaugePeriod:                   5 * time.Minute,
				MaximumGaugeCardinality:            125,
				CirconusAPIToken:                   "0",
				CirconusAPIApp:                     "vault",
				CirconusAPIURL:                     "http://api.circonus.com/v2",
				CirconusSubmissionInterval:         "10s",
				CirconusCheckSubmissionURL:         "https://someplace.com/metrics",
				CirconusCheckID:                    "0",
				CirconusCheckForceMetricActivation: "true",
				CirconusCheckInstanceID:            "node1:vault",
				CirconusCheckSearchTag:             "service:vault",
				CirconusCheckDisplayName:           "node1:vault",
				CirconusCheckTags:                  "cat1:tag1,cat2:tag2",
				CirconusBrokerID:                   "0",
				CirconusBrokerSelectTag:            "dc:sfo",
				PrometheusRetentionTime:            30 * time.Second,
				LeaseMetricsEpsilon:                time.Hour,
				NumLeaseMetricsTimeBuckets:         168,
				LeaseMetricsNameSpaceLabels:        false,
			},
		},

		Storage: &Storage{
			Type: "consul",
			Config: map[string]string{
				"foo": "bar",
			},
		},

		HAStorage: &Storage{
			Type: "consul",
			Config: map[string]string{
				"bar": "baz",
			},
			DisableClustering: true,
		},

		ServiceRegistration: &ServiceRegistration{
			Type: "consul",
			Config: map[string]string{
				"foo": "bar",
			},
		},

		CacheSize: 45678,

		EnableUI:    true,
		EnableUIRaw: true,

		EnableRawEndpoint:    true,
		EnableRawEndpointRaw: true,

		DisableSealWrap:    true,
		DisableSealWrapRaw: true,
	}
	addExpectedEntConfig(expected, []string{"http"})

	if entropy != nil {
		expected.Entropy = entropy
	}

	config.Prune()
	if diff := deep.Equal(config, expected); diff != nil {
		t.Fatal(diff)
	}
}

func testParseEntropy(t *testing.T, oss bool) {
	tests := []struct {
		inConfig   string
		outErr     error
		outEntropy configutil.Entropy
	}{
		{
			inConfig: `entropy "seal" {
				mode = "augmentation"
				}`,
			outErr:     nil,
			outEntropy: configutil.Entropy{Mode: configutil.EntropyAugmentation},
		},
		{
			inConfig: `entropy "seal" {
				mode = "a_mode_that_is_not_supported"
				}`,
			outErr: fmt.Errorf("the specified entropy mode %q is not supported", "a_mode_that_is_not_supported"),
		},
		{
			inConfig: `entropy "device_that_is_not_supported" {
				mode = "augmentation"
				}`,
			outErr: fmt.Errorf("only the %q type of external entropy is supported", "seal"),
		},
		{
			inConfig: `entropy "seal" {
				mode = "augmentation"
				}
				entropy "seal" {
				mode = "augmentation"
				}`,
			outErr: fmt.Errorf("only one %q block is permitted", "entropy"),
		},
	}

	config := Config{
		SharedConfig: &configutil.SharedConfig{},
	}

	for _, test := range tests {
		obj, _ := hcl.Parse(strings.TrimSpace(test.inConfig))
		list, _ := obj.Node.(*ast.ObjectList)
		objList := list.Filter("entropy")
		err := configutil.ParseEntropy(config.SharedConfig, objList, "entropy")
		// validate the error, both should be nil or have the same Error()
		switch {
		case oss:
			if config.Entropy != nil {
				t.Fatalf("parsing Entropy should not be possible in oss but got a non-nil config.Entropy: %#v", config.Entropy)
			}
		case err != nil && test.outErr != nil:
			if err.Error() != test.outErr.Error() {
				t.Fatalf("error mismatch: expected %#v got %#v", err, test.outErr)
			}
		case err != test.outErr:
			t.Fatalf("error mismatch: expected %#v got %#v", err, test.outErr)
		case err == nil && config.Entropy != nil && *config.Entropy != test.outEntropy:
			fmt.Printf("\n config.Entropy: %#v", config.Entropy)
			t.Fatalf("entropy config mismatch: expected %#v got %#v", test.outEntropy, *config.Entropy)
		}
	}
}

func testLoadConfigFileIntegerAndBooleanValues(t *testing.T) {
	testLoadConfigFileIntegerAndBooleanValuesCommon(t, "./test-fixtures/config4.hcl")
}

func testLoadConfigFileIntegerAndBooleanValuesJson(t *testing.T) {
	testLoadConfigFileIntegerAndBooleanValuesCommon(t, "./test-fixtures/config4.hcl.json")
}

func testLoadConfigFileIntegerAndBooleanValuesCommon(t *testing.T, path string) {
	config, err := LoadConfigFile(path)
	if err != nil {
		t.Fatalf("err: %s", err)
	}

	expected := &Config{
		SharedConfig: &configutil.SharedConfig{
			Listeners: []*configutil.Listener{
				{
					Type:                  "tcp",
					Address:               "127.0.0.1:8200",
					CustomResponseHeaders: DefaultCustomHeaders,
				},
			},
			DisableMlock: true,
		},

		Storage: &Storage{
			Type: "raft",
			Config: map[string]string{
				"path":                   "/storage/path/raft",
				"node_id":                "raft1",
				"performance_multiplier": "1",
				"foo":                    "bar",
				"baz":                    "true",
			},
			ClusterAddr: "127.0.0.1:8201",
		},

		ClusterAddr: "127.0.0.1:8201",

		DisableCache:    true,
		DisableCacheRaw: true,
		EnableUI:        true,
		EnableUIRaw:     true,
	}

	config.Prune()
	if diff := deep.Equal(config, expected); diff != nil {
		t.Fatal(diff)
	}
}

func testLoadConfigFile(t *testing.T) {
	config, err := LoadConfigFile("./test-fixtures/config.hcl")
	if err != nil {
		t.Fatalf("err: %s", err)
	}

	expected := &Config{
		SharedConfig: &configutil.SharedConfig{
			Listeners: []*configutil.Listener{
				{
					Type:                  "tcp",
					Address:               "127.0.0.1:443",
					CustomResponseHeaders: DefaultCustomHeaders,
				},
			},

			Telemetry: &configutil.Telemetry{
				StatsdAddr:                  "bar",
				StatsiteAddr:                "foo",
				DisableHostname:             false,
				UsageGaugePeriod:            5 * time.Minute,
				MaximumGaugeCardinality:     100,
				DogStatsDAddr:               "127.0.0.1:7254",
				DogStatsDTags:               []string{"tag_1:val_1", "tag_2:val_2"},
				PrometheusRetentionTime:     configutil.PrometheusDefaultRetentionTime,
				MetricsPrefix:               "myprefix",
				LeaseMetricsEpsilon:         time.Hour,
				NumLeaseMetricsTimeBuckets:  168,
				LeaseMetricsNameSpaceLabels: false,
			},

			DisableMlock: true,

			Entropy: nil,

			PidFile: "./pidfile",

			ClusterName: "testcluster",
		},

		Storage: &Storage{
			Type:         "consul",
			RedirectAddr: "foo",
			Config: map[string]string{
				"foo": "bar",
			},
		},

		HAStorage: &Storage{
			Type:         "consul",
			RedirectAddr: "snafu",
			Config: map[string]string{
				"bar": "baz",
			},
			DisableClustering: true,
		},

		ServiceRegistration: &ServiceRegistration{
			Type: "consul",
			Config: map[string]string{
				"foo": "bar",
			},
		},

		DisableCache:             true,
		DisableCacheRaw:          true,
		DisablePrintableCheckRaw: true,
		DisablePrintableCheck:    true,
		EnableUI:                 true,
		EnableUIRaw:              true,

		EnableRawEndpoint:    true,
		EnableRawEndpointRaw: true,

		DisableSealWrap:    true,
		DisableSealWrapRaw: true,

		MaxLeaseTTL:        10 * time.Hour,
		MaxLeaseTTLRaw:     "10h",
		DefaultLeaseTTL:    10 * time.Hour,
		DefaultLeaseTTLRaw: "10h",

		EnableResponseHeaderHostname:      true,
		EnableResponseHeaderHostnameRaw:   true,
		EnableResponseHeaderRaftNodeID:    true,
		EnableResponseHeaderRaftNodeIDRaw: true,

		LicensePath: "/path/to/license",
	}

	addExpectedEntConfig(expected, []string{})

	config.Prune()
	if diff := deep.Equal(config, expected); diff != nil {
		t.Fatal(diff)
	}
}

func testUnknownFieldValidation(t *testing.T) {
	config, err := LoadConfigFile("./test-fixtures/config.hcl")
	if err != nil {
		t.Fatalf("err: %s", err)
	}

	expected := []configutil.ConfigError{
		{
			Problem: "unknown or unsupported field bad_value found in configuration",
			Position: token.Pos{
				Filename: "./test-fixtures/config.hcl",
				Offset:   583,
				Line:     34,
				Column:   5,
			},
		},
	}
	errors := config.Validate("./test-fixtures/config.hcl")

	for _, er1 := range errors {
		found := false
		if strings.Contains(er1.String(), "sentinel") {
			// This happens on OSS, and is fine
			continue
		}
		for _, ex := range expected {
			// TODO: Only test the string, pos may change
			if ex.Problem == er1.Problem && reflect.DeepEqual(ex.Position, er1.Position) {
				found = true
				break
			}
		}
		if !found {
			t.Fatalf("found unexpected error: %v", er1.String())
		}
	}
	for _, ex := range expected {
		found := false
		for _, er1 := range errors {
			if ex.Problem == er1.Problem && reflect.DeepEqual(ex.Position, er1.Position) {
				found = true
			}
		}
		if !found {
			t.Fatalf("could not find expected error: %v", ex.String())
		}
	}
}

func testLoadConfigFile_json(t *testing.T) {
	config, err := LoadConfigFile("./test-fixtures/config.hcl.json")
	if err != nil {
		t.Fatalf("err: %s", err)
	}

	expected := &Config{
		SharedConfig: &configutil.SharedConfig{
			Listeners: []*configutil.Listener{
				{
					Type:                  "tcp",
					Address:               "127.0.0.1:443",
					CustomResponseHeaders: DefaultCustomHeaders,
				},
			},

			Telemetry: &configutil.Telemetry{
				StatsiteAddr:                       "baz",
				StatsdAddr:                         "",
				DisableHostname:                    false,
				UsageGaugePeriod:                   5 * time.Minute,
				MaximumGaugeCardinality:            100,
				CirconusAPIToken:                   "",
				CirconusAPIApp:                     "",
				CirconusAPIURL:                     "",
				CirconusSubmissionInterval:         "",
				CirconusCheckSubmissionURL:         "",
				CirconusCheckID:                    "",
				CirconusCheckForceMetricActivation: "",
				CirconusCheckInstanceID:            "",
				CirconusCheckSearchTag:             "",
				CirconusCheckDisplayName:           "",
				CirconusCheckTags:                  "",
				CirconusBrokerID:                   "",
				CirconusBrokerSelectTag:            "",
				PrometheusRetentionTime:            configutil.PrometheusDefaultRetentionTime,
				LeaseMetricsEpsilon:                time.Hour,
				NumLeaseMetricsTimeBuckets:         168,
				LeaseMetricsNameSpaceLabels:        false,
			},

			PidFile:     "./pidfile",
			Entropy:     nil,
			ClusterName: "testcluster",
		},

		Storage: &Storage{
			Type: "consul",
			Config: map[string]string{
				"foo": "bar",
			},
			DisableClustering: true,
		},

		ServiceRegistration: &ServiceRegistration{
			Type: "consul",
			Config: map[string]string{
				"foo": "bar",
			},
		},

		ClusterCipherSuites: "TLS_ECDHE_RSA_WITH_AES_128_GCM_SHA256,TLS_ECDHE_ECDSA_WITH_AES_128_CBC_SHA",

		MaxLeaseTTL:          10 * time.Hour,
		MaxLeaseTTLRaw:       "10h",
		DefaultLeaseTTL:      10 * time.Hour,
		DefaultLeaseTTLRaw:   "10h",
		DisableCacheRaw:      interface{}(nil),
		EnableUI:             true,
		EnableUIRaw:          true,
		EnableRawEndpoint:    true,
		EnableRawEndpointRaw: true,
		DisableSealWrap:      true,
		DisableSealWrapRaw:   true,
	}

	addExpectedEntConfig(expected, []string{})

	config.Prune()
	if diff := deep.Equal(config, expected); diff != nil {
		t.Fatal(diff)
	}
}

func testLoadConfigDir(t *testing.T) {
	config, err := LoadConfigDir("./test-fixtures/config-dir")
	if err != nil {
		t.Fatalf("err: %s", err)
	}

	expected := &Config{
		SharedConfig: &configutil.SharedConfig{
			DisableMlock: true,

			Listeners: []*configutil.Listener{
				{
					Type:                  "tcp",
					Address:               "127.0.0.1:443",
					CustomResponseHeaders: DefaultCustomHeaders,
				},
			},

			Telemetry: &configutil.Telemetry{
				StatsiteAddr:                "qux",
				StatsdAddr:                  "baz",
				DisableHostname:             true,
				UsageGaugePeriod:            5 * time.Minute,
				MaximumGaugeCardinality:     100,
				PrometheusRetentionTime:     configutil.PrometheusDefaultRetentionTime,
				LeaseMetricsEpsilon:         time.Hour,
				NumLeaseMetricsTimeBuckets:  168,
				LeaseMetricsNameSpaceLabels: false,
			},
			ClusterName: "testcluster",
		},

		DisableCache:         true,
		DisableClustering:    false,
		DisableClusteringRaw: false,

		APIAddr:     "https://vault.local",
		ClusterAddr: "https://127.0.0.1:444",

		Storage: &Storage{
			Type: "consul",
			Config: map[string]string{
				"foo": "bar",
			},
			RedirectAddr:      "https://vault.local",
			ClusterAddr:       "https://127.0.0.1:444",
			DisableClustering: false,
		},

		EnableUI: true,

		EnableRawEndpoint: true,

		MaxLeaseTTL:     10 * time.Hour,
		DefaultLeaseTTL: 10 * time.Hour,
	}

	addExpectedEntConfig(expected, []string{"http"})

	config.Prune()
	if diff := deep.Equal(config, expected); diff != nil {
		t.Fatal(diff)
	}
}

func testConfig_Sanitized(t *testing.T) {
	config, err := LoadConfigFile("./test-fixtures/config3.hcl")
	if err != nil {
		t.Fatalf("err: %s", err)
	}
	sanitizedConfig := config.Sanitized()

	expected := map[string]interface{}{
		"api_addr":                            "top_level_api_addr",
		"cache_size":                          0,
		"cluster_addr":                        "top_level_cluster_addr",
		"cluster_cipher_suites":               "",
		"cluster_name":                        "testcluster",
		"default_lease_ttl":                   10 * time.Hour,
		"default_max_request_duration":        0 * time.Second,
		"disable_cache":                       true,
		"disable_clustering":                  false,
		"disable_indexing":                    false,
		"disable_mlock":                       true,
		"disable_performance_standby":         false,
		"disable_printable_check":             false,
		"disable_sealwrap":                    true,
		"raw_storage_endpoint":                true,
		"disable_sentinel_trace":              true,
		"enable_ui":                           true,
		"enable_response_header_hostname":     false,
		"enable_response_header_raft_node_id": false,
		"log_requests_level":                  "basic",
		"ha_storage": map[string]interface{}{
			"cluster_addr":       "top_level_cluster_addr",
			"disable_clustering": true,
			"redirect_addr":      "top_level_api_addr",
			"type":               "consul",
		},
		"listeners": []interface{}{
			map[string]interface{}{
				"config": map[string]interface{}{
					"address": "127.0.0.1:443",
				},
				"type": "tcp",
			},
		},
		"log_format":       "",
		"log_level":        "",
		"max_lease_ttl":    10 * time.Hour,
		"pid_file":         "./pidfile",
		"plugin_directory": "",
		"seals": []interface{}{
			map[string]interface{}{
				"disabled": false,
				"type":     "awskms",
			},
		},
		"storage": map[string]interface{}{
			"cluster_addr":       "top_level_cluster_addr",
			"disable_clustering": false,
			"redirect_addr":      "top_level_api_addr",
			"type":               "consul",
		},
		"service_registration": map[string]interface{}{
			"type": "consul",
		},
		"telemetry": map[string]interface{}{
			"usage_gauge_period":                     5 * time.Minute,
			"maximum_gauge_cardinality":              100,
			"circonus_api_app":                       "",
			"circonus_api_token":                     "",
			"circonus_api_url":                       "",
			"circonus_broker_id":                     "",
			"circonus_broker_select_tag":             "",
			"circonus_check_display_name":            "",
			"circonus_check_force_metric_activation": "",
			"circonus_check_id":                      "",
			"circonus_check_instance_id":             "",
			"circonus_check_search_tag":              "",
			"circonus_submission_url":                "",
			"circonus_check_tags":                    "",
			"circonus_submission_interval":           "",
			"disable_hostname":                       false,
			"metrics_prefix":                         "pfx",
			"dogstatsd_addr":                         "",
			"dogstatsd_tags":                         []string(nil),
			"prometheus_retention_time":              24 * time.Hour,
			"stackdriver_location":                   "",
			"stackdriver_namespace":                  "",
			"stackdriver_project_id":                 "",
			"stackdriver_debug_logs":                 false,
			"statsd_address":                         "bar",
			"statsite_address":                       "",
			"lease_metrics_epsilon":                  time.Hour,
			"num_lease_metrics_buckets":              168,
			"add_lease_metrics_namespace_labels":     false,
		},
	}

	addExpectedEntSanitizedConfig(expected, []string{"http"})

	config.Prune()
	if diff := deep.Equal(sanitizedConfig, expected); len(diff) > 0 {
		t.Fatalf("bad, diff: %#v", diff)
	}
}

func testParseListeners(t *testing.T) {
	obj, _ := hcl.Parse(strings.TrimSpace(`
listener "tcp" {
	address = "127.0.0.1:443"
	cluster_address = "127.0.0.1:8201"
	tls_disable = false
	tls_cert_file = "./certs/server.crt"
	tls_key_file = "./certs/server.key"
	tls_client_ca_file = "./certs/rootca.crt"
	tls_min_version = "tls12"
	tls_max_version = "tls13"
	tls_require_and_verify_client_cert = true
	tls_disable_client_certs = true
    telemetry {
      unauthenticated_metrics_access = true
    }
    profiling {
      unauthenticated_pprof_access = true
    }
	agent_api {
	  enable_quit = true
	}
}`))

	config := Config{
		SharedConfig: &configutil.SharedConfig{},
	}
	list, _ := obj.Node.(*ast.ObjectList)
	objList := list.Filter("listener")
	configutil.ParseListeners(config.SharedConfig, objList)
	listeners := config.Listeners
	if len(listeners) == 0 {
		t.Fatalf("expected at least one listener in the config")
	}
	listener := listeners[0]
	if listener.Type != "tcp" {
		t.Fatalf("expected tcp listener in the config")
	}

	expected := &Config{
		SharedConfig: &configutil.SharedConfig{
			Listeners: []*configutil.Listener{
				{
					Type:                          "tcp",
					Address:                       "127.0.0.1:443",
					ClusterAddress:                "127.0.0.1:8201",
					TLSCertFile:                   "./certs/server.crt",
					TLSKeyFile:                    "./certs/server.key",
					TLSClientCAFile:               "./certs/rootca.crt",
					TLSMinVersion:                 "tls12",
					TLSMaxVersion:                 "tls13",
					TLSRequireAndVerifyClientCert: true,
					TLSDisableClientCerts:         true,
					Telemetry: configutil.ListenerTelemetry{
						UnauthenticatedMetricsAccess: true,
					},
					Profiling: configutil.ListenerProfiling{
						UnauthenticatedPProfAccess: true,
					},
<<<<<<< HEAD
					AgentAPI: &configutil.AgentAPI{
						EnableQuit: true,
					},
=======
					CustomResponseHeaders: DefaultCustomHeaders,
>>>>>>> 04195248
				},
			},
		},
	}
	config.Prune()
	if diff := deep.Equal(config, *expected); diff != nil {
		t.Fatal(diff)
	}
}

func testParseSockaddrTemplate(t *testing.T) {
	config, err := ParseConfig(`
api_addr = <<EOF
{{- GetAllInterfaces | include "flags" "loopback" | include "type" "ipv4" | attr "address" -}}
EOF
listener "tcp" {
	address = <<EOF
{{- GetAllInterfaces | include "flags" "loopback" | include "type" "ipv4" | attr "address" -}}:443
EOF
	cluster_address = <<EOF
{{- GetAllInterfaces | include "flags" "loopback" | include "type" "ipv4" | attr "address" -}}:8201
EOF
	tls_disable = true
}`, "")
	if err != nil {
		t.Fatal(err)
	}

	expected := &Config{
		APIAddr: "127.0.0.1",
		SharedConfig: &configutil.SharedConfig{
			Listeners: []*configutil.Listener{
				{
					Type:                  "tcp",
					Address:               "127.0.0.1:443",
					ClusterAddress:        "127.0.0.1:8201",
					TLSDisable:            true,
					CustomResponseHeaders: DefaultCustomHeaders,
				},
			},
		},
	}
	config.Prune()
	if diff := deep.Equal(config, expected); diff != nil {
		t.Fatal(diff)
	}
}

func testParseSeals(t *testing.T) {
	config, err := LoadConfigFile("./test-fixtures/config_seals.hcl")
	if err != nil {
		t.Fatalf("err: %s", err)
	}
	config.Listeners[0].RawConfig = nil

	expected := &Config{
		Storage: &Storage{
			Type:   "consul",
			Config: map[string]string{},
		},
		SharedConfig: &configutil.SharedConfig{
			Listeners: []*configutil.Listener{
				{
					Type:                  "tcp",
					Address:               "127.0.0.1:443",
					CustomResponseHeaders: DefaultCustomHeaders,
				},
			},
			Seals: []*configutil.KMS{
				{
					Type:    "pkcs11",
					Purpose: []string{"many", "purposes"},
					Config: map[string]string{
						"lib":                    "/usr/lib/libcklog2.so",
						"slot":                   "0.0",
						"pin":                    "XXXXXXXX",
						"key_label":              "HASHICORP",
						"mechanism":              "0x1082",
						"hmac_mechanism":         "0x0251",
						"hmac_key_label":         "vault-hsm-hmac-key",
						"default_hmac_key_label": "vault-hsm-hmac-key",
						"generate_key":           "true",
					},
				},
				{
					Type:     "pkcs11",
					Purpose:  []string{"single"},
					Disabled: true,
					Config: map[string]string{
						"lib":                    "/usr/lib/libcklog2.so",
						"slot":                   "0.0",
						"pin":                    "XXXXXXXX",
						"key_label":              "HASHICORP",
						"mechanism":              "4226",
						"hmac_mechanism":         "593",
						"hmac_key_label":         "vault-hsm-hmac-key",
						"default_hmac_key_label": "vault-hsm-hmac-key",
						"generate_key":           "true",
					},
				},
			},
		},
	}
	config.Prune()
	require.Equal(t, config, expected)
}

func testLoadConfigFileLeaseMetrics(t *testing.T) {
	config, err := LoadConfigFile("./test-fixtures/config5.hcl")
	if err != nil {
		t.Fatalf("err: %s", err)
	}

	expected := &Config{
		SharedConfig: &configutil.SharedConfig{
			Listeners: []*configutil.Listener{
				{
					Type:                  "tcp",
					Address:               "127.0.0.1:443",
					CustomResponseHeaders: DefaultCustomHeaders,
				},
			},

			Telemetry: &configutil.Telemetry{
				StatsdAddr:                  "bar",
				StatsiteAddr:                "foo",
				DisableHostname:             false,
				UsageGaugePeriod:            5 * time.Minute,
				MaximumGaugeCardinality:     100,
				DogStatsDAddr:               "127.0.0.1:7254",
				DogStatsDTags:               []string{"tag_1:val_1", "tag_2:val_2"},
				PrometheusRetentionTime:     configutil.PrometheusDefaultRetentionTime,
				MetricsPrefix:               "myprefix",
				LeaseMetricsEpsilon:         time.Hour,
				NumLeaseMetricsTimeBuckets:  2,
				LeaseMetricsNameSpaceLabels: true,
			},

			DisableMlock: true,

			Entropy: nil,

			PidFile: "./pidfile",

			ClusterName: "testcluster",
		},

		Storage: &Storage{
			Type:         "consul",
			RedirectAddr: "foo",
			Config: map[string]string{
				"foo": "bar",
			},
		},

		HAStorage: &Storage{
			Type:         "consul",
			RedirectAddr: "snafu",
			Config: map[string]string{
				"bar": "baz",
			},
			DisableClustering: true,
		},

		ServiceRegistration: &ServiceRegistration{
			Type: "consul",
			Config: map[string]string{
				"foo": "bar",
			},
		},

		DisableCache:             true,
		DisableCacheRaw:          true,
		DisablePrintableCheckRaw: true,
		DisablePrintableCheck:    true,
		EnableUI:                 true,
		EnableUIRaw:              true,

		EnableRawEndpoint:    true,
		EnableRawEndpointRaw: true,

		DisableSealWrap:    true,
		DisableSealWrapRaw: true,

		MaxLeaseTTL:        10 * time.Hour,
		MaxLeaseTTLRaw:     "10h",
		DefaultLeaseTTL:    10 * time.Hour,
		DefaultLeaseTTLRaw: "10h",
	}

	addExpectedEntConfig(expected, []string{})

	config.Prune()
	if diff := deep.Equal(config, expected); diff != nil {
		t.Fatal(diff)
	}
}

func testConfigRaftAutopilot(t *testing.T) {
	config, err := LoadConfigFile("./test-fixtures/raft_autopilot.hcl")
	if err != nil {
		t.Fatal(err)
	}

	autopilotConfig := `[{"cleanup_dead_servers":true,"last_contact_threshold":"500ms","max_trailing_logs":250,"min_quorum":3,"server_stabilization_time":"10s"}]`
	expected := &Config{
		SharedConfig: &configutil.SharedConfig{
			Listeners: []*configutil.Listener{
				{
					Type:    "tcp",
					Address: "127.0.0.1:8200",
				},
			},
			DisableMlock: true,
		},

		Storage: &Storage{
			Type: "raft",
			Config: map[string]string{
				"path":      "/storage/path/raft",
				"node_id":   "raft1",
				"autopilot": autopilotConfig,
			},
		},
	}
	config.Prune()
	if diff := deep.Equal(config, expected); diff != nil {
		t.Fatal(diff)
	}
}<|MERGE_RESOLUTION|>--- conflicted
+++ resolved
@@ -836,13 +836,10 @@
 					Profiling: configutil.ListenerProfiling{
 						UnauthenticatedPProfAccess: true,
 					},
-<<<<<<< HEAD
 					AgentAPI: &configutil.AgentAPI{
 						EnableQuit: true,
 					},
-=======
-					CustomResponseHeaders: DefaultCustomHeaders,
->>>>>>> 04195248
+					CustomResponseHeaders: DefaultCustomHeaders,
 				},
 			},
 		},
