auto_auth {

  method {
    type = "token_file"

    config {
<<<<<<< HEAD
      token_file_path = "/Users/avean/.vault-token"
=======
      token_file_path = "/home/username/.vault-token"
>>>>>>> 0fe323fe
    }
  }
}

template_config {
  static_secret_render_interval = "5m"
  exit_on_retry_failure         = true
}

vault {
  address = "http://localhost:8200"
}

env_template "FOO_PASSWORD" {
  contents             = "{{ with secret \"secret/data/foo\" }}{{ .Data.data.password }}{{ end }}"
  error_on_missing_key = false
}
env_template "FOO_USER" {
  contents             = "{{ with secret \"secret/data/foo\" }}{{ .Data.data.user }}{{ end }}"
  error_on_missing_key = false
}

exec {
  command                   = ["env"]
  restart_on_secret_changes = "never"
  restart_stop_signal       = "SIGINT"
}<|MERGE_RESOLUTION|>--- conflicted
+++ resolved
@@ -4,11 +4,7 @@
     type = "token_file"
 
     config {
-<<<<<<< HEAD
-      token_file_path = "/Users/avean/.vault-token"
-=======
       token_file_path = "/home/username/.vault-token"
->>>>>>> 0fe323fe
     }
   }
 }
