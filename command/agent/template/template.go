// Copyright (c) HashiCorp, Inc.
// SPDX-License-Identifier: MPL-2.0

// Package template is responsible for rendering user supplied templates to
// disk. The Server type accepts configuration to communicate to a Vault server
// and a Vault token for authentication. Internally, the Server creates a Consul
// Template Runner which manages reading secrets from Vault and rendering
// templates to disk at configured locations
package template

import (
	"context"
	"errors"
	"fmt"
	"io"
	"go.uber.org/atomic"

	ctconfig "github.com/hashicorp/consul-template/config"
	"github.com/hashicorp/consul-template/manager"
	"github.com/hashicorp/go-hclog"
	"github.com/hashicorp/vault/command/agent/config"
<<<<<<< HEAD
	"github.com/hashicorp/vault/command/agent/internal/ctmanager"
=======
	"github.com/hashicorp/vault/helper/useragent"
	"github.com/hashicorp/vault/sdk/helper/pointerutil"
>>>>>>> a7071ae1
)

// ServerConfig is a config struct for setting up the basic parts of the
// Server
type ServerConfig struct {
	Logger hclog.Logger
	// Client        *api.Client
	AgentConfig *config.Config

	ExitAfterAuth bool
	Namespace     string

	// LogLevel is needed to set the internal Consul Template Runner's log level
	// to match the log level of Vault Agent. The internal Runner creates it's own
	// logger and can't be set externally or copied from the Template Server.
	//
	// LogWriter is needed to initialize Consul Template's internal logger to use
	// the same io.Writer that Vault Agent itself is using.
	LogLevel  hclog.Level
	LogWriter io.Writer
}

// Server manages the Consul Template Runner which renders templates
type Server struct {
	// config holds the ServerConfig used to create it. It's passed along in other
	// methods
	config *ServerConfig

	// runner is the consul-template runner
	runner        *manager.Runner
	runnerStarted *atomic.Bool

	// Templates holds the parsed Consul Templates
	Templates []*ctconfig.TemplateConfig

	// lookupMap is a list of templates indexed by their consul-template ID. This
	// is used to ensure all Vault templates have been rendered before returning
	// from the runner in the event we're using exit after auth.
	lookupMap map[string][]*ctconfig.TemplateConfig

	DoneCh  chan struct{}
	stopped *atomic.Bool

	logger        hclog.Logger
	exitAfterAuth bool
}

// NewServer returns a new configured server
func NewServer(conf *ServerConfig) *Server {
	ts := Server{
		DoneCh:        make(chan struct{}),
		stopped:       atomic.NewBool(false),
		runnerStarted: atomic.NewBool(false),

		logger:        conf.Logger,
		config:        conf,
		exitAfterAuth: conf.ExitAfterAuth,
	}
	return &ts
}

// Run kicks off the internal Consul Template runner, and listens for changes to
// the token from the AuthHandler. If Done() is called on the context, shut down
// the Runner and return
func (ts *Server) Run(ctx context.Context, incoming chan string, templates []*ctconfig.TemplateConfig) error {
	if incoming == nil {
		return errors.New("template server: incoming channel is nil")
	}

	latestToken := new(string)
	ts.logger.Info("starting template server")

	defer func() {
		ts.logger.Info("template server stopped")
	}()

	// If there are no templates, we wait for context cancellation and then return
	if len(templates) == 0 {
		ts.logger.Info("no templates found")
		<-ctx.Done()
		return nil
	}

	// construct a consul template vault config based the agents vault
	// configuration
	var runnerConfig *ctconfig.Config
	var runnerConfigErr error
	managerConfig := ctmanager.ManagerConfig{
		AgentConfig: ts.config.AgentConfig,
		Namespace:   ts.config.Namespace,
		LogLevel:    ts.config.LogLevel,
		LogWriter:   ts.config.LogWriter,
	}
	runnerConfig, runnerConfigErr = ctmanager.NewManagerConfig(managerConfig, templates)

	if runnerConfigErr != nil {
		return fmt.Errorf("template server failed to runner generate config: %w", runnerConfigErr)
	}

	var err error
	ts.runner, err = manager.NewRunner(runnerConfig, false)
	if err != nil {
		return fmt.Errorf("template server failed to create: %w", err)
	}

	// Build the lookup map using the id mapping from the Template runner. This is
	// used to check the template rendering against the expected templates. This
	// returns a map with a generated ID and a slice of templates for that id. The
	// slice is determined by the source or contents of the template, so if a
	// configuration has multiple templates specified, but are the same source /
	// contents, they will be identified by the same key.
	idMap := ts.runner.TemplateConfigMapping()
	lookupMap := make(map[string][]*ctconfig.TemplateConfig, len(idMap))
	for id, ctmpls := range idMap {
		for _, ctmpl := range ctmpls {
			tl := lookupMap[id]
			tl = append(tl, ctmpl)
			lookupMap[id] = tl
		}
	}
	ts.lookupMap = lookupMap

	for {
		select {
		case <-ctx.Done():
			ts.runner.Stop()
			return nil

		case token := <-incoming:
			if token != *latestToken {
				ts.logger.Info("template server received new token")

				// If the runner was previously started and we intend to exit
				// after auth, do not restart the runner if a new token is
				// received.
				if ts.exitAfterAuth && ts.runnerStarted.Load() {
					ts.logger.Info("template server not restarting with new token with exit_after_auth set to true")
					continue
				}

				ts.runner.Stop()
				*latestToken = token
				ctv := ctconfig.Config{
					Vault: &ctconfig.VaultConfig{
						Token:           latestToken,
						ClientUserAgent: pointerutil.StringPtr(useragent.AgentTemplatingString()),
					},
				}

				runnerConfig = runnerConfig.Merge(&ctv)
				var runnerErr error
				ts.runner, runnerErr = manager.NewRunner(runnerConfig, false)
				if runnerErr != nil {
					ts.logger.Error("template server failed with new Vault token", "error", runnerErr)
					continue
				}
				ts.runnerStarted.CAS(false, true)
				go ts.runner.Start()
			}

		case err := <-ts.runner.ErrCh:
			ts.logger.Error("template server error", "error", err.Error())
			ts.runner.StopImmediately()

			// Return after stopping the runner if exit on retry failure was
			// specified
			if ts.config.AgentConfig.TemplateConfig != nil && ts.config.AgentConfig.TemplateConfig.ExitOnRetryFailure {
				return fmt.Errorf("template server: %w", err)
			}

			ts.runner, err = manager.NewRunner(runnerConfig, false)
			if err != nil {
				return fmt.Errorf("template server failed to create: %w", err)
			}
			go ts.runner.Start()

		case <-ts.runner.TemplateRenderedCh():
			// A template has been rendered, figure out what to do
			events := ts.runner.RenderEvents()

			// events are keyed by template ID, and can be matched up to the id's from
			// the lookupMap
			if len(events) < len(ts.lookupMap) {
				// Not all templates have been rendered yet
				continue
			}

			// assume the renders are finished, until we find otherwise
			doneRendering := true
			for _, event := range events {
				// This template hasn't been rendered
				if event.LastWouldRender.IsZero() {
					doneRendering = false
				}
			}

			if doneRendering && ts.exitAfterAuth {
				// if we want to exit after auth, go ahead and shut down the runner and
				// return. The deferred closing of the DoneCh will allow agent to
				// continue with closing down
				ts.runner.Stop()
				return nil
			}
		}
	}
}

func (ts *Server) Stop() {
	if ts.stopped.CAS(false, true) {
		close(ts.DoneCh)
	}
<<<<<<< HEAD
=======
}

// newRunnerConfig returns a consul-template runner configuration, setting the
// Vault and Consul configurations based on the clients configs.
func newRunnerConfig(sc *ServerConfig, templates ctconfig.TemplateConfigs) (*ctconfig.Config, error) {
	conf := ctconfig.DefaultConfig()
	conf.Templates = templates.Copy()

	// Setup the Vault config
	// Always set these to ensure nothing is picked up from the environment
	conf.Vault.RenewToken = pointerutil.BoolPtr(false)
	conf.Vault.Token = pointerutil.StringPtr("")
	conf.Vault.Address = &sc.AgentConfig.Vault.Address
	conf.Vault.ClientUserAgent = pointerutil.StringPtr(useragent.AgentTemplatingString())

	if sc.Namespace != "" {
		conf.Vault.Namespace = &sc.Namespace
	}

	if sc.AgentConfig.TemplateConfig != nil && sc.AgentConfig.TemplateConfig.StaticSecretRenderInt != 0 {
		conf.Vault.DefaultLeaseDuration = &sc.AgentConfig.TemplateConfig.StaticSecretRenderInt
	}

	if sc.AgentConfig.DisableIdleConnsTemplating {
		idleConns := -1
		conf.Vault.Transport.MaxIdleConns = &idleConns
	}

	if sc.AgentConfig.DisableKeepAlivesTemplating {
		conf.Vault.Transport.DisableKeepAlives = pointerutil.BoolPtr(true)
	}

	conf.Vault.SSL = &ctconfig.SSLConfig{
		Enabled:    pointerutil.BoolPtr(false),
		Verify:     pointerutil.BoolPtr(false),
		Cert:       pointerutil.StringPtr(""),
		Key:        pointerutil.StringPtr(""),
		CaCert:     pointerutil.StringPtr(""),
		CaPath:     pointerutil.StringPtr(""),
		ServerName: pointerutil.StringPtr(""),
	}

	// If Vault.Retry isn't specified, use the default of 12 retries.
	// This retry value will be respected regardless of if we use the cache.
	attempts := ctconfig.DefaultRetryAttempts
	if sc.AgentConfig.Vault != nil && sc.AgentConfig.Vault.Retry != nil {
		attempts = sc.AgentConfig.Vault.Retry.NumRetries
	}

	// Use the cache if available or fallback to the Vault server values.
	if sc.AgentConfig.Cache != nil {
		if sc.AgentConfig.Cache.InProcDialer == nil {
			return nil, fmt.Errorf("missing in-process dialer configuration")
		}
		if conf.Vault.Transport == nil {
			conf.Vault.Transport = &ctconfig.TransportConfig{}
		}
		conf.Vault.Transport.CustomDialer = sc.AgentConfig.Cache.InProcDialer
		// The in-process dialer ignores the address passed in, but we're still
		// setting it here to override the setting at the top of this function,
		// and to prevent the vault/http client from defaulting to https.
		conf.Vault.Address = pointerutil.StringPtr("http://127.0.0.1:8200")
	} else if strings.HasPrefix(sc.AgentConfig.Vault.Address, "https") || sc.AgentConfig.Vault.CACert != "" {
		skipVerify := sc.AgentConfig.Vault.TLSSkipVerify
		verify := !skipVerify
		conf.Vault.SSL = &ctconfig.SSLConfig{
			Enabled:    pointerutil.BoolPtr(true),
			Verify:     &verify,
			Cert:       &sc.AgentConfig.Vault.ClientCert,
			Key:        &sc.AgentConfig.Vault.ClientKey,
			CaCert:     &sc.AgentConfig.Vault.CACert,
			CaPath:     &sc.AgentConfig.Vault.CAPath,
			ServerName: &sc.AgentConfig.Vault.TLSServerName,
		}
	}
	enabled := attempts > 0
	conf.Vault.Retry = &ctconfig.RetryConfig{
		Attempts: &attempts,
		Enabled:  &enabled,
	}

	// Sync Consul Template's retry with user set auto-auth initial backoff value.
	// This is helpful if Auto Auth cannot get a new token and CT is trying to fetch
	// secrets.
	if sc.AgentConfig.AutoAuth != nil && sc.AgentConfig.AutoAuth.Method != nil {
		if sc.AgentConfig.AutoAuth.Method.MinBackoff > 0 {
			conf.Vault.Retry.Backoff = &sc.AgentConfig.AutoAuth.Method.MinBackoff
		}

		if sc.AgentConfig.AutoAuth.Method.MaxBackoff > 0 {
			conf.Vault.Retry.MaxBackoff = &sc.AgentConfig.AutoAuth.Method.MaxBackoff
		}
	}

	conf.Finalize()

	// setup log level from TemplateServer config
	conf.LogLevel = logLevelToStringPtr(sc.LogLevel)

	if err := ctlogging.Setup(&ctlogging.Config{
		Level:  *conf.LogLevel,
		Writer: sc.LogWriter,
	}); err != nil {
		return nil, err
	}
	return conf, nil
}

// logLevelToString converts a go-hclog level to a matching, uppercase string
// value. It's used to convert Vault Agent's hclog level to a string version
// suitable for use in Consul Template's runner configuration input.
func logLevelToStringPtr(level hclog.Level) *string {
	// consul template's default level is WARN, but Vault Agent's default is INFO,
	// so we use that for the Runner's default.
	var levelStr string

	switch level {
	case hclog.Trace:
		levelStr = "TRACE"
	case hclog.Debug:
		levelStr = "DEBUG"
	case hclog.Warn:
		levelStr = "WARN"
	case hclog.Error:
		levelStr = "ERR"
	default:
		levelStr = "INFO"
	}
	return pointerutil.StringPtr(levelStr)
>>>>>>> a7071ae1
}<|MERGE_RESOLUTION|>--- conflicted
+++ resolved
@@ -19,12 +19,8 @@
 	"github.com/hashicorp/consul-template/manager"
 	"github.com/hashicorp/go-hclog"
 	"github.com/hashicorp/vault/command/agent/config"
-<<<<<<< HEAD
-	"github.com/hashicorp/vault/command/agent/internal/ctmanager"
-=======
 	"github.com/hashicorp/vault/helper/useragent"
 	"github.com/hashicorp/vault/sdk/helper/pointerutil"
->>>>>>> a7071ae1
 )
 
 // ServerConfig is a config struct for setting up the basic parts of the
@@ -236,136 +232,4 @@
 	if ts.stopped.CAS(false, true) {
 		close(ts.DoneCh)
 	}
-<<<<<<< HEAD
-=======
-}
-
-// newRunnerConfig returns a consul-template runner configuration, setting the
-// Vault and Consul configurations based on the clients configs.
-func newRunnerConfig(sc *ServerConfig, templates ctconfig.TemplateConfigs) (*ctconfig.Config, error) {
-	conf := ctconfig.DefaultConfig()
-	conf.Templates = templates.Copy()
-
-	// Setup the Vault config
-	// Always set these to ensure nothing is picked up from the environment
-	conf.Vault.RenewToken = pointerutil.BoolPtr(false)
-	conf.Vault.Token = pointerutil.StringPtr("")
-	conf.Vault.Address = &sc.AgentConfig.Vault.Address
-	conf.Vault.ClientUserAgent = pointerutil.StringPtr(useragent.AgentTemplatingString())
-
-	if sc.Namespace != "" {
-		conf.Vault.Namespace = &sc.Namespace
-	}
-
-	if sc.AgentConfig.TemplateConfig != nil && sc.AgentConfig.TemplateConfig.StaticSecretRenderInt != 0 {
-		conf.Vault.DefaultLeaseDuration = &sc.AgentConfig.TemplateConfig.StaticSecretRenderInt
-	}
-
-	if sc.AgentConfig.DisableIdleConnsTemplating {
-		idleConns := -1
-		conf.Vault.Transport.MaxIdleConns = &idleConns
-	}
-
-	if sc.AgentConfig.DisableKeepAlivesTemplating {
-		conf.Vault.Transport.DisableKeepAlives = pointerutil.BoolPtr(true)
-	}
-
-	conf.Vault.SSL = &ctconfig.SSLConfig{
-		Enabled:    pointerutil.BoolPtr(false),
-		Verify:     pointerutil.BoolPtr(false),
-		Cert:       pointerutil.StringPtr(""),
-		Key:        pointerutil.StringPtr(""),
-		CaCert:     pointerutil.StringPtr(""),
-		CaPath:     pointerutil.StringPtr(""),
-		ServerName: pointerutil.StringPtr(""),
-	}
-
-	// If Vault.Retry isn't specified, use the default of 12 retries.
-	// This retry value will be respected regardless of if we use the cache.
-	attempts := ctconfig.DefaultRetryAttempts
-	if sc.AgentConfig.Vault != nil && sc.AgentConfig.Vault.Retry != nil {
-		attempts = sc.AgentConfig.Vault.Retry.NumRetries
-	}
-
-	// Use the cache if available or fallback to the Vault server values.
-	if sc.AgentConfig.Cache != nil {
-		if sc.AgentConfig.Cache.InProcDialer == nil {
-			return nil, fmt.Errorf("missing in-process dialer configuration")
-		}
-		if conf.Vault.Transport == nil {
-			conf.Vault.Transport = &ctconfig.TransportConfig{}
-		}
-		conf.Vault.Transport.CustomDialer = sc.AgentConfig.Cache.InProcDialer
-		// The in-process dialer ignores the address passed in, but we're still
-		// setting it here to override the setting at the top of this function,
-		// and to prevent the vault/http client from defaulting to https.
-		conf.Vault.Address = pointerutil.StringPtr("http://127.0.0.1:8200")
-	} else if strings.HasPrefix(sc.AgentConfig.Vault.Address, "https") || sc.AgentConfig.Vault.CACert != "" {
-		skipVerify := sc.AgentConfig.Vault.TLSSkipVerify
-		verify := !skipVerify
-		conf.Vault.SSL = &ctconfig.SSLConfig{
-			Enabled:    pointerutil.BoolPtr(true),
-			Verify:     &verify,
-			Cert:       &sc.AgentConfig.Vault.ClientCert,
-			Key:        &sc.AgentConfig.Vault.ClientKey,
-			CaCert:     &sc.AgentConfig.Vault.CACert,
-			CaPath:     &sc.AgentConfig.Vault.CAPath,
-			ServerName: &sc.AgentConfig.Vault.TLSServerName,
-		}
-	}
-	enabled := attempts > 0
-	conf.Vault.Retry = &ctconfig.RetryConfig{
-		Attempts: &attempts,
-		Enabled:  &enabled,
-	}
-
-	// Sync Consul Template's retry with user set auto-auth initial backoff value.
-	// This is helpful if Auto Auth cannot get a new token and CT is trying to fetch
-	// secrets.
-	if sc.AgentConfig.AutoAuth != nil && sc.AgentConfig.AutoAuth.Method != nil {
-		if sc.AgentConfig.AutoAuth.Method.MinBackoff > 0 {
-			conf.Vault.Retry.Backoff = &sc.AgentConfig.AutoAuth.Method.MinBackoff
-		}
-
-		if sc.AgentConfig.AutoAuth.Method.MaxBackoff > 0 {
-			conf.Vault.Retry.MaxBackoff = &sc.AgentConfig.AutoAuth.Method.MaxBackoff
-		}
-	}
-
-	conf.Finalize()
-
-	// setup log level from TemplateServer config
-	conf.LogLevel = logLevelToStringPtr(sc.LogLevel)
-
-	if err := ctlogging.Setup(&ctlogging.Config{
-		Level:  *conf.LogLevel,
-		Writer: sc.LogWriter,
-	}); err != nil {
-		return nil, err
-	}
-	return conf, nil
-}
-
-// logLevelToString converts a go-hclog level to a matching, uppercase string
-// value. It's used to convert Vault Agent's hclog level to a string version
-// suitable for use in Consul Template's runner configuration input.
-func logLevelToStringPtr(level hclog.Level) *string {
-	// consul template's default level is WARN, but Vault Agent's default is INFO,
-	// so we use that for the Runner's default.
-	var levelStr string
-
-	switch level {
-	case hclog.Trace:
-		levelStr = "TRACE"
-	case hclog.Debug:
-		levelStr = "DEBUG"
-	case hclog.Warn:
-		levelStr = "WARN"
-	case hclog.Error:
-		levelStr = "ERR"
-	default:
-		levelStr = "INFO"
-	}
-	return pointerutil.StringPtr(levelStr)
->>>>>>> a7071ae1
 }