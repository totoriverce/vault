package command

import (
	"context"
	"fmt"
	"io/ioutil"
	"math"
	"net/url"
	"os"
	"sort"
	"strings"
	"time"

	log "github.com/hashicorp/go-hclog"
	"github.com/hashicorp/go-secure-stdlib/strutil"
	"github.com/hashicorp/hcl"
	"github.com/hashicorp/hcl/hcl/ast"
	"github.com/hashicorp/vault/command/server"
	"github.com/hashicorp/vault/physical/raft"
	"github.com/hashicorp/vault/sdk/helper/logging"
	"github.com/hashicorp/vault/sdk/physical"
	"github.com/hashicorp/vault/vault"
	"github.com/mitchellh/cli"
	"github.com/pkg/errors"
	"github.com/posener/complete"
	"golang.org/x/sync/errgroup"
)

var (
	_ cli.Command             = (*OperatorMigrateCommand)(nil)
	_ cli.CommandAutocomplete = (*OperatorMigrateCommand)(nil)
)

var errAbort = errors.New("Migration aborted")

type OperatorMigrateCommand struct {
	*BaseCommand

	PhysicalBackends map[string]physical.Factory
	flagConfig       string
	flagLogLevel     string
	flagStart        string
	flagReset        bool
	flagMaxParallel  int
	logger           log.Logger
	ShutdownCh       chan struct{}
}

type migratorConfig struct {
	StorageSource      *server.Storage `hcl:"-"`
	StorageDestination *server.Storage `hcl:"-"`
	ClusterAddr        string          `hcl:"cluster_addr"`
}

func (c *OperatorMigrateCommand) Synopsis() string {
	return "Migrates Vault data between storage backends"
}

func (c *OperatorMigrateCommand) Help() string {
	helpText := `
Usage: vault operator migrate [options]

  This command starts a storage backend migration process to copy all data
  from one backend to another. This operates directly on encrypted data and
  does not require a Vault server, nor any unsealing.

  Start a migration with a configuration file:

      $ vault operator migrate -config=migrate.hcl

  For more information, please see the documentation.

` + c.Flags().Help()

	return strings.TrimSpace(helpText)
}

func (c *OperatorMigrateCommand) Flags() *FlagSets {
	set := NewFlagSets(c.UI)
	f := set.NewFlagSet("Command Options")

	f.StringVar(&StringVar{
		Name:   "config",
		Target: &c.flagConfig,
		Completion: complete.PredictOr(
			complete.PredictFiles("*.hcl"),
		),
		Usage: "Path to a configuration file. This configuration file should " +
			"contain only migrator directives.",
	})

	f.StringVar(&StringVar{
		Name:   "start",
		Target: &c.flagStart,
		Usage:  "Only copy keys lexicographically at or after this value.",
	})

	f.BoolVar(&BoolVar{
		Name:   "reset",
		Target: &c.flagReset,
		Usage:  "Reset the migration lock. No migration will occur.",
	})

	f.IntVar(&IntVar{
		Name:    "max-parallel",
		Default: 1,
<<<<<<< HEAD
		Target:  &c.flagMaxParallel,
		Usage: "Specifies the maximum number of lightweight threads (goroutines) that may be used when migrating. " +
			"This can speed up the migration process on slow backends but uses more resources.",
=======
		Target:  &c.flagParallel,
		Usage: "Number of parallel migration threads (goroutines) to use when migrating. Can speed up the migration " +
			"process on slow backends but uses more resources.",
>>>>>>> 7dff26cd
	})

	f.StringVar(&StringVar{
		Name:       "log-level",
		Target:     &c.flagLogLevel,
		Default:    "info",
		EnvVar:     "VAULT_LOG_LEVEL",
		Completion: complete.PredictSet("trace", "debug", "info", "warn", "error"),
		Usage: "Log verbosity level. Supported values (in order of detail) are " +
			"\"trace\", \"debug\", \"info\", \"warn\", and \"error\". These are not case sensitive.",
	})

	return set
}

func (c *OperatorMigrateCommand) AutocompleteArgs() complete.Predictor {
	return nil
}

func (c *OperatorMigrateCommand) AutocompleteFlags() complete.Flags {
	return c.Flags().Completions()
}

func (c *OperatorMigrateCommand) Run(args []string) int {
	f := c.Flags()

	if err := f.Parse(args); err != nil {
		c.UI.Error(err.Error())
		return 1
	}
	c.flagLogLevel = strings.ToLower(c.flagLogLevel)
	validLevels := []string{"trace", "debug", "info", "warn", "error"}
	if !strutil.StrListContains(validLevels, c.flagLogLevel) {
		c.UI.Error(fmt.Sprintf("%s is an unknown log level. Valid log levels are: %s", c.flagLogLevel, validLevels))
		return 1
	}
	c.logger = logging.NewVaultLogger(log.LevelFromString(c.flagLogLevel))

	if c.flagMaxParallel < 1 {
		c.UI.Error(fmt.Sprintf("Argument to flag -max-parallel must be between 1 and %d", math.MaxInt32))
		return 1
	}

	if c.flagConfig == "" {
		c.UI.Error("Must specify exactly one config path using -config")
		return 1
	}

	config, err := c.loadMigratorConfig(c.flagConfig)
	if err != nil {
		c.UI.Error(fmt.Sprintf("Error loading configuration from %s: %s", c.flagConfig, err))
		return 1
	}

	if err := c.migrate(config); err != nil {
		if err == errAbort {
			return 0
		}
		c.UI.Error(fmt.Sprintf("Error migrating: %s", err))
		return 2
	}

	if c.flagReset {
		c.UI.Output("Success! Migration lock reset (if it was set).")
	} else {
		c.UI.Output("Success! All of the keys have been migrated.")
	}

	return 0
}

// migrate attempts to instantiate the source and destinations backends,
// and then invoke the migration the root of the keyspace.
func (c *OperatorMigrateCommand) migrate(config *migratorConfig) error {
	from, err := c.newBackend(config.StorageSource.Type, config.StorageSource.Config)
	if err != nil {
		return fmt.Errorf("error mounting 'storage_source': %w", err)
	}

	if c.flagReset {
		if err := SetStorageMigration(from, false); err != nil {
			return fmt.Errorf("error resetting migration lock: %w", err)
		}
		return nil
	}

	to, err := c.createDestinationBackend(config.StorageDestination.Type, config.StorageDestination.Config, config)
	if err != nil {
		return fmt.Errorf("error mounting 'storage_destination': %w", err)
	}

	migrationStatus, err := CheckStorageMigration(from)
	if err != nil {
		return fmt.Errorf("error checking migration status: %w", err)
	}

	if migrationStatus != nil {
		return fmt.Errorf("storage migration in progress (started: %s)", migrationStatus.Start.Format(time.RFC3339))
	}

	switch config.StorageSource.Type {
	case "raft":
		// Raft storage cannot be written to when shutdown. Also the boltDB file
		// already uses file locking to ensure two processes are not accessing
		// it.
	default:
		if err := SetStorageMigration(from, true); err != nil {
			return fmt.Errorf("error setting migration lock: %w", err)
		}

		defer SetStorageMigration(from, false)
	}

	ctx, cancelFunc := context.WithCancel(context.Background())

	doneCh := make(chan error)
	go func() {
		doneCh <- c.migrateAll(ctx, from, to, c.flagMaxParallel)
	}()

	select {
	case err := <-doneCh:
		cancelFunc()
		return err
	case <-c.ShutdownCh:
		c.UI.Output("==> Migration shutdown triggered\n")
		cancelFunc()
		<-doneCh
		return errAbort
	}
}

// migrateAll copies all keys in lexicographic order.
func (c *OperatorMigrateCommand) migrateAll(ctx context.Context, from physical.Backend, to physical.Backend, maxParallel int) error {
	return dfsScan(ctx, from, maxParallel, func(ctx context.Context, path string) error {
		if path < c.flagStart || path == storageMigrationLock || path == vault.CoreLockPath {
			return nil
		}

		entry, err := from.Get(ctx, path)
		if err != nil {
			return fmt.Errorf("error reading entry: %w", err)
		}

		if entry == nil {
			return nil
		}

		if err := to.Put(ctx, entry); err != nil {
			return fmt.Errorf("error writing entry: %w", err)
		}
		c.logger.Info("copied key", "path", path)
		return nil
	})
}

func (c *OperatorMigrateCommand) newBackend(kind string, conf map[string]string) (physical.Backend, error) {
	factory, ok := c.PhysicalBackends[kind]
	if !ok {
		return nil, fmt.Errorf("no Vault storage backend named: %+q", kind)
	}

	return factory(conf, c.logger)
}

func (c *OperatorMigrateCommand) createDestinationBackend(kind string, conf map[string]string, config *migratorConfig) (physical.Backend, error) {
	storage, err := c.newBackend(kind, conf)
	if err != nil {
		return nil, err
	}

	switch kind {
	case "raft":
		if len(config.ClusterAddr) == 0 {
			return nil, errors.New("cluster_addr config not set")
		}

		raftStorage, ok := storage.(*raft.RaftBackend)
		if !ok {
			return nil, errors.New("wrong storage type for raft backend")
		}

		parsedClusterAddr, err := url.Parse(config.ClusterAddr)
		if err != nil {
			return nil, fmt.Errorf("error parsing cluster address: %w", err)
		}
		if err := raftStorage.Bootstrap([]raft.Peer{
			{
				ID:      raftStorage.NodeID(),
				Address: parsedClusterAddr.Host,
			},
		}); err != nil {
			return nil, fmt.Errorf("could not bootstrap clustered storage: %w", err)
		}

		if err := raftStorage.SetupCluster(context.Background(), raft.SetupOpts{
			StartAsLeader: true,
		}); err != nil {
			return nil, fmt.Errorf("could not start clustered storage: %w", err)
		}
	}

	return storage, nil
}

// loadMigratorConfig loads the configuration at the given path
func (c *OperatorMigrateCommand) loadMigratorConfig(path string) (*migratorConfig, error) {
	fi, err := os.Stat(path)
	if err != nil {
		return nil, err
	}

	if fi.IsDir() {
		return nil, fmt.Errorf("location is a directory, not a file")
	}

	d, err := ioutil.ReadFile(path)
	if err != nil {
		return nil, err
	}

	obj, err := hcl.ParseBytes(d)
	if err != nil {
		return nil, err
	}

	var result migratorConfig
	if err := hcl.DecodeObject(&result, obj); err != nil {
		return nil, err
	}

	list, ok := obj.Node.(*ast.ObjectList)
	if !ok {
		return nil, fmt.Errorf("error parsing: file doesn't contain a root object")
	}

	// Look for storage_* stanzas
	for _, stanza := range []string{"storage_source", "storage_destination"} {
		o := list.Filter(stanza)
		if len(o.Items) != 1 {
			return nil, fmt.Errorf("exactly one %q block is required", stanza)
		}

		if err := parseStorage(&result, o, stanza); err != nil {
			return nil, fmt.Errorf("error parsing %q: %w", stanza, err)
		}
	}
	return &result, nil
}

// parseStorage reuses the existing storage parsing that's part of the main Vault
// config processing, but only keeps the storage result.
func parseStorage(result *migratorConfig, list *ast.ObjectList, name string) error {
	tmpConfig := new(server.Config)

	if err := server.ParseStorage(tmpConfig, list, name); err != nil {
		return err
	}

	switch name {
	case "storage_source":
		result.StorageSource = tmpConfig.Storage
	case "storage_destination":
		result.StorageDestination = tmpConfig.Storage
	default:
		return fmt.Errorf("unknown storage name: %s", name)
	}

	return nil
}

// dfsScan will invoke cb with every key from source.
// Keys will be traversed in lexicographic, depth-first order.
func dfsScan(ctx context.Context, source physical.Backend, maxParallel int, cb func(ctx context.Context, path string) error) error {
	dfs := []string{""}
	if maxParallel < 1 {
		maxParallel = 1
	}

	permitPool := physical.NewPermitPool(maxParallel)
	eg, ctx := errgroup.WithContext(ctx)
	eg.SetLimit(maxParallel)

	for l := len(dfs); l > 0; l = len(dfs) {
		// Check for cancellation
		select {
		case <-ctx.Done():
			return ctx.Err()
		default:
		}

		key := dfs[len(dfs)-1]
		if key == "" || strings.HasSuffix(key, "/") {
			children, err := source.List(ctx, key)
			if err != nil {
				return fmt.Errorf("failed to scan for children: %w", err)
			}
			sort.Strings(children)

			// remove List-triggering key and add children in reverse order
			dfs = dfs[:len(dfs)-1]
			for i := len(children) - 1; i >= 0; i-- {
				if children[i] != "" {
					dfs = append(dfs, key+children[i])
				}
			}
		} else {
			// Pooling
			eg.Go(func() error {
				permitPool.Acquire()
				defer permitPool.Release()
				return cb(ctx, key)
			})

			dfs = dfs[:len(dfs)-1]
		}
	}

	return eg.Wait()
}<|MERGE_RESOLUTION|>--- conflicted
+++ resolved
@@ -104,15 +104,9 @@
 	f.IntVar(&IntVar{
 		Name:    "max-parallel",
 		Default: 1,
-<<<<<<< HEAD
 		Target:  &c.flagMaxParallel,
-		Usage: "Specifies the maximum number of lightweight threads (goroutines) that may be used when migrating. " +
+		Usage: "Specifies the maximum number of parallel migration threads (goroutines) that may be used when migrating. " +
 			"This can speed up the migration process on slow backends but uses more resources.",
-=======
-		Target:  &c.flagParallel,
-		Usage: "Number of parallel migration threads (goroutines) to use when migrating. Can speed up the migration " +
-			"process on slow backends but uses more resources.",
->>>>>>> 7dff26cd
 	})
 
 	f.StringVar(&StringVar{
