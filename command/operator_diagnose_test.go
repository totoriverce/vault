--- conflicted
+++ resolved
@@ -5,10 +5,7 @@
 import (
 	"context"
 	"fmt"
-<<<<<<< HEAD
-=======
 	"io/ioutil"
->>>>>>> 124e637d
 	"strings"
 	"testing"
 
@@ -21,15 +18,10 @@
 
 	ui := cli.NewMockUi()
 	return &OperatorDiagnoseCommand{
-<<<<<<< HEAD
-		diagnose: diagnose.New(),
-=======
 		diagnose: diagnose.New(ioutil.Discard),
->>>>>>> 124e637d
 		BaseCommand: &BaseCommand{
 			UI: ui,
 		},
-		skipEndEnd: true,
 	}
 }
 
@@ -158,12 +150,6 @@
 				{
 					Name:   "storage",
 					Status: diagnose.ErrorStatus,
-<<<<<<< HEAD
-					Warnings: []string{
-						diagnose.AddrDNExistErr,
-					},
-=======
->>>>>>> 124e637d
 				},
 			},
 		},
@@ -192,42 +178,6 @@
 					Name:    "service-discovery",
 					Status:  diagnose.ErrorStatus,
 					Message: "failed to verify certificate: x509: certificate has expired or is not yet valid:",
-<<<<<<< HEAD
-					Warnings: []string{
-						diagnose.DirAccessErr,
-					},
-				},
-			},
-		},
-		{
-			"diagnose_direct_storage_access",
-			[]string{
-				"-config", "./server/test-fixtures/diagnose_ok_storage_direct_access.hcl",
-			},
-			[]*diagnose.Result{
-				{
-					Name:   "parse-config",
-					Status: diagnose.OkStatus,
-				},
-				{
-					Name:   "init-listeners",
-					Status: diagnose.WarningStatus,
-					Warnings: []string{
-						"TLS is disabled in a Listener config stanza.",
-					},
-				},
-				{
-					Name:   "storage",
-					Status: diagnose.WarningStatus,
-					Warnings: []string{
-						diagnose.DirAccessErr,
-					},
-				},
-				{
-					Name:   "service-discovery",
-					Status: diagnose.OkStatus,
-=======
->>>>>>> 124e637d
 				},
 			},
 		},
@@ -266,13 +216,6 @@
 		return fmt.Errorf("names mismatch: %s vs %s", exp.Name, act.Name)
 	}
 	if exp.Status != act.Status {
-<<<<<<< HEAD
-		if act.Status != diagnose.OkStatus {
-			return fmt.Errorf("section %s, status mismatch: %s vs %s, got error %s", exp.Name, exp.Status, act.Status, act.Message)
-
-		}
-=======
->>>>>>> 124e637d
 		return fmt.Errorf("section %s, status mismatch: %s vs %s", exp.Name, exp.Status, act.Status)
 	}
 	if exp.Message != "" && exp.Message != act.Message && !strings.Contains(act.Message, exp.Message) {
