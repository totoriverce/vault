// Copyright (c) HashiCorp, Inc.
// SPDX-License-Identifier: MPL-2.0

package plugin

import (
	"context"
	"encoding/json"
	"errors"
	"fmt"
	"time"

	"google.golang.org/grpc"
	"google.golang.org/grpc/codes"
	"google.golang.org/grpc/status"
	"google.golang.org/protobuf/types/known/structpb"

	"github.com/hashicorp/vault/sdk/helper/consts"
	"github.com/hashicorp/vault/sdk/helper/license"
	"github.com/hashicorp/vault/sdk/helper/pluginutil"
	"github.com/hashicorp/vault/sdk/helper/wrapping"
	"github.com/hashicorp/vault/sdk/logical"
	"github.com/hashicorp/vault/sdk/plugin/pb"
)

var errMissingSystemView = errors.New("missing system view implementation: this method should not be called during plugin Setup, but only during and after Initialize")

func newGRPCSystemView(conn *grpc.ClientConn) *gRPCSystemViewClient {
	return &gRPCSystemViewClient{
		client: pb.NewSystemViewClient(conn),
	}
}

var _ logical.SystemView = &gRPCSystemViewClient{}

type gRPCSystemViewClient struct {
	client pb.SystemViewClient
}

func (s *gRPCSystemViewClient) DefaultLeaseTTL() time.Duration {
	reply, err := s.client.DefaultLeaseTTL(context.Background(), &pb.Empty{})
	if err != nil {
		return 0
	}

	return time.Duration(reply.TTL)
}

func (s *gRPCSystemViewClient) MaxLeaseTTL() time.Duration {
	reply, err := s.client.MaxLeaseTTL(context.Background(), &pb.Empty{})
	if err != nil {
		return 0
	}

	return time.Duration(reply.TTL)
}

func (s *gRPCSystemViewClient) Tainted() bool {
	reply, err := s.client.Tainted(context.Background(), &pb.Empty{})
	if err != nil {
		return false
	}

	return reply.Tainted
}

func (s *gRPCSystemViewClient) CachingDisabled() bool {
	reply, err := s.client.CachingDisabled(context.Background(), &pb.Empty{})
	if err != nil {
		return false
	}

	return reply.Disabled
}

func (s *gRPCSystemViewClient) ReplicationState() consts.ReplicationState {
	reply, err := s.client.ReplicationState(context.Background(), &pb.Empty{})
	if err != nil {
		return consts.ReplicationUnknown
	}

	return consts.ReplicationState(reply.State)
}

func (s *gRPCSystemViewClient) ResponseWrapData(ctx context.Context, data map[string]interface{}, ttl time.Duration, jwt bool) (*wrapping.ResponseWrapInfo, error) {
	buf, err := json.Marshal(data)
	if err != nil {
		return nil, err
	}

	reply, err := s.client.ResponseWrapData(ctx, &pb.ResponseWrapDataArgs{
		Data: string(buf[:]),
		TTL:  int64(ttl),
		JWT:  false,
	})
	if err != nil {
		return nil, err
	}
	if reply.Err != "" {
		return nil, errors.New(reply.Err)
	}

	info, err := pb.ProtoResponseWrapInfoToLogicalResponseWrapInfo(reply.WrapInfo)
	if err != nil {
		return nil, err
	}

	return info, nil
}

func (s *gRPCSystemViewClient) NewPluginClient(ctx context.Context, config pluginutil.PluginClientConfig) (pluginutil.PluginClient, error) {
	return nil, fmt.Errorf("cannot call NewPluginClient from a plugin backend")
}

func (s *gRPCSystemViewClient) LookupPlugin(_ context.Context, _ string, _ consts.PluginType) (*pluginutil.PluginRunner, error) {
	return nil, fmt.Errorf("cannot call LookupPlugin from a plugin backend")
}

func (s *gRPCSystemViewClient) LookupPluginVersion(_ context.Context, _ string, _ consts.PluginType, _ string) (*pluginutil.PluginRunner, error) {
	return nil, fmt.Errorf("cannot call LookupPluginVersion from a plugin backend")
}

func (s *gRPCSystemViewClient) ListVersionedPlugins(_ context.Context, _ consts.PluginType) ([]pluginutil.VersionedPlugin, error) {
	return nil, fmt.Errorf("cannot call ListVersionedPlugins from a plugin backend")
}

func (s *gRPCSystemViewClient) MlockEnabled() bool {
	reply, err := s.client.MlockEnabled(context.Background(), &pb.Empty{})
	if err != nil {
		return false
	}

	return reply.Enabled
}

func (s *gRPCSystemViewClient) HasFeature(feature license.Features) bool {
	// Not implemented
	return false
}

func (s *gRPCSystemViewClient) LocalMount() bool {
	reply, err := s.client.LocalMount(context.Background(), &pb.Empty{})
	if err != nil {
		return false
	}

	return reply.Local
}

func (s *gRPCSystemViewClient) EntityInfo(entityID string) (*logical.Entity, error) {
	reply, err := s.client.EntityInfo(context.Background(), &pb.EntityInfoArgs{
		EntityID: entityID,
	})
	if err != nil {
		return nil, err
	}
	if reply.Err != "" {
		return nil, errors.New(reply.Err)
	}

	return reply.Entity, nil
}

func (s *gRPCSystemViewClient) GroupsForEntity(entityID string) ([]*logical.Group, error) {
	reply, err := s.client.GroupsForEntity(context.Background(), &pb.EntityInfoArgs{
		EntityID: entityID,
	})
	if err != nil {
		return nil, err
	}
	if reply.Err != "" {
		return nil, errors.New(reply.Err)
	}

	return reply.Groups, nil
}

func (s *gRPCSystemViewClient) PluginEnv(ctx context.Context) (*logical.PluginEnvironment, error) {
	reply, err := s.client.PluginEnv(ctx, &pb.Empty{})
	if err != nil {
		return nil, err
	}

	return reply.PluginEnvironment, nil
}

func (s *gRPCSystemViewClient) VaultVersion(ctx context.Context) (string, error) {
	reply, err := s.client.PluginEnv(ctx, &pb.Empty{})
	if err != nil {
		return "", err
	}

	return reply.PluginEnvironment.VaultVersion, nil
}

func (s *gRPCSystemViewClient) GeneratePasswordFromPolicy(ctx context.Context, policyName string) (password string, err error) {
	req := &pb.GeneratePasswordFromPolicyRequest{
		PolicyName: policyName,
	}
	resp, err := s.client.GeneratePasswordFromPolicy(ctx, req)
	if err != nil {
		return "", err
	}
	return resp.Password, nil
}

func (s gRPCSystemViewClient) ClusterID(ctx context.Context) (string, error) {
	reply, err := s.client.ClusterInfo(ctx, &pb.Empty{})
	if err != nil {
		return "", err
	}

	return reply.ClusterID, nil
}

<<<<<<< HEAD
func (s gRPCSystemViewClient) RegisterRotationJob(ctx context.Context, reqPath string, job *logical.RotationJob) (id string, retErr error) {
	scheduleData := map[string]interface{}{
		"schedule":            job.Schedule.Schedule,
		"rotation_window":     job.Schedule.RotationWindow,
		"rotation_schedule":   job.Schedule.RotationSchedule,
		"next_vault_rotation": job.Schedule.NextVaultRotation,
	}

	m, err := structpb.NewValue(scheduleData)
	if err != nil {
		return "", err
	}

	req := &pb.RegisterRotationJobRequest{
		ReqPath: reqPath,
		Job: &pb.RotationJobInput{
			Schedule:   m.GetStructValue(),
			RotationID: job.RotationID,
			Path:       job.Path,
			Name:       job.Name,
		},
	}

	resp, err := s.client.RegisterRotationJob(ctx, req)
	if err != nil {
		return "", err
	}

	job.RotationID = resp.RotationID
	return resp.RotationID, nil
=======
func (s *gRPCSystemViewClient) GenerateIdentityToken(ctx context.Context, req *pluginutil.IdentityTokenRequest) (*pluginutil.IdentityTokenResponse, error) {
	resp, err := s.client.GenerateIdentityToken(ctx, &pb.GenerateIdentityTokenRequest{
		Audience: req.Audience,
		TTL:      int64(req.TTL.Seconds()),
	})
	if err != nil {
		return nil, err
	}

	return &pluginutil.IdentityTokenResponse{
		Token: pluginutil.IdentityToken(resp.Token),
		TTL:   time.Duration(resp.TTL) * time.Second,
	}, nil
>>>>>>> 3ea31bcb
}

type gRPCSystemViewServer struct {
	pb.UnimplementedSystemViewServer

	impl logical.SystemView
}

func (s *gRPCSystemViewServer) DefaultLeaseTTL(ctx context.Context, _ *pb.Empty) (*pb.TTLReply, error) {
	if s.impl == nil {
		return nil, errMissingSystemView
	}
	ttl := s.impl.DefaultLeaseTTL()
	return &pb.TTLReply{
		TTL: int64(ttl),
	}, nil
}

func (s *gRPCSystemViewServer) MaxLeaseTTL(ctx context.Context, _ *pb.Empty) (*pb.TTLReply, error) {
	if s.impl == nil {
		return nil, errMissingSystemView
	}
	ttl := s.impl.MaxLeaseTTL()
	return &pb.TTLReply{
		TTL: int64(ttl),
	}, nil
}

func (s *gRPCSystemViewServer) Tainted(ctx context.Context, _ *pb.Empty) (*pb.TaintedReply, error) {
	if s.impl == nil {
		return nil, errMissingSystemView
	}
	tainted := s.impl.Tainted()
	return &pb.TaintedReply{
		Tainted: tainted,
	}, nil
}

func (s *gRPCSystemViewServer) CachingDisabled(ctx context.Context, _ *pb.Empty) (*pb.CachingDisabledReply, error) {
	if s.impl == nil {
		return nil, errMissingSystemView
	}
	cachingDisabled := s.impl.CachingDisabled()
	return &pb.CachingDisabledReply{
		Disabled: cachingDisabled,
	}, nil
}

func (s *gRPCSystemViewServer) ReplicationState(ctx context.Context, _ *pb.Empty) (*pb.ReplicationStateReply, error) {
	if s.impl == nil {
		return nil, errMissingSystemView
	}
	replicationState := s.impl.ReplicationState()
	return &pb.ReplicationStateReply{
		State: int32(replicationState),
	}, nil
}

func (s *gRPCSystemViewServer) ResponseWrapData(ctx context.Context, args *pb.ResponseWrapDataArgs) (*pb.ResponseWrapDataReply, error) {
	if s.impl == nil {
		return nil, errMissingSystemView
	}
	data := map[string]interface{}{}
	err := json.Unmarshal([]byte(args.Data), &data)
	if err != nil {
		return &pb.ResponseWrapDataReply{}, err
	}

	// Do not allow JWTs to be returned
	info, err := s.impl.ResponseWrapData(ctx, data, time.Duration(args.TTL), false)
	if err != nil {
		return &pb.ResponseWrapDataReply{
			Err: pb.ErrToString(err),
		}, nil
	}

	pbInfo, err := pb.LogicalResponseWrapInfoToProtoResponseWrapInfo(info)
	if err != nil {
		return &pb.ResponseWrapDataReply{}, err
	}

	return &pb.ResponseWrapDataReply{
		WrapInfo: pbInfo,
	}, nil
}

func (s *gRPCSystemViewServer) MlockEnabled(ctx context.Context, _ *pb.Empty) (*pb.MlockEnabledReply, error) {
	if s.impl == nil {
		return nil, errMissingSystemView
	}
	enabled := s.impl.MlockEnabled()
	return &pb.MlockEnabledReply{
		Enabled: enabled,
	}, nil
}

func (s *gRPCSystemViewServer) LocalMount(ctx context.Context, _ *pb.Empty) (*pb.LocalMountReply, error) {
	if s.impl == nil {
		return nil, errMissingSystemView
	}
	local := s.impl.LocalMount()
	return &pb.LocalMountReply{
		Local: local,
	}, nil
}

func (s *gRPCSystemViewServer) EntityInfo(ctx context.Context, args *pb.EntityInfoArgs) (*pb.EntityInfoReply, error) {
	if s.impl == nil {
		return nil, errMissingSystemView
	}
	entity, err := s.impl.EntityInfo(args.EntityID)
	if err != nil {
		return &pb.EntityInfoReply{
			Err: pb.ErrToString(err),
		}, nil
	}
	return &pb.EntityInfoReply{
		Entity: entity,
	}, nil
}

func (s *gRPCSystemViewServer) GroupsForEntity(ctx context.Context, args *pb.EntityInfoArgs) (*pb.GroupsForEntityReply, error) {
	if s.impl == nil {
		return nil, errMissingSystemView
	}
	groups, err := s.impl.GroupsForEntity(args.EntityID)
	if err != nil {
		return &pb.GroupsForEntityReply{
			Err: pb.ErrToString(err),
		}, nil
	}
	return &pb.GroupsForEntityReply{
		Groups: groups,
	}, nil
}

func (s *gRPCSystemViewServer) PluginEnv(ctx context.Context, _ *pb.Empty) (*pb.PluginEnvReply, error) {
	if s.impl == nil {
		return nil, errMissingSystemView
	}
	pluginEnv, err := s.impl.PluginEnv(ctx)
	if err != nil {
		return &pb.PluginEnvReply{
			Err: pb.ErrToString(err),
		}, nil
	}
	return &pb.PluginEnvReply{
		PluginEnvironment: pluginEnv,
	}, nil
}

func (s *gRPCSystemViewServer) GeneratePasswordFromPolicy(ctx context.Context, req *pb.GeneratePasswordFromPolicyRequest) (*pb.GeneratePasswordFromPolicyReply, error) {
	if s.impl == nil {
		return nil, errMissingSystemView
	}
	policyName := req.PolicyName
	if policyName == "" {
		return &pb.GeneratePasswordFromPolicyReply{}, status.Errorf(codes.InvalidArgument, "no password policy specified")
	}

	password, err := s.impl.GeneratePasswordFromPolicy(ctx, policyName)
	if err != nil {
		return &pb.GeneratePasswordFromPolicyReply{}, status.Errorf(codes.Internal, "failed to generate password")
	}

	resp := &pb.GeneratePasswordFromPolicyReply{
		Password: password,
	}
	return resp, nil
}

func (s *gRPCSystemViewServer) ClusterInfo(ctx context.Context, _ *pb.Empty) (*pb.ClusterInfoReply, error) {
	if s.impl == nil {
		return nil, errMissingSystemView
	}

	clusterId, err := s.impl.ClusterID(ctx)
	if err != nil {
		return &pb.ClusterInfoReply{}, status.Errorf(codes.Internal, "failed to fetch cluster id")
	}

	return &pb.ClusterInfoReply{
		ClusterID: clusterId,
	}, nil
}

func (s *gRPCSystemViewServer) GenerateIdentityToken(ctx context.Context, req *pb.GenerateIdentityTokenRequest) (*pb.GenerateIdentityTokenResponse, error) {
	if s.impl == nil {
		return nil, errMissingSystemView
	}

	res, err := s.impl.GenerateIdentityToken(ctx, &pluginutil.IdentityTokenRequest{
		Audience: req.GetAudience(),
		TTL:      time.Duration(req.GetTTL()) * time.Second,
	})
	if err != nil {
		return &pb.GenerateIdentityTokenResponse{}, status.Errorf(codes.Internal,
			"failed to generate plugin identity token")
	}

	return &pb.GenerateIdentityTokenResponse{
		Token: res.Token.Token(),
		TTL:   int64(res.TTL.Seconds()),
	}, nil
}<|MERGE_RESOLUTION|>--- conflicted
+++ resolved
@@ -213,7 +213,21 @@
 	return reply.ClusterID, nil
 }
 
-<<<<<<< HEAD
+func (s *gRPCSystemViewClient) GenerateIdentityToken(ctx context.Context, req *pluginutil.IdentityTokenRequest) (*pluginutil.IdentityTokenResponse, error) {
+	resp, err := s.client.GenerateIdentityToken(ctx, &pb.GenerateIdentityTokenRequest{
+		Audience: req.Audience,
+		TTL:      int64(req.TTL.Seconds()),
+	})
+	if err != nil {
+		return nil, err
+	}
+
+	return &pluginutil.IdentityTokenResponse{
+		Token: pluginutil.IdentityToken(resp.Token),
+		TTL:   time.Duration(resp.TTL) * time.Second,
+	}, nil
+}
+
 func (s gRPCSystemViewClient) RegisterRotationJob(ctx context.Context, reqPath string, job *logical.RotationJob) (id string, retErr error) {
 	scheduleData := map[string]interface{}{
 		"schedule":            job.Schedule.Schedule,
@@ -244,21 +258,6 @@
 
 	job.RotationID = resp.RotationID
 	return resp.RotationID, nil
-=======
-func (s *gRPCSystemViewClient) GenerateIdentityToken(ctx context.Context, req *pluginutil.IdentityTokenRequest) (*pluginutil.IdentityTokenResponse, error) {
-	resp, err := s.client.GenerateIdentityToken(ctx, &pb.GenerateIdentityTokenRequest{
-		Audience: req.Audience,
-		TTL:      int64(req.TTL.Seconds()),
-	})
-	if err != nil {
-		return nil, err
-	}
-
-	return &pluginutil.IdentityTokenResponse{
-		Token: pluginutil.IdentityToken(resp.Token),
-		TTL:   time.Duration(resp.TTL) * time.Second,
-	}, nil
->>>>>>> 3ea31bcb
 }
 
 type gRPCSystemViewServer struct {
