--- conflicted
+++ resolved
@@ -45,26 +45,17 @@
 	github.com/ryanuber/go-glob v1.0.0
 	github.com/stretchr/testify v1.8.3
 	go.uber.org/atomic v1.9.0
-<<<<<<< HEAD
 	golang.org/x/crypto v0.12.0
 	golang.org/x/net v0.14.0
 	golang.org/x/text v0.12.0
-=======
-	golang.org/x/crypto v0.6.0
-	golang.org/x/net v0.9.0
-	golang.org/x/text v0.9.0
->>>>>>> 1e34eb5e
 	google.golang.org/grpc v1.57.0
 	google.golang.org/protobuf v1.31.0
 )
 
 require (
-<<<<<<< HEAD
 	cloud.google.com/go/compute v1.20.1 // indirect
 	cloud.google.com/go/compute/metadata v0.2.3 // indirect
-=======
 	github.com/Azure/go-ansiterm v0.0.0-20210617225240-d185dfc1b5a1 // indirect
->>>>>>> 1e34eb5e
 	github.com/Azure/go-ntlmssp v0.0.0-20200615164410-66371956d46c // indirect
 	github.com/Microsoft/go-winio v0.6.1 // indirect
 	github.com/containerd/containerd v1.7.0 // indirect
@@ -83,8 +74,7 @@
 	github.com/googleapis/enterprise-certificate-proxy v0.2.5 // indirect
 	github.com/googleapis/gax-go/v2 v2.12.0 // indirect
 	github.com/hashicorp/go-rootcerts v1.0.2 // indirect
-<<<<<<< HEAD
-	github.com/hashicorp/yamux v0.0.0-20211028200310-0bc27b27de87 // indirect
+	github.com/hashicorp/yamux v0.1.1 // indirect
 	github.com/jackc/chunkreader/v2 v2.0.1 // indirect
 	github.com/jackc/pgconn v1.14.0 // indirect
 	github.com/jackc/pgio v1.0.0 // indirect
@@ -93,9 +83,6 @@
 	github.com/jackc/pgservicefile v0.0.0-20221227161230-091c0ba34f0a // indirect
 	github.com/jackc/pgtype v1.14.0 // indirect
 	github.com/jackc/pgx/v4 v4.18.1 // indirect
-=======
-	github.com/hashicorp/yamux v0.1.1 // indirect
->>>>>>> 1e34eb5e
 	github.com/klauspost/compress v1.16.5 // indirect
 	github.com/kr/text v0.2.0 // indirect
 	github.com/mattn/go-colorable v0.1.13 // indirect
@@ -115,25 +102,16 @@
 	github.com/rogpeppe/go-internal v1.8.1 // indirect
 	github.com/sirupsen/logrus v1.9.0 // indirect
 	github.com/stretchr/objx v0.5.0 // indirect
-<<<<<<< HEAD
 	go.opencensus.io v0.24.0 // indirect
-	golang.org/x/mod v0.8.0 // indirect
+	golang.org/x/mod v0.9.0 // indirect
 	golang.org/x/oauth2 v0.11.0 // indirect
 	golang.org/x/sys v0.11.0 // indirect
 	golang.org/x/term v0.11.0 // indirect
 	golang.org/x/time v0.3.0 // indirect
-	golang.org/x/tools v0.6.0 // indirect
+	golang.org/x/tools v0.7.0 // indirect
 	google.golang.org/api v0.134.0 // indirect
 	google.golang.org/appengine v1.6.7 // indirect
-	google.golang.org/genproto/googleapis/rpc v0.0.0-20230803162519-f966b187b2e5 // indirect
-=======
-	golang.org/x/mod v0.9.0 // indirect
-	golang.org/x/sys v0.7.0 // indirect
-	golang.org/x/term v0.7.0 // indirect
-	golang.org/x/time v0.3.0 // indirect
-	golang.org/x/tools v0.7.0 // indirect
 	google.golang.org/genproto/googleapis/rpc v0.0.0-20230525234030-28d5490b6b19 // indirect
->>>>>>> 1e34eb5e
 	gopkg.in/check.v1 v1.0.0-20200227125254-8fa46927fb4f // indirect
 	gopkg.in/square/go-jose.v2 v2.6.0 // indirect
 	gopkg.in/yaml.v3 v3.0.1 // indirect
