--- conflicted
+++ resolved
@@ -527,13 +527,8 @@
 	}
 
 	for _, context := range []string{"", "bar"} {
-<<<<<<< HEAD
-		doc := NewOASDocument()
+		doc := NewOASDocument("version")
 		err := documentPath(path1, nil, "kv", logical.TypeLogical, doc)
-=======
-		doc := NewOASDocument("version")
-		err := documentPath(path1, nil, "kv", false, logical.TypeLogical, doc)
->>>>>>> bfb5205e
 		if err != nil {
 			t.Fatal(err)
 		}
@@ -596,13 +591,8 @@
 		},
 	}
 
-<<<<<<< HEAD
-	docOrig := NewOASDocument()
+	docOrig := NewOASDocument("version")
 	err := documentPath(p, nil, "kv", logical.TypeLogical, docOrig)
-=======
-	docOrig := NewOASDocument("version")
-	err := documentPath(p, nil, "kv", false, logical.TypeLogical, docOrig)
->>>>>>> bfb5205e
 	if err != nil {
 		t.Fatal(err)
 	}
@@ -664,13 +654,8 @@
 func testPath(t *testing.T, path *Path, sp *logical.Paths, expectedJSON string) {
 	t.Helper()
 
-<<<<<<< HEAD
-	doc := NewOASDocument()
+	doc := NewOASDocument("dummyversion")
 	if err := documentPath(path, sp, "kv", logical.TypeLogical, doc); err != nil {
-=======
-	doc := NewOASDocument("dummyversion")
-	if err := documentPath(path, sp, "kv", false, logical.TypeLogical, doc); err != nil {
->>>>>>> bfb5205e
 		t.Fatal(err)
 	}
 	doc.CreateOperationIDs("")
