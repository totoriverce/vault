// Copyright (c) HashiCorp, Inc.
// SPDX-License-Identifier: MPL-2.0

package docker

import (
	"context"
	"fmt"
	"os"
	"strings"
	"testing"

	"github.com/hashicorp/go-hclog"
	"github.com/hashicorp/vault/sdk/helper/logging"
	"github.com/hashicorp/vault/sdk/helper/testcluster"
)

<<<<<<< HEAD
func DefaultOptions(t *testing.T) *DockerClusterOptions {
	return &DockerClusterOptions{
		ImageRepo:   "hashicorp/vault",
		ImageTag:    "latest",
		VaultBinary: os.Getenv("VAULT_BINARY"),
		ClusterOptions: testcluster.ClusterOptions{
			NumCores:    3,
			ClusterName: strings.ReplaceAll(t.Name(), "/", "-"),
			VaultNodeConfig: &testcluster.VaultNodeConfig{
				LogLevel: "TRACE",
			},
		},
	}
}

func NewReplicationSetDocker(t *testing.T, opts *DockerClusterOptions) (*testcluster.ReplicationSet, error) {
=======
type ReplicationDockerOptions struct {
	NumCores    int
	ClusterName string
}

func NewReplicationSetDocker(t *testing.T, opt *ReplicationDockerOptions) (*testcluster.ReplicationSet, error) {
>>>>>>> 167def69
	binary := os.Getenv("VAULT_BINARY")
	if binary == "" {
		t.Skip("only running docker test when $VAULT_BINARY present")
	}

	r := &testcluster.ReplicationSet{
		Clusters: map[string]testcluster.VaultCluster{},
		Logger:   logging.NewVaultLogger(hclog.Trace).Named(t.Name()),
	}

	if opt == nil {
		opt = &ReplicationDockerOptions{}
	}

	var nc int
	if opt.NumCores > 0 {
		nc = opt.NumCores
	}

	clusterName := t.Name()
	if opt.ClusterName != "" {
		clusterName = opt.ClusterName
	}
	// clusterName is used for container name as well.
	// A container name should not exceed 64 chars.
	// There are additional chars that are added to the name as well
	// like "-A-core0". So, setting a max limit for a cluster name.
	if len(clusterName) > MaxClusterNameLength {
		return nil, fmt.Errorf("cluster name length exceeded the maximum allowed length of %v", MaxClusterNameLength)
	}

	r.Builder = func(ctx context.Context, name string, baseLogger hclog.Logger) (testcluster.VaultCluster, error) {
<<<<<<< HEAD
		myOpts := *opts
		myOpts.Logger = baseLogger.Named(name)
		myOpts.ClusterName += "-" + strings.ReplaceAll(name, "/", "-")
		myOpts.CA = r.CA
		return NewTestDockerCluster(t, &myOpts), nil
=======
		cluster := NewTestDockerCluster(t, &DockerClusterOptions{
			ImageRepo:   "hashicorp/vault",
			ImageTag:    "latest",
			VaultBinary: os.Getenv("VAULT_BINARY"),
			ClusterOptions: testcluster.ClusterOptions{
				ClusterName: strings.ReplaceAll(clusterName+"-"+name, "/", "-"),
				Logger:      baseLogger.Named(name),
				VaultNodeConfig: &testcluster.VaultNodeConfig{
					LogLevel: "TRACE",
					// If you want the test to run faster locally, you could
					// uncomment this performance_multiplier change.
					//StorageOptions: map[string]string{
					//	"performance_multiplier": "1",
					//},
				},
				NumCores: nc,
			},
			CA: r.CA,
		})
		return cluster, nil
>>>>>>> 167def69
	}

	a, err := r.Builder(context.TODO(), "A", r.Logger)
	if err != nil {
		return nil, err
	}
	r.Clusters["A"] = a
	r.CA = a.(*DockerCluster).CA

	return r, err
}<|MERGE_RESOLUTION|>--- conflicted
+++ resolved
@@ -15,7 +15,6 @@
 	"github.com/hashicorp/vault/sdk/helper/testcluster"
 )
 
-<<<<<<< HEAD
 func DefaultOptions(t *testing.T) *DockerClusterOptions {
 	return &DockerClusterOptions{
 		ImageRepo:   "hashicorp/vault",
@@ -32,14 +31,6 @@
 }
 
 func NewReplicationSetDocker(t *testing.T, opts *DockerClusterOptions) (*testcluster.ReplicationSet, error) {
-=======
-type ReplicationDockerOptions struct {
-	NumCores    int
-	ClusterName string
-}
-
-func NewReplicationSetDocker(t *testing.T, opt *ReplicationDockerOptions) (*testcluster.ReplicationSet, error) {
->>>>>>> 167def69
 	binary := os.Getenv("VAULT_BINARY")
 	if binary == "" {
 		t.Skip("only running docker test when $VAULT_BINARY present")
@@ -50,56 +41,21 @@
 		Logger:   logging.NewVaultLogger(hclog.Trace).Named(t.Name()),
 	}
 
-	if opt == nil {
-		opt = &ReplicationDockerOptions{}
-	}
-
-	var nc int
-	if opt.NumCores > 0 {
-		nc = opt.NumCores
-	}
-
-	clusterName := t.Name()
-	if opt.ClusterName != "" {
-		clusterName = opt.ClusterName
-	}
 	// clusterName is used for container name as well.
 	// A container name should not exceed 64 chars.
 	// There are additional chars that are added to the name as well
 	// like "-A-core0". So, setting a max limit for a cluster name.
-	if len(clusterName) > MaxClusterNameLength {
+	if len(opts.ClusterName) > MaxClusterNameLength {
 		return nil, fmt.Errorf("cluster name length exceeded the maximum allowed length of %v", MaxClusterNameLength)
 	}
 
+
 	r.Builder = func(ctx context.Context, name string, baseLogger hclog.Logger) (testcluster.VaultCluster, error) {
-<<<<<<< HEAD
 		myOpts := *opts
 		myOpts.Logger = baseLogger.Named(name)
 		myOpts.ClusterName += "-" + strings.ReplaceAll(name, "/", "-")
 		myOpts.CA = r.CA
 		return NewTestDockerCluster(t, &myOpts), nil
-=======
-		cluster := NewTestDockerCluster(t, &DockerClusterOptions{
-			ImageRepo:   "hashicorp/vault",
-			ImageTag:    "latest",
-			VaultBinary: os.Getenv("VAULT_BINARY"),
-			ClusterOptions: testcluster.ClusterOptions{
-				ClusterName: strings.ReplaceAll(clusterName+"-"+name, "/", "-"),
-				Logger:      baseLogger.Named(name),
-				VaultNodeConfig: &testcluster.VaultNodeConfig{
-					LogLevel: "TRACE",
-					// If you want the test to run faster locally, you could
-					// uncomment this performance_multiplier change.
-					//StorageOptions: map[string]string{
-					//	"performance_multiplier": "1",
-					//},
-				},
-				NumCores: nc,
-			},
-			CA: r.CA,
-		})
-		return cluster, nil
->>>>>>> 167def69
 	}
 
 	a, err := r.Builder(context.TODO(), "A", r.Logger)
