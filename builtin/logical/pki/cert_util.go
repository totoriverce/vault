--- conflicted
+++ resolved
@@ -28,12 +28,9 @@
 	"github.com/hashicorp/vault/logical"
 	"github.com/hashicorp/vault/logical/framework"
 	"github.com/ryanuber/go-glob"
-<<<<<<< HEAD
 	"golang.org/x/crypto/cryptobyte"
 	cbbasn1 "golang.org/x/crypto/cryptobyte/asn1"
-=======
 	"golang.org/x/net/idna"
->>>>>>> 3ea40387
 )
 
 type certExtKeyUsage int
@@ -316,11 +313,7 @@
 		// applies when allowing any name. Also, we check the sanitized name to
 		// ensure that we are not either checking a full email address or a
 		// wildcard prefix.
-<<<<<<< HEAD
 		if data.role.EnforceHostnames {
-			if !hostnameRegex.MatchString(sanitizedName) {
-=======
-		if role.EnforceHostnames {
 			p := idna.New(
 				idna.StrictDomainName(true),
 				idna.VerifyDNSLength(true),
@@ -330,7 +323,6 @@
 				return name
 			}
 			if !hostnameRegex.MatchString(converted) {
->>>>>>> 3ea40387
 				return name
 			}
 		}
@@ -706,15 +698,9 @@
 			cn = data.csr.Subject.CommonName
 		}
 		if cn == "" {
-<<<<<<< HEAD
 			cn = data.apiData.Get("common_name").(string)
-			if cn == "" {
-				return errutil.UserError{Err: `the common_name field is required, or must be provided in a CSR with "use_csr_common_name" set to true`}
-=======
-			cn = data.Get("common_name").(string)
-			if cn == "" && role.RequireCN {
-				return nil, errutil.UserError{Err: `the common_name field is required, or must be provided in a CSR with "use_csr_common_name" set to true, unless "require_cn" is set to false`}
->>>>>>> 3ea40387
+			if cn == "" && data.role.RequireCN {
+				return errutil.UserError{Err: `the common_name field is required, or must be provided in a CSR with "use_csr_common_name" set to true, unless "require_cn" is set to false`}
 			}
 		}
 
@@ -723,11 +709,7 @@
 			emailAddresses = data.csr.EmailAddresses
 		}
 
-<<<<<<< HEAD
-		if !data.apiData.Get("exclude_cn_from_sans").(bool) {
-=======
-		if cn != "" && !data.Get("exclude_cn_from_sans").(bool) {
->>>>>>> 3ea40387
+		if cn != "" && !data.apiData.Get("exclude_cn_from_sans").(bool) {
 			if strings.Contains(cn, "@") {
 				// Note: emails are not disallowed if the role's email protection
 				// flag is false, because they may well be included for
@@ -744,7 +726,7 @@
 				)
 				converted, err := p.ToASCII(cn)
 				if err != nil {
-					return nil, errutil.UserError{Err: err.Error()}
+					return errutil.UserError{Err: err.Error()}
 				}
 				if hostnameRegex.MatchString(converted) {
 					dnsNames = append(dnsNames, converted)
@@ -768,7 +750,7 @@
 						)
 						converted, err := p.ToASCII(v)
 						if err != nil {
-							return nil, errutil.UserError{Err: err.Error()}
+							return errutil.UserError{Err: err.Error()}
 						}
 						if hostnameRegex.MatchString(converted) {
 							dnsNames = append(dnsNames, converted)
@@ -780,27 +762,16 @@
 
 		// Check the CN. This ensures that the CN is checked even if it's
 		// excluded from SANs.
-<<<<<<< HEAD
-		badName := validateNames(data, []string{cn})
-		if len(badName) != 0 {
-			return errutil.UserError{Err: fmt.Sprintf(
-				"common name %s not allowed by this role", badName)}
+		if cn != "" {
+			badName := validateNames(data, []string{cn})
+			if len(badName) != 0 {
+				return errutil.UserError{Err: fmt.Sprintf(
+					"common name %s not allowed by this role", badName)}
+			}
 		}
 
 		// Check for bad email and/or DNS names
-		badName = validateNames(data, dnsNames)
-=======
-		if cn != "" {
-			badName := validateNames(req, []string{cn}, role)
-			if len(badName) != 0 {
-				return nil, errutil.UserError{Err: fmt.Sprintf(
-					"common name %s not allowed by this role", badName)}
-			}
-		}
-
-		// Check for bad email and/or DNS names
-		badName := validateNames(req, dnsNames, role)
->>>>>>> 3ea40387
+		badName := validateNames(data, dnsNames)
 		if len(badName) != 0 {
 			return errutil.UserError{Err: fmt.Sprintf(
 				"subject alternate name %s not allowed by this role", badName)}
