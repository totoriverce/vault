package aws

import (
	"context"
	"fmt"
	"strings"
	"time"

	"github.com/aws/aws-sdk-go/aws"
	"github.com/aws/aws-sdk-go/aws/awserr"
	"github.com/aws/aws-sdk-go/service/iam"
	"github.com/hashicorp/errwrap"
	"github.com/hashicorp/vault/sdk/framework"
	"github.com/hashicorp/vault/sdk/helper/strutil"
	"github.com/hashicorp/vault/sdk/logical"
	"github.com/mitchellh/mapstructure"
)

func pathUser(b *backend) *framework.Path {
	return &framework.Path{
		Pattern: "(creds|sts)/" + framework.GenericNameWithAtRegex("name"),
		Fields: map[string]*framework.FieldSchema{
			"name": &framework.FieldSchema{
				Type:        framework.TypeString,
				Description: "Name of the role",
			},
			"role_arn": &framework.FieldSchema{
				Type:        framework.TypeString,
				Description: "ARN of role to assume when credential_type is " + assumedRoleCred,
			},
			"ttl": &framework.FieldSchema{
				Type:        framework.TypeDurationSecond,
				Description: "Lifetime of the returned credentials in seconds",
				Default:     3600,
			},
			"external_id": &framework.FieldSchema{
				Type:        framework.TypeString,
				Description: "STS external ID",
			},
		},

		Callbacks: map[logical.Operation]framework.OperationFunc{
			logical.ReadOperation:   b.pathCredsRead,
			logical.UpdateOperation: b.pathCredsRead,
		},

		HelpSynopsis:    pathUserHelpSyn,
		HelpDescription: pathUserHelpDesc,
	}
}

func (b *backend) pathCredsRead(ctx context.Context, req *logical.Request, d *framework.FieldData) (*logical.Response, error) {
	roleName := d.Get("name").(string)

	// Read the policy
	role, err := b.roleRead(ctx, req.Storage, roleName, true)
	if err != nil {
		return nil, errwrap.Wrapf("error retrieving role: {{err}}", err)
	}
	if role == nil {
		return logical.ErrorResponse(fmt.Sprintf(
			"Role '%s' not found", roleName)), nil
	}

	var ttl int64
	ttlRaw, ok := d.GetOk("ttl")
	switch {
	case ok:
		ttl = int64(ttlRaw.(int))
	case role.DefaultSTSTTL > 0:
		ttl = int64(role.DefaultSTSTTL.Seconds())
	default:
		ttl = int64(d.Get("ttl").(int))
	}

	var maxTTL int64
	if role.MaxSTSTTL > 0 {
		maxTTL = int64(role.MaxSTSTTL.Seconds())
	} else {
		maxTTL = int64(b.System().MaxLeaseTTL().Seconds())
	}

	if ttl > maxTTL {
		ttl = maxTTL
	}

	roleArn := d.Get("role_arn").(string)
	externalId := d.Get("external_id").(string)

	var credentialType string
	switch {
	case len(role.CredentialTypes) == 1:
		credentialType = role.CredentialTypes[0]
	// There is only one way for the CredentialTypes to contain more than one entry, and that's an upgrade path
	// where it contains iamUserCred and federationTokenCred
	// This ambiguity can be resolved based on req.Path, so resolve it assuming CredentialTypes only has those values
	case len(role.CredentialTypes) > 1:
		if strings.HasPrefix(req.Path, "creds") {
			credentialType = iamUserCred
		} else {
			credentialType = federationTokenCred
		}
		// sanity check on the assumption above
		if !strutil.StrListContains(role.CredentialTypes, credentialType) {
			return logical.ErrorResponse(fmt.Sprintf("requested credential type %q not in allowed credential types %#v", credentialType, role.CredentialTypes)), nil
		}
	}

	// creds requested through the sts path shouldn't be allowed to get iamUserCred type creds
	// when the role is created from legacy data because they might have more privileges in AWS.
	// See https://github.com/hashicorp/vault/issues/4229#issuecomment-380316788 for details.
	if role.ProhibitFlexibleCredPath {
		if credentialType == iamUserCred && strings.HasPrefix(req.Path, "sts") {
			return logical.ErrorResponse(fmt.Sprintf("attempted to retrieve %s credentials through the sts path; this is not allowed for legacy roles", iamUserCred)), nil
		}
		if credentialType != iamUserCred && strings.HasPrefix(req.Path, "creds") {
			return logical.ErrorResponse(fmt.Sprintf("attempted to retrieve %s credentials through the creds path; this is not allowed for legacy roles", credentialType)), nil
		}
	}

	switch credentialType {
	case iamUserCred:
		return b.secretAccessKeysCreate(ctx, req.Storage, req.DisplayName, roleName, role)
	case assumedRoleCred:
		switch {
		case roleArn == "":
			if len(role.RoleArns) != 1 {
				return logical.ErrorResponse("did not supply a role_arn parameter and unable to determine one"), nil
			}
			roleArn = role.RoleArns[0]
		case !strutil.StrListContains(role.RoleArns, roleArn):
			return logical.ErrorResponse(fmt.Sprintf("role_arn %q not in allowed role arns for Vault role %q", roleArn, roleName)), nil
		}
<<<<<<< HEAD
		return b.assumeRole(ctx, req.Storage, req.DisplayName, roleName, roleArn, role.PolicyDocument, externalId, ttl)
=======
		return b.assumeRole(ctx, req.Storage, req.DisplayName, roleName, roleArn, role.PolicyDocument, role.PolicyArns, ttl)
>>>>>>> 4083c36a
	case federationTokenCred:
		return b.getFederationToken(ctx, req.Storage, req.DisplayName, roleName, role.PolicyDocument, role.PolicyArns, ttl)
	default:
		return logical.ErrorResponse(fmt.Sprintf("unknown credential_type: %q", credentialType)), nil
	}
}

func (b *backend) pathUserRollback(ctx context.Context, req *logical.Request, _kind string, data interface{}) error {
	var entry walUser
	if err := mapstructure.Decode(data, &entry); err != nil {
		return err
	}
	username := entry.UserName

	// Get the client
	client, err := b.clientIAM(ctx, req.Storage)
	if err != nil {
		return err
	}

	// Get information about this user
	groupsResp, err := client.ListGroupsForUser(&iam.ListGroupsForUserInput{
		UserName: aws.String(username),
		MaxItems: aws.Int64(1000),
	})
	if err != nil {
		// This isn't guaranteed to be perfect; for example, an IAM user
		// might have gotten put into the WAL but then the IAM user creation
		// failed (e.g., Vault didn't have permissions) and then the WAL
		// deletion failed as well. Then, if Vault doesn't have access to
		// call iam:ListGroupsForUser, AWS will return an access denied error
		// and the WAL will never get cleaned up. But this is better than
		// just having Vault "forget" about a user it actually created.
		//
		// BEWARE a potential race condition -- where this is called
		// immediately after a user is created. AWS eventual consistency
		// might say the user doesn't exist when the user does in fact
		// exist, and this could cause Vault to forget about the user.
		// This won't happen if the user creation fails (because the WAL
		// minimum age is 5 minutes, and AWS eventual consistency is, in
		// practice, never that long), but it could happen if a lease holder
		// asks immediately after getting a user to revoke the lease, causing
		// Vault to leak the secret, which would be a Very Bad Thing to allow.
		// So we make sure that, if there's an associated lease, it must be at
		// least 5 minutes old as well.
		if aerr, ok := err.(awserr.Error); ok {
			acceptMissingIamUsers := false
			if req.Secret == nil || time.Since(req.Secret.IssueTime) > time.Duration(minAwsUserRollbackAge) {
				// WAL rollback
				acceptMissingIamUsers = true
			}
			if aerr.Code() == iam.ErrCodeNoSuchEntityException && acceptMissingIamUsers {
				return nil
			}
		}
		return err
	}
	groups := groupsResp.Groups

	// Inline (user) policies
	policiesResp, err := client.ListUserPolicies(&iam.ListUserPoliciesInput{
		UserName: aws.String(username),
		MaxItems: aws.Int64(1000),
	})
	if err != nil {
		return err
	}
	policies := policiesResp.PolicyNames

	// Attached managed policies
	manPoliciesResp, err := client.ListAttachedUserPolicies(&iam.ListAttachedUserPoliciesInput{
		UserName: aws.String(username),
		MaxItems: aws.Int64(1000),
	})
	if err != nil {
		return err
	}
	manPolicies := manPoliciesResp.AttachedPolicies

	keysResp, err := client.ListAccessKeys(&iam.ListAccessKeysInput{
		UserName: aws.String(username),
		MaxItems: aws.Int64(1000),
	})
	if err != nil {
		return err
	}
	keys := keysResp.AccessKeyMetadata

	// Revoke all keys
	for _, k := range keys {
		_, err = client.DeleteAccessKey(&iam.DeleteAccessKeyInput{
			AccessKeyId: k.AccessKeyId,
			UserName:    aws.String(username),
		})
		if err != nil {
			return err
		}
	}

	// Detach managed policies
	for _, p := range manPolicies {
		_, err = client.DetachUserPolicy(&iam.DetachUserPolicyInput{
			UserName:  aws.String(username),
			PolicyArn: p.PolicyArn,
		})
		if err != nil {
			return err
		}
	}

	// Delete any inline (user) policies
	for _, p := range policies {
		_, err = client.DeleteUserPolicy(&iam.DeleteUserPolicyInput{
			UserName:   aws.String(username),
			PolicyName: p,
		})
		if err != nil {
			return err
		}
	}

	// Remove the user from all their groups
	for _, g := range groups {
		_, err = client.RemoveUserFromGroup(&iam.RemoveUserFromGroupInput{
			GroupName: g.GroupName,
			UserName:  aws.String(username),
		})
		if err != nil {
			return err
		}
	}

	// Delete the user
	_, err = client.DeleteUser(&iam.DeleteUserInput{
		UserName: aws.String(username),
	})
	if err != nil {
		return err
	}

	return nil
}

type walUser struct {
	UserName string
}

const pathUserHelpSyn = `
Generate AWS credentials from a specific Vault role.
`

const pathUserHelpDesc = `
This path will generate new, never before used AWS credentials for
accessing AWS. The IAM policy used to back this key pair will be
the "name" parameter. For example, if this backend is mounted at "aws",
then "aws/creds/deploy" would generate access keys for the "deploy" role.

The access keys will have a lease associated with them. The access keys
can be revoked by using the lease ID when using the iam_user credential type.
When using AWS STS credential types (assumed_role or federation_token),
revoking the lease does not revoke the access keys.
`<|MERGE_RESOLUTION|>--- conflicted
+++ resolved
@@ -131,11 +131,7 @@
 		case !strutil.StrListContains(role.RoleArns, roleArn):
 			return logical.ErrorResponse(fmt.Sprintf("role_arn %q not in allowed role arns for Vault role %q", roleArn, roleName)), nil
 		}
-<<<<<<< HEAD
-		return b.assumeRole(ctx, req.Storage, req.DisplayName, roleName, roleArn, role.PolicyDocument, externalId, ttl)
-=======
-		return b.assumeRole(ctx, req.Storage, req.DisplayName, roleName, roleArn, role.PolicyDocument, role.PolicyArns, ttl)
->>>>>>> 4083c36a
+		return b.assumeRole(ctx, req.Storage, req.DisplayName, roleName, roleArn, role.PolicyDocument, role.PolicyArns, externalId, ttl)
 	case federationTokenCred:
 		return b.getFederationToken(ctx, req.Storage, req.DisplayName, roleName, role.PolicyDocument, role.PolicyArns, ttl)
 	default:
