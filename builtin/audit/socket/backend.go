// Copyright (c) HashiCorp, Inc.
// SPDX-License-Identifier: MPL-2.0

package socket

import (
	"bytes"
	"context"
	"fmt"
	"net"
	"strconv"
	"sync"
	"time"

	"github.com/hashicorp/eventlogger"
	"github.com/hashicorp/go-multierror"
	"github.com/hashicorp/go-secure-stdlib/parseutil"
	"github.com/hashicorp/vault/audit"
	"github.com/hashicorp/vault/internal/observability/event"
	"github.com/hashicorp/vault/sdk/helper/salt"
	"github.com/hashicorp/vault/sdk/logical"
)

func Factory(ctx context.Context, conf *audit.BackendConfig, useEventLogger bool) (audit.Backend, error) {
	if conf.SaltConfig == nil {
		return nil, fmt.Errorf("nil salt config")
	}
	if conf.SaltView == nil {
		return nil, fmt.Errorf("nil salt view")
	}

	address, ok := conf.Config["address"]
	if !ok {
		return nil, fmt.Errorf("address is required")
	}

	socketType, ok := conf.Config["socket_type"]
	if !ok {
		socketType = "tcp"
	}

	writeDeadline, ok := conf.Config["write_timeout"]
	if !ok {
		writeDeadline = "2s"
	}
	writeDuration, err := parseutil.ParseDurationSecond(writeDeadline)
	if err != nil {
		return nil, err
	}

	format, ok := conf.Config["format"]
	if !ok {
		format = audit.JSONFormat.String()
	}
	switch format {
	case audit.JSONFormat.String():
	case audit.JSONxFormat.String():
	default:
		return nil, fmt.Errorf("unknown format type %q", format)
	}

	// Check if hashing of accessor is disabled
	hmacAccessor := true
	if hmacAccessorRaw, ok := conf.Config["hmac_accessor"]; ok {
		value, err := strconv.ParseBool(hmacAccessorRaw)
		if err != nil {
			return nil, err
		}
		hmacAccessor = value
	}

	// Check if raw logging is enabled
	logRaw := false
	if raw, ok := conf.Config["log_raw"]; ok {
		b, err := strconv.ParseBool(raw)
		if err != nil {
			return nil, err
		}
		logRaw = b
	}

	elideListResponses := false
	if elideListResponsesRaw, ok := conf.Config["elide_list_responses"]; ok {
		value, err := strconv.ParseBool(elideListResponsesRaw)
		if err != nil {
			return nil, err
		}
		elideListResponses = value
	}

	cfg, err := audit.NewFormatterConfig(
		audit.WithElision(elideListResponses),
		audit.WithFormat(format),
		audit.WithHMACAccessor(hmacAccessor),
		audit.WithRaw(logRaw),
	)
	if err != nil {
		return nil, err
	}

	b := &Backend{
		saltConfig:   conf.SaltConfig,
		saltView:     conf.SaltView,
		formatConfig: cfg,

		writeDuration: writeDuration,
		address:       address,
		socketType:    socketType,

		nodeIDList: make([]eventlogger.NodeID, 0),
		nodeMap:    make(map[eventlogger.NodeID]eventlogger.Node),
	}

	// Configure the formatter for either case.
<<<<<<< HEAD
	f, err := audit.NewEventFormatter(b.formatConfig, b)
=======
	f, err := audit.NewEntryFormatter(b.formatConfig, b)
>>>>>>> 31074bc4
	if err != nil {
		return nil, fmt.Errorf("error creating formatter: %w", err)
	}
	var w audit.Writer
	switch format {
	case "json":
		w = &audit.JSONWriter{Prefix: conf.Config["prefix"]}
	case "jsonx":
		w = &audit.JSONxWriter{Prefix: conf.Config["prefix"]}
	}

<<<<<<< HEAD
	formatterNodeID := event.GenerateNodeID()
	b.nodeIDList = append(b.nodeIDList, formatterNodeID)
	b.nodeMap[formatterNodeID] = f

	fw, err := audit.NewEventFormatterWriter(b.formatConfig, f, w)
=======
	fw, err := audit.NewEntryFormatterWriter(b.formatConfig, f, w)
>>>>>>> 31074bc4
	if err != nil {
		return nil, fmt.Errorf("error creating formatter writer: %w", err)
	}

	b.formatter = fw

	sinkNode, err := event.NewSocketSink(format, address, event.WithSocketType(socketType), event.WithMaxDuration(writeDuration.String()))
	if err != nil {
		return nil, fmt.Errorf("error creating socket sink node: %w", err)
	}
	sinkNodeID := event.GenerateNodeID()
	b.nodeIDList = append(b.nodeIDList, sinkNodeID)
	b.nodeMap[sinkNodeID] = sinkNode

	return b, nil
}

// Backend is the audit backend for the socket audit transport.
type Backend struct {
	connection net.Conn

<<<<<<< HEAD
	formatter    *audit.EventFormatterWriter
=======
	formatter    *audit.EntryFormatterWriter
>>>>>>> 31074bc4
	formatConfig audit.FormatterConfig

	writeDuration time.Duration
	address       string
	socketType    string

	sync.Mutex

	saltMutex  sync.RWMutex
	salt       *salt.Salt
	saltConfig *salt.Config
	saltView   logical.Storage

	nodeIDList []eventlogger.NodeID
	nodeMap    map[eventlogger.NodeID]eventlogger.Node
}

var _ audit.Backend = (*Backend)(nil)

func (b *Backend) GetHash(ctx context.Context, data string) (string, error) {
	salt, err := b.Salt(ctx)
	if err != nil {
		return "", err
	}
	return audit.HashString(salt, data), nil
}

func (b *Backend) LogRequest(ctx context.Context, in *logical.LogInput) error {
	var buf bytes.Buffer
	if err := b.formatter.FormatAndWriteRequest(ctx, &buf, in); err != nil {
		return err
	}

	b.Lock()
	defer b.Unlock()

	err := b.write(ctx, buf.Bytes())
	if err != nil {
		rErr := b.reconnect(ctx)
		if rErr != nil {
			err = multierror.Append(err, rErr)
		} else {
			// Try once more after reconnecting
			err = b.write(ctx, buf.Bytes())
		}
	}

	return err
}

func (b *Backend) LogResponse(ctx context.Context, in *logical.LogInput) error {
	var buf bytes.Buffer
	if err := b.formatter.FormatAndWriteResponse(ctx, &buf, in); err != nil {
		return err
	}

	b.Lock()
	defer b.Unlock()

	err := b.write(ctx, buf.Bytes())
	if err != nil {
		rErr := b.reconnect(ctx)
		if rErr != nil {
			err = multierror.Append(err, rErr)
		} else {
			// Try once more after reconnecting
			err = b.write(ctx, buf.Bytes())
		}
	}

	return err
}

func (b *Backend) LogTestMessage(ctx context.Context, in *logical.LogInput, config map[string]string) error {
	var buf bytes.Buffer

	temporaryFormatter, err := audit.NewTemporaryFormatter(config["format"], config["prefix"])
	if err != nil {
		return err
	}

	if err = temporaryFormatter.FormatAndWriteRequest(ctx, &buf, in); err != nil {
		return err
	}

	b.Lock()
	defer b.Unlock()

	err = b.write(ctx, buf.Bytes())
	if err != nil {
		rErr := b.reconnect(ctx)
		if rErr != nil {
			err = multierror.Append(err, rErr)
		} else {
			// Try once more after reconnecting
			err = b.write(ctx, buf.Bytes())
		}
	}

	return err
}

func (b *Backend) write(ctx context.Context, buf []byte) error {
	if b.connection == nil {
		if err := b.reconnect(ctx); err != nil {
			return err
		}
	}

	err := b.connection.SetWriteDeadline(time.Now().Add(b.writeDuration))
	if err != nil {
		return err
	}

	_, err = b.connection.Write(buf)
	if err != nil {
		return err
	}

	return nil
}

func (b *Backend) reconnect(ctx context.Context) error {
	if b.connection != nil {
		b.connection.Close()
		b.connection = nil
	}

	timeoutContext, cancel := context.WithTimeout(ctx, b.writeDuration)
	defer cancel()

	dialer := net.Dialer{}
	conn, err := dialer.DialContext(timeoutContext, b.socketType, b.address)
	if err != nil {
		return err
	}

	b.connection = conn

	return nil
}

func (b *Backend) Reload(ctx context.Context) error {
	b.Lock()
	defer b.Unlock()

	err := b.reconnect(ctx)

	return err
}

func (b *Backend) Salt(ctx context.Context) (*salt.Salt, error) {
	b.saltMutex.RLock()
	if b.salt != nil {
		defer b.saltMutex.RUnlock()
		return b.salt, nil
	}
	b.saltMutex.RUnlock()
	b.saltMutex.Lock()
	defer b.saltMutex.Unlock()
	if b.salt != nil {
		return b.salt, nil
	}
	salt, err := salt.NewSalt(ctx, b.saltView, b.saltConfig)
	if err != nil {
		return nil, err
	}
	b.salt = salt
	return salt, nil
}

func (b *Backend) Invalidate(_ context.Context) {
	b.saltMutex.Lock()
	defer b.saltMutex.Unlock()
	b.salt = nil
}

func (b *Backend) RegisterNodesAndPipeline(broker *eventlogger.Broker, name string) error {
	for id, node := range b.nodeMap {
		if err := broker.RegisterNode(id, node); err != nil {
			return err
		}
	}

	pipeline := eventlogger.Pipeline{
		PipelineID: eventlogger.PipelineID(name),
		EventType:  eventlogger.EventType("audit"),
		NodeIDs:    b.nodeIDList,
	}

	return broker.RegisterPipeline(pipeline)
}<|MERGE_RESOLUTION|>--- conflicted
+++ resolved
@@ -112,11 +112,7 @@
 	}
 
 	// Configure the formatter for either case.
-<<<<<<< HEAD
-	f, err := audit.NewEventFormatter(b.formatConfig, b)
-=======
 	f, err := audit.NewEntryFormatter(b.formatConfig, b)
->>>>>>> 31074bc4
 	if err != nil {
 		return nil, fmt.Errorf("error creating formatter: %w", err)
 	}
@@ -128,15 +124,10 @@
 		w = &audit.JSONxWriter{Prefix: conf.Config["prefix"]}
 	}
 
-<<<<<<< HEAD
 	formatterNodeID := event.GenerateNodeID()
 	b.nodeIDList = append(b.nodeIDList, formatterNodeID)
 	b.nodeMap[formatterNodeID] = f
-
-	fw, err := audit.NewEventFormatterWriter(b.formatConfig, f, w)
-=======
 	fw, err := audit.NewEntryFormatterWriter(b.formatConfig, f, w)
->>>>>>> 31074bc4
 	if err != nil {
 		return nil, fmt.Errorf("error creating formatter writer: %w", err)
 	}
@@ -158,11 +149,7 @@
 type Backend struct {
 	connection net.Conn
 
-<<<<<<< HEAD
-	formatter    *audit.EventFormatterWriter
-=======
 	formatter    *audit.EntryFormatterWriter
->>>>>>> 31074bc4
 	formatConfig audit.FormatterConfig
 
 	writeDuration time.Duration
