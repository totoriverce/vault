// Copyright (c) HashiCorp, Inc.
// SPDX-License-Identifier: MPL-2.0

package file

import (
	"bytes"
	"context"
	"fmt"
	"io"
	"os"
	"path/filepath"
	"strconv"
	"strings"
	"sync"
	"sync/atomic"

	"github.com/hashicorp/eventlogger"
	"github.com/hashicorp/vault/audit"
	"github.com/hashicorp/vault/internal/observability/event"
	"github.com/hashicorp/vault/sdk/helper/salt"
	"github.com/hashicorp/vault/sdk/logical"
)

func Factory(ctx context.Context, conf *audit.BackendConfig, useEventLogger bool) (audit.Backend, error) {
	if conf.SaltConfig == nil {
		return nil, fmt.Errorf("nil salt config")
	}
	if conf.SaltView == nil {
		return nil, fmt.Errorf("nil salt view")
	}

	path, ok := conf.Config["file_path"]
	if !ok {
		path, ok = conf.Config["path"]
		if !ok {
			return nil, fmt.Errorf("file_path is required")
		}
	}

	// normalize path if configured for stdout
	if strings.EqualFold(path, "stdout") {
		path = "stdout"
	}
	if strings.EqualFold(path, "discard") {
		path = "discard"
	}

	format, ok := conf.Config["format"]
	if !ok {
		format = audit.JSONFormat.String()
	}
	switch format {
	case audit.JSONFormat.String(), audit.JSONxFormat.String():
	default:
		return nil, fmt.Errorf("unknown format type %q", format)
	}

	// Check if hashing of accessor is disabled
	hmacAccessor := true
	if hmacAccessorRaw, ok := conf.Config["hmac_accessor"]; ok {
		value, err := strconv.ParseBool(hmacAccessorRaw)
		if err != nil {
			return nil, err
		}
		hmacAccessor = value
	}

	// Check if raw logging is enabled
	logRaw := false
	if raw, ok := conf.Config["log_raw"]; ok {
		b, err := strconv.ParseBool(raw)
		if err != nil {
			return nil, err
		}
		logRaw = b
	}

	elideListResponses := false
	if elideListResponsesRaw, ok := conf.Config["elide_list_responses"]; ok {
		value, err := strconv.ParseBool(elideListResponsesRaw)
		if err != nil {
			return nil, err
		}
		elideListResponses = value
	}

	// Check if mode is provided
	mode := os.FileMode(0o600)
	if modeRaw, ok := conf.Config["mode"]; ok {
		m, err := strconv.ParseUint(modeRaw, 8, 32)
		if err != nil {
			return nil, err
		}
		switch m {
		case 0:
			// if mode is 0000, then do not modify file mode
			if path != "stdout" && path != "discard" {
				fileInfo, err := os.Stat(path)
				if err != nil {
					return nil, err
				}
				mode = fileInfo.Mode()
			}
		default:
			mode = os.FileMode(m)
		}
	}

	cfg, err := audit.NewFormatterConfig(
		audit.WithElision(elideListResponses),
		audit.WithFormat(format),
		audit.WithHMACAccessor(hmacAccessor),
		audit.WithRaw(logRaw),
	)
	if err != nil {
		return nil, err
	}

	b := &Backend{
		path:         path,
		mode:         mode,
		saltConfig:   conf.SaltConfig,
		saltView:     conf.SaltView,
		salt:         new(atomic.Value),
		formatConfig: cfg,
		nodeIDList:   make([]eventlogger.NodeID, 0),
		nodeMap:      make(map[eventlogger.NodeID]eventlogger.Node),
	}

	// Ensure we are working with the right type by explicitly storing a nil of
	// the right type
	b.salt.Store((*salt.Salt)(nil))

	// Configure the formatter for either case.
	f, err := audit.NewEntryFormatter(b.formatConfig, b, audit.WithPrefix(conf.Config["prefix"]))
	if err != nil {
		return nil, fmt.Errorf("error creating formatter: %w", err)
	}
	var w audit.Writer
	switch format {
	case "json":
		w = &audit.JSONWriter{Prefix: conf.Config["prefix"]}
	case "jsonx":
		w = &audit.JSONxWriter{Prefix: conf.Config["prefix"]}
	}

	fw, err := audit.NewEntryFormatterWriter(b.formatConfig, f, w)
	if err != nil {
		return nil, fmt.Errorf("error creating formatter writer: %w", err)
	}
	b.formatter = fw

<<<<<<< HEAD
	formatterNodeID := event.GenerateNodeID()

	b.nodeIDList = append(b.nodeIDList, formatterNodeID)
	b.nodeMap[formatterNodeID] = f

	var sinkNode eventlogger.Node

	switch path {
	case "stdout":
		sinkNode = event.NewStdoutSinkNode(format)
	case "discard":
		sinkNode = event.NewNoopSink()
	default:
		if useEventLogger {
=======
	var sinkNode eventlogger.Node

	if useEventLogger {
		b.nodeIDList = make([]eventlogger.NodeID, 2)
		b.nodeMap = make(map[eventlogger.NodeID]eventlogger.Node)

		formatterNodeID := event.GenerateNodeID()

		b.nodeIDList[0] = formatterNodeID
		b.nodeMap[formatterNodeID] = f

		switch path {
		case "stdout":
			sinkNode = event.NewStdoutSinkNode(format)
		case "discard":
			sinkNode = event.NewNoopSink()
		default:
>>>>>>> 24243156
			var err error

			// The NewFileSink function attempts to open the file and will
			// return an error if it can't.
<<<<<<< HEAD
			sinkNode, err = event.NewFileSink(b.path, format, event.WithFileMode(mode.String()))
			if err != nil {
				return nil, fmt.Errorf("file sink creation failed for path %q: %w", path, err)
			}
		} else {
=======
			sinkNode, err = event.NewFileSink(b.path, format, event.WithFileMode(strconv.FormatUint(uint64(mode), 8)))
			if err != nil {
				return nil, fmt.Errorf("file sink creation failed for path %q: %w", path, err)
			}
		}

		sinkNodeID := event.GenerateNodeID()

		b.nodeIDList[1] = sinkNodeID
		b.nodeMap[sinkNodeID] = sinkNode
	} else {
		switch path {
		case "stdout":
		case "discard":
		default:
>>>>>>> 24243156
			// Ensure that the file can be successfully opened for writing;
			// otherwise it will be too late to catch later without problems
			// (ref: https://github.com/hashicorp/vault/issues/550)
			if err := b.open(); err != nil {
				return nil, fmt.Errorf("sanity check failed; unable to open %q for writing: %w", path, err)
			}
		}

	}

	sinkNodeID := event.GenerateNodeID()

	b.nodeIDList = append(b.nodeIDList, sinkNodeID)
	b.nodeMap[sinkNodeID] = sinkNode

	return b, nil
}

// Backend is the audit backend for the file-based audit store.
//
// NOTE: This audit backend is currently very simple: it appends to a file.
// It doesn't do anything more at the moment to assist with rotation
// or reset the write cursor, this should be done in the future.
type Backend struct {
	path string

	formatter    *audit.EntryFormatterWriter
	formatConfig audit.FormatterConfig

	fileLock sync.RWMutex
	f        *os.File
	mode     os.FileMode

	saltMutex  sync.RWMutex
	salt       *atomic.Value
	saltConfig *salt.Config
	saltView   logical.Storage

	nodeIDList []eventlogger.NodeID
	nodeMap    map[eventlogger.NodeID]eventlogger.Node
}

var _ audit.Backend = (*Backend)(nil)

func (b *Backend) Salt(ctx context.Context) (*salt.Salt, error) {
	s := b.salt.Load().(*salt.Salt)
	if s != nil {
		return s, nil
	}

	b.saltMutex.Lock()
	defer b.saltMutex.Unlock()

	s = b.salt.Load().(*salt.Salt)
	if s != nil {
		return s, nil
	}

	newSalt, err := salt.NewSalt(ctx, b.saltView, b.saltConfig)
	if err != nil {
		b.salt.Store((*salt.Salt)(nil))
		return nil, err
	}

	b.salt.Store(newSalt)
	return newSalt, nil
}

func (b *Backend) GetHash(ctx context.Context, data string) (string, error) {
	salt, err := b.Salt(ctx)
	if err != nil {
		return "", err
	}

	return audit.HashString(salt, data), nil
}

func (b *Backend) LogRequest(ctx context.Context, in *logical.LogInput) error {
	var writer io.Writer
	switch b.path {
	case "stdout":
		writer = os.Stdout
	case "discard":
		return nil
	}

	buf := bytes.NewBuffer(make([]byte, 0, 2000))
	err := b.formatter.FormatAndWriteRequest(ctx, buf, in)
	if err != nil {
		return err
	}

	return b.log(ctx, buf, writer)
}

func (b *Backend) log(_ context.Context, buf *bytes.Buffer, writer io.Writer) error {
	reader := bytes.NewReader(buf.Bytes())

	b.fileLock.Lock()

	if writer == nil {
		if err := b.open(); err != nil {
			b.fileLock.Unlock()
			return err
		}
		writer = b.f
	}

	if _, err := reader.WriteTo(writer); err == nil {
		b.fileLock.Unlock()
		return nil
	} else if b.path == "stdout" {
		b.fileLock.Unlock()
		return err
	}

	// If writing to stdout there's no real reason to think anything would have
	// changed so return above. Otherwise, opportunistically try to re-open the
	// FD, once per call.
	b.f.Close()
	b.f = nil

	if err := b.open(); err != nil {
		b.fileLock.Unlock()
		return err
	}

	reader.Seek(0, io.SeekStart)
	_, err := reader.WriteTo(writer)
	b.fileLock.Unlock()
	return err
}

func (b *Backend) LogResponse(ctx context.Context, in *logical.LogInput) error {
	var writer io.Writer
	switch b.path {
	case "stdout":
		writer = os.Stdout
	case "discard":
		return nil
	}

	buf := bytes.NewBuffer(make([]byte, 0, 6000))
	err := b.formatter.FormatAndWriteResponse(ctx, buf, in)
	if err != nil {
		return err
	}

	return b.log(ctx, buf, writer)
}

func (b *Backend) LogTestMessage(ctx context.Context, in *logical.LogInput, config map[string]string) error {
	var writer io.Writer
	switch b.path {
	case "stdout":
		writer = os.Stdout
	case "discard":
		return nil
	}

	var buf bytes.Buffer

	temporaryFormatter, err := audit.NewTemporaryFormatter(config["format"], config["prefix"])
	if err != nil {
		return err
	}

	if err = temporaryFormatter.FormatAndWriteRequest(ctx, &buf, in); err != nil {
		return err
	}

	return b.log(ctx, &buf, writer)
}

// The file lock must be held before calling this
func (b *Backend) open() error {
	if b.f != nil {
		return nil
	}
	if err := os.MkdirAll(filepath.Dir(b.path), b.mode); err != nil {
		return err
	}

	var err error
	b.f, err = os.OpenFile(b.path, os.O_APPEND|os.O_WRONLY|os.O_CREATE, b.mode)
	if err != nil {
		return err
	}

	// Change the file mode in case the log file already existed. We special
	// case /dev/null since we can't chmod it and bypass if the mode is zero
	switch b.path {
	case "/dev/null":
	default:
		if b.mode != 0 {
			err = os.Chmod(b.path, b.mode)
			if err != nil {
				return err
			}
		}
	}

	return nil
}

func (b *Backend) Reload(_ context.Context) error {
	switch b.path {
	case "stdout", "discard":
		return nil
	}

	b.fileLock.Lock()
	defer b.fileLock.Unlock()

	if b.f == nil {
		return b.open()
	}

	err := b.f.Close()
	// Set to nil here so that even if we error out, on the next access open()
	// will be tried
	b.f = nil
	if err != nil {
		return err
	}

	return b.open()
}

func (b *Backend) Invalidate(_ context.Context) {
	b.saltMutex.Lock()
	defer b.saltMutex.Unlock()
	b.salt.Store((*salt.Salt)(nil))
}

func (b *Backend) RegisterNodesAndPipeline(broker *eventlogger.Broker, name string) error {
	for id, node := range b.nodeMap {
		if err := broker.RegisterNode(id, node); err != nil {
			return err
		}
	}

	pipeline := eventlogger.Pipeline{
		PipelineID: eventlogger.PipelineID(name),
		EventType:  eventlogger.EventType("audit"),
		NodeIDs:    b.nodeIDList,
	}

	return broker.RegisterPipeline(pipeline)
}<|MERGE_RESOLUTION|>--- conflicted
+++ resolved
@@ -124,8 +124,6 @@
 		saltView:     conf.SaltView,
 		salt:         new(atomic.Value),
 		formatConfig: cfg,
-		nodeIDList:   make([]eventlogger.NodeID, 0),
-		nodeMap:      make(map[eventlogger.NodeID]eventlogger.Node),
 	}
 
 	// Ensure we are working with the right type by explicitly storing a nil of
@@ -151,22 +149,6 @@
 	}
 	b.formatter = fw
 
-<<<<<<< HEAD
-	formatterNodeID := event.GenerateNodeID()
-
-	b.nodeIDList = append(b.nodeIDList, formatterNodeID)
-	b.nodeMap[formatterNodeID] = f
-
-	var sinkNode eventlogger.Node
-
-	switch path {
-	case "stdout":
-		sinkNode = event.NewStdoutSinkNode(format)
-	case "discard":
-		sinkNode = event.NewNoopSink()
-	default:
-		if useEventLogger {
-=======
 	var sinkNode eventlogger.Node
 
 	if useEventLogger {
@@ -184,18 +166,10 @@
 		case "discard":
 			sinkNode = event.NewNoopSink()
 		default:
->>>>>>> 24243156
 			var err error
 
 			// The NewFileSink function attempts to open the file and will
 			// return an error if it can't.
-<<<<<<< HEAD
-			sinkNode, err = event.NewFileSink(b.path, format, event.WithFileMode(mode.String()))
-			if err != nil {
-				return nil, fmt.Errorf("file sink creation failed for path %q: %w", path, err)
-			}
-		} else {
-=======
 			sinkNode, err = event.NewFileSink(b.path, format, event.WithFileMode(strconv.FormatUint(uint64(mode), 8)))
 			if err != nil {
 				return nil, fmt.Errorf("file sink creation failed for path %q: %w", path, err)
@@ -211,7 +185,6 @@
 		case "stdout":
 		case "discard":
 		default:
->>>>>>> 24243156
 			// Ensure that the file can be successfully opened for writing;
 			// otherwise it will be too late to catch later without problems
 			// (ref: https://github.com/hashicorp/vault/issues/550)
@@ -219,13 +192,7 @@
 				return nil, fmt.Errorf("sanity check failed; unable to open %q for writing: %w", path, err)
 			}
 		}
-
-	}
-
-	sinkNodeID := event.GenerateNodeID()
-
-	b.nodeIDList = append(b.nodeIDList, sinkNodeID)
-	b.nodeMap[sinkNodeID] = sinkNode
+	}
 
 	return b, nil
 }
