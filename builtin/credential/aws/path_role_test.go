--- conflicted
+++ resolved
@@ -20,11 +20,8 @@
 	if err != nil {
 		t.Fatal(err)
 	}
-<<<<<<< HEAD
+
 	err = b.Setup(context.Background(), config)
-=======
-	err = b.Setup(ctx, config)
->>>>>>> 0bf0f55e
 	if err != nil {
 		t.Fatal(err)
 	}
@@ -168,11 +165,7 @@
 	if err != nil {
 		t.Fatal(err)
 	}
-<<<<<<< HEAD
 	err = b.Setup(context.Background(), config)
-=======
-	err = b.Setup(ctx, config)
->>>>>>> 0bf0f55e
 	if err != nil {
 		t.Fatal(err)
 	}
@@ -247,11 +240,7 @@
 	if err != nil {
 		t.Fatal(err)
 	}
-<<<<<<< HEAD
 	err = b.Setup(context.Background(), config)
-=======
-	err = b.Setup(ctx, config)
->>>>>>> 0bf0f55e
 	if err != nil {
 		t.Fatal(err)
 	}
@@ -415,11 +404,7 @@
 	if err != nil {
 		t.Fatal(err)
 	}
-<<<<<<< HEAD
 	err = b.Setup(context.Background(), config)
-=======
-	err = b.Setup(ctx, config)
->>>>>>> 0bf0f55e
 	if err != nil {
 		t.Fatal(err)
 	}
@@ -525,11 +510,8 @@
 	if err != nil {
 		t.Fatal(err)
 	}
-<<<<<<< HEAD
+
 	err = b.Setup(context.Background(), config)
-=======
-	err = b.Setup(ctx, config)
->>>>>>> 0bf0f55e
 	if err != nil {
 		t.Fatal(err)
 	}
@@ -655,11 +637,8 @@
 	if err != nil {
 		t.Fatal(err)
 	}
-<<<<<<< HEAD
+
 	err = b.Setup(context.Background(), config)
-=======
-	err = b.Setup(ctx, config)
->>>>>>> 0bf0f55e
 	if err != nil {
 		t.Fatal(err)
 	}
