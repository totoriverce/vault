// Copyright (c) HashiCorp, Inc.
// SPDX-License-Identifier: MPL-2.0

package ldap

import (
	"context"
	"fmt"
	"reflect"
	"sort"
	"testing"
	"time"

	goldap "github.com/go-ldap/ldap/v3"
	"github.com/go-test/deep"
	hclog "github.com/hashicorp/go-hclog"
	"github.com/hashicorp/go-secure-stdlib/strutil"
	"github.com/hashicorp/vault/helper/namespace"
	"github.com/hashicorp/vault/helper/testhelpers/ldap"
	logicaltest "github.com/hashicorp/vault/helper/testhelpers/logical"
	"github.com/hashicorp/vault/sdk/helper/ldaputil"
	"github.com/hashicorp/vault/sdk/helper/policyutil"
	"github.com/hashicorp/vault/sdk/helper/tokenutil"
	"github.com/hashicorp/vault/sdk/logical"
	"github.com/mitchellh/mapstructure"
)

func createBackendWithStorage(t *testing.T) (*backend, logical.Storage) {
	config := logical.TestBackendConfig()
	config.StorageView = &logical.InmemStorage{}

	b := Backend()
	if b == nil {
		t.Fatalf("failed to create backend")
	}

	err := b.Backend.Setup(context.Background(), config)
	if err != nil {
		t.Fatal(err)
	}

	return b, config.StorageView
}

func TestLdapAuthBackend_Listing(t *testing.T) {
	b, storage := createBackendWithStorage(t)

	// Create group "testgroup"
	resp, err := b.HandleRequest(namespace.RootContext(nil), &logical.Request{
		Path:      "groups/testgroup",
		Operation: logical.UpdateOperation,
		Storage:   storage,
		Data: map[string]interface{}{
			"policies": []string{"default"},
		},
	})
	if err != nil || (resp != nil && resp.IsError()) {
		t.Fatalf("bad: resp: %#v\nerr: %v", resp, err)
	}

	// Create group "nested/testgroup"
	resp, err = b.HandleRequest(namespace.RootContext(nil), &logical.Request{
		Path:      "groups/nested/testgroup",
		Operation: logical.UpdateOperation,
		Storage:   storage,
		Data: map[string]interface{}{
			"policies": []string{"default"},
		},
	})
	if err != nil || (resp != nil && resp.IsError()) {
		t.Fatalf("bad: resp: %#v\nerr: %v", resp, err)
	}

	// Create user "testuser"
	resp, err = b.HandleRequest(namespace.RootContext(nil), &logical.Request{
		Path:      "users/testuser",
		Operation: logical.UpdateOperation,
		Storage:   storage,
		Data: map[string]interface{}{
			"policies": []string{"default"},
			"groups":   "testgroup,nested/testgroup",
		},
	})
	if err != nil || (resp != nil && resp.IsError()) {
		t.Fatalf("bad: resp: %#v\nerr: %v", resp, err)
	}

	// Create user "nested/testuser"
	resp, err = b.HandleRequest(namespace.RootContext(nil), &logical.Request{
		Path:      "users/nested/testuser",
		Operation: logical.UpdateOperation,
		Storage:   storage,
		Data: map[string]interface{}{
			"policies": []string{"default"},
			"groups":   "testgroup,nested/testgroup",
		},
	})
	if err != nil || (resp != nil && resp.IsError()) {
		t.Fatalf("bad: resp: %#v\nerr: %v", resp, err)
	}

	// List users
	resp, err = b.HandleRequest(namespace.RootContext(nil), &logical.Request{
		Path:      "users/",
		Operation: logical.ListOperation,
		Storage:   storage,
	})
	if err != nil || (resp != nil && resp.IsError()) {
		t.Fatalf("bad: resp: %#v\nerr: %v", resp, err)
	}
	expected := []string{"testuser", "nested/testuser"}
	if !reflect.DeepEqual(expected, resp.Data["keys"].([]string)) {
		t.Fatalf("bad: listed users; expected: %#v actual: %#v", expected, resp.Data["keys"].([]string))
	}

	// List groups
	resp, err = b.HandleRequest(namespace.RootContext(nil), &logical.Request{
		Path:      "groups/",
		Operation: logical.ListOperation,
		Storage:   storage,
	})
	if err != nil || (resp != nil && resp.IsError()) {
		t.Fatalf("bad: resp: %#v\nerr: %v", resp, err)
	}
	expected = []string{"testgroup", "nested/testgroup"}
	if !reflect.DeepEqual(expected, resp.Data["keys"].([]string)) {
		t.Fatalf("bad: listed groups; expected: %#v actual: %#v", expected, resp.Data["keys"].([]string))
	}
}

func TestLdapAuthBackend_CaseSensitivity(t *testing.T) {
	var resp *logical.Response
	var err error
	b, storage := createBackendWithStorage(t)

	ctx := context.Background()

	testVals := func(caseSensitive bool) {
		// Clear storage
		userList, err := storage.List(ctx, "user/")
		if err != nil {
			t.Fatal(err)
		}
		for _, user := range userList {
			err = storage.Delete(ctx, "user/"+user)
			if err != nil {
				t.Fatal(err)
			}
		}
		groupList, err := storage.List(ctx, "group/")
		if err != nil {
			t.Fatal(err)
		}
		for _, group := range groupList {
			err = storage.Delete(ctx, "group/"+group)
			if err != nil {
				t.Fatal(err)
			}
		}

		configReq := &logical.Request{
			Path:      "config",
			Operation: logical.ReadOperation,
			Storage:   storage,
		}
		resp, err = b.HandleRequest(ctx, configReq)
		if err != nil || (resp != nil && resp.IsError()) {
			t.Fatalf("err:%v resp:%#v", err, resp)
		}
		if resp == nil {
			t.Fatal("nil response")
		}
		if resp.Data["case_sensitive_names"].(bool) != caseSensitive {
			t.Fatalf("expected case sensitivity %t, got %t", caseSensitive, resp.Data["case_sensitive_names"].(bool))
		}

		groupReq := &logical.Request{
			Operation: logical.UpdateOperation,
			Data: map[string]interface{}{
				"policies": "grouppolicy",
			},
			Path:    "groups/EngineerS",
			Storage: storage,
		}
		resp, err = b.HandleRequest(ctx, groupReq)
		if err != nil || (resp != nil && resp.IsError()) {
			t.Fatalf("err:%v resp:%#v", err, resp)
		}
		keys, err := storage.List(ctx, "group/")
		if err != nil {
			t.Fatal(err)
		}
		switch caseSensitive {
		case true:
			if keys[0] != "EngineerS" {
				t.Fatalf("bad: %s", keys[0])
			}
		default:
			if keys[0] != "engineers" {
				t.Fatalf("bad: %s", keys[0])
			}
		}

		userReq := &logical.Request{
			Operation: logical.UpdateOperation,
			Data: map[string]interface{}{
				"groups":   "EngineerS",
				"policies": "userpolicy",
			},
			Path:    "users/hermeS conRad",
			Storage: storage,
		}
		resp, err = b.HandleRequest(ctx, userReq)
		if err != nil || (resp != nil && resp.IsError()) {
			t.Fatalf("err:%v resp:%#v", err, resp)
		}
		keys, err = storage.List(ctx, "user/")
		if err != nil {
			t.Fatal(err)
		}
		switch caseSensitive {
		case true:
			if keys[0] != "hermeS conRad" {
				t.Fatalf("bad: %s", keys[0])
			}
		default:
			if keys[0] != "hermes conrad" {
				t.Fatalf("bad: %s", keys[0])
			}
		}

		if caseSensitive {
			// The online test server is actually case sensitive so we need to
			// write again so it works
			userReq = &logical.Request{
				Operation: logical.UpdateOperation,
				Data: map[string]interface{}{
					"groups":   "EngineerS",
					"policies": "userpolicy",
				},
				Path:       "users/Hermes Conrad",
				Storage:    storage,
				Connection: &logical.Connection{},
			}
			resp, err = b.HandleRequest(ctx, userReq)
			if err != nil || (resp != nil && resp.IsError()) {
				t.Fatalf("err:%v resp:%#v", err, resp)
			}
		}

		loginReq := &logical.Request{
			Operation: logical.UpdateOperation,
			Path:      "login/Hermes Conrad",
			Data: map[string]interface{}{
				"password": "hermes",
			},
			Storage:    storage,
			Connection: &logical.Connection{},
		}
		resp, err = b.HandleRequest(ctx, loginReq)
		if err != nil || (resp != nil && resp.IsError()) {
			t.Fatalf("err:%v resp:%#v", err, resp)
		}
		expected := []string{"grouppolicy", "userpolicy"}
		if !reflect.DeepEqual(expected, resp.Auth.Policies) {
			t.Fatalf("bad: policies: expected: %q, actual: %q", expected, resp.Auth.Policies)
		}
	}

	cleanup, cfg := ldap.PrepareTestContainer(t, "latest")
	defer cleanup()
	configReq := &logical.Request{
		Operation: logical.UpdateOperation,
		Path:      "config",
		Data: map[string]interface{}{
			"url":       cfg.Url,
			"userattr":  cfg.UserAttr,
			"userdn":    cfg.UserDN,
			"groupdn":   cfg.GroupDN,
			"groupattr": cfg.GroupAttr,
			"binddn":    cfg.BindDN,
			"bindpass":  cfg.BindPassword,
		},
		Storage: storage,
	}
	resp, err = b.HandleRequest(ctx, configReq)
	if err != nil || (resp != nil && resp.IsError()) {
		t.Fatalf("err:%v resp:%#v", err, resp)
	}

	testVals(false)

	// Check that if the value is nil, on read it is case sensitive
	configEntry, err := b.Config(ctx, configReq)
	if err != nil {
		t.Fatal(err)
	}
	configEntry.CaseSensitiveNames = nil
	entry, err := logical.StorageEntryJSON("config", configEntry)
	if err != nil {
		t.Fatal(err)
	}
	err = configReq.Storage.Put(ctx, entry)
	if err != nil {
		t.Fatal(err)
	}

	testVals(true)
}

func TestLdapAuthBackend_UserPolicies(t *testing.T) {
	var resp *logical.Response
	var err error
	b, storage := createBackendWithStorage(t)

	cleanup, cfg := ldap.PrepareTestContainer(t, "latest")
	defer cleanup()
	configReq := &logical.Request{
		Operation: logical.UpdateOperation,
		Path:      "config",
		Data: map[string]interface{}{
			"url":          cfg.Url,
			"userattr":     cfg.UserAttr,
			"userdn":       cfg.UserDN,
			"groupdn":      cfg.GroupDN,
			"groupattr":    cfg.GroupAttr,
			"binddn":       cfg.BindDN,
			"bindpassword": cfg.BindPassword,
		},
		Storage: storage,
	}
	resp, err = b.HandleRequest(context.Background(), configReq)
	if err != nil || (resp != nil && resp.IsError()) {
		t.Fatalf("err:%v resp:%#v", err, resp)
	}

	groupReq := &logical.Request{
		Operation: logical.UpdateOperation,
		Data: map[string]interface{}{
			"policies": "grouppolicy",
		},
		Path:       "groups/engineers",
		Storage:    storage,
		Connection: &logical.Connection{},
	}
	resp, err = b.HandleRequest(context.Background(), groupReq)
	if err != nil || (resp != nil && resp.IsError()) {
		t.Fatalf("err:%v resp:%#v", err, resp)
	}

	userReq := &logical.Request{
		Operation: logical.UpdateOperation,
		Data: map[string]interface{}{
			"groups":   "engineers",
			"policies": "userpolicy",
		},
		Path:       "users/hermes conrad",
		Storage:    storage,
		Connection: &logical.Connection{},
	}

	resp, err = b.HandleRequest(context.Background(), userReq)
	if err != nil || (resp != nil && resp.IsError()) {
		t.Fatalf("err:%v resp:%#v", err, resp)
	}

	loginReq := &logical.Request{
		Operation: logical.UpdateOperation,
		Path:      "login/hermes conrad",
		Data: map[string]interface{}{
			"password": "hermes",
		},
		Storage:    storage,
		Connection: &logical.Connection{},
	}

	resp, err = b.HandleRequest(context.Background(), loginReq)
	if err != nil || (resp != nil && resp.IsError()) {
		t.Fatalf("err:%v resp:%#v", err, resp)
	}
	expected := []string{"grouppolicy", "userpolicy"}
	if !reflect.DeepEqual(expected, resp.Auth.Policies) {
		t.Fatalf("bad: policies: expected: %q, actual: %q", expected, resp.Auth.Policies)
	}
}

/*
* Acceptance test for LDAP Auth Method
*
* The tests here rely on a docker LDAP server:
* [https://github.com/rroemhild/docker-test-openldap]
*
* ...as well as existence of a person object, `cn=Hermes Conrad,dc=example,dc=com`,
*    which is a member of a group, `cn=admin_staff,ou=people,dc=example,dc=com`
*
  - Querying the server from the command line:
  - $ docker run --privileged -d -p 389:389 --name ldap --rm rroemhild/test-openldap
  - $ ldapsearch -x -H ldap://localhost -b dc=planetexpress,dc=com -s sub uid=hermes
  - $ ldapsearch -x -H ldap://localhost -b dc=planetexpress,dc=com -s sub \
    'member=cn=Hermes Conrad,ou=people,dc=planetexpress,dc=com'
*/
func factory(t *testing.T) logical.Backend {
	defaultLeaseTTLVal := time.Hour * 24
	maxLeaseTTLVal := time.Hour * 24 * 32
	b, err := Factory(context.Background(), &logical.BackendConfig{
		Logger: hclog.New(&hclog.LoggerOptions{
			Name:  "FactoryLogger",
			Level: hclog.Debug,
		}),
		System: &logical.StaticSystemView{
			DefaultLeaseTTLVal: defaultLeaseTTLVal,
			MaxLeaseTTLVal:     maxLeaseTTLVal,
		},
	})
	if err != nil {
		t.Fatalf("Unable to create backend: %s", err)
	}
	return b
}

func TestBackend_basic(t *testing.T) {
	b := factory(t)
	cleanup, cfg := ldap.PrepareTestContainer(t, "latest")
	defer cleanup()

	logicaltest.Test(t, logicaltest.TestCase{
		CredentialBackend: b,
		Steps: []logicaltest.TestStep{
			testAccStepConfigUrl(t, cfg),
			// Map Admin_staff group (from LDAP server) with foo policy
			testAccStepGroup(t, "admin_staff", "foo"),

			// Map engineers group (local) with bar policy
			testAccStepGroup(t, "engineers", "bar"),

			// Map hermes conrad user with local engineers group
			testAccStepUser(t, "hermes conrad", "engineers"),

			// Authenticate
			testAccStepLogin(t, "hermes conrad", "hermes"),

			// Verify both groups mappings can be listed back
			testAccStepGroupList(t, []string{"engineers", "admin_staff"}),

			// Verify user mapping can be listed back
			testAccStepUserList(t, []string{"hermes conrad"}),
		},
	})
}

func TestBackend_basic_noPolicies(t *testing.T) {
	b := factory(t)
	cleanup, cfg := ldap.PrepareTestContainer(t, "latest")
	defer cleanup()

	logicaltest.Test(t, logicaltest.TestCase{
		CredentialBackend: b,
		Steps: []logicaltest.TestStep{
			testAccStepConfigUrl(t, cfg),
			// Create LDAP user
			testAccStepUser(t, "hermes conrad", ""),
			// Authenticate
			testAccStepLoginNoAttachedPolicies(t, "hermes conrad", "hermes"),
			testAccStepUserList(t, []string{"hermes conrad"}),
		},
	})
}

func TestBackend_basic_group_noPolicies(t *testing.T) {
	b := factory(t)
	cleanup, cfg := ldap.PrepareTestContainer(t, "latest")
	defer cleanup()

	logicaltest.Test(t, logicaltest.TestCase{
		CredentialBackend: b,
		Steps: []logicaltest.TestStep{
			testAccStepConfigUrl(t, cfg),
			// Create engineers group with no policies
			testAccStepGroup(t, "engineers", ""),
			// Map hermes conrad user with local engineers group
			testAccStepUser(t, "hermes conrad", "engineers"),
			// Authenticate
			testAccStepLoginNoAttachedPolicies(t, "hermes conrad", "hermes"),
			// Verify group mapping can be listed back
			testAccStepGroupList(t, []string{"engineers"}),
		},
	})
}

func TestBackend_basic_authbind(t *testing.T) {
	b := factory(t)
	cleanup, cfg := ldap.PrepareTestContainer(t, "latest")
	defer cleanup()

	logicaltest.Test(t, logicaltest.TestCase{
		CredentialBackend: b,
		Steps: []logicaltest.TestStep{
			testAccStepConfigUrlWithAuthBind(t, cfg),
			testAccStepGroup(t, "admin_staff", "foo"),
			testAccStepGroup(t, "engineers", "bar"),
			testAccStepUser(t, "hermes conrad", "engineers"),
			testAccStepLogin(t, "hermes conrad", "hermes"),
		},
	})
}

func TestBackend_basic_authbind_userfilter(t *testing.T) {
	b := factory(t)
	cleanup, cfg := ldap.PrepareTestContainer(t, "latest")
	defer cleanup()

	// userattr not used in the userfilter should result in a warning in the response
	cfg.UserFilter = "((mail={{.Username}}))"
	logicaltest.Test(t, logicaltest.TestCase{
		CredentialBackend: b,
		Steps: []logicaltest.TestStep{
			testAccStepConfigUrlWarningCheck(t, cfg, logical.UpdateOperation, []string{userFilterWarning}),
			testAccStepConfigUrlWarningCheck(t, cfg, logical.ReadOperation, []string{userFilterWarning}),
		},
	})

	// If both upndomain and userfilter is set, ensure that a warning is still
	// returned if userattr is not considered
	cfg.UPNDomain = "planetexpress.com"

	logicaltest.Test(t, logicaltest.TestCase{
		CredentialBackend: b,
		Steps: []logicaltest.TestStep{
			testAccStepConfigUrlWarningCheck(t, cfg, logical.UpdateOperation, []string{userFilterWarning}),
			testAccStepConfigUrlWarningCheck(t, cfg, logical.ReadOperation, []string{userFilterWarning}),
		},
	})

	cfg.UPNDomain = ""

	// Add a liberal user filter, allowing to log in with either cn or email
	cfg.UserFilter = "(|({{.UserAttr}}={{.Username}})(mail={{.Username}}))"

	logicaltest.Test(t, logicaltest.TestCase{
		CredentialBackend: b,
		Steps: []logicaltest.TestStep{
			testAccStepConfigUrl(t, cfg),
			// Create engineers group with no policies
			testAccStepGroup(t, "engineers", ""),
			// Map hermes conrad user with local engineers group
			testAccStepUser(t, "hermes conrad", "engineers"),
			// Authenticate with cn attribute
			testAccStepLoginNoAttachedPolicies(t, "hermes conrad", "hermes"),
			// Authenticate with mail attribute
			testAccStepLoginNoAttachedPolicies(t, "hermes@planetexpress.com", "hermes"),
		},
	})

	// A filter giving the same DN makes the entity_id the same
	entity_id := ""

	logicaltest.Test(t, logicaltest.TestCase{
		CredentialBackend: b,
		Steps: []logicaltest.TestStep{
			testAccStepConfigUrl(t, cfg),
			// Create engineers group with no policies
			testAccStepGroup(t, "engineers", ""),
			// Map hermes conrad user with local engineers group
			testAccStepUser(t, "hermes conrad", "engineers"),
			// Authenticate with cn attribute
			testAccStepLoginReturnsSameEntity(t, "hermes conrad", "hermes", &entity_id),
			// Authenticate with mail attribute
			testAccStepLoginReturnsSameEntity(t, "hermes@planetexpress.com", "hermes", &entity_id),
		},
	})

	// Missing entity alias attribute means access denied
	cfg.UserAttr = "inexistent"
	cfg.UserFilter = "(|({{.UserAttr}}={{.Username}})(mail={{.Username}}))"

	logicaltest.Test(t, logicaltest.TestCase{
		CredentialBackend: b,
		Steps: []logicaltest.TestStep{
			testAccStepConfigUrl(t, cfg),
			// Authenticate with mail attribute will find DN but missing attribute means access denied
			testAccStepLoginFailure(t, "hermes@planetexpress.com", "hermes"),
		},
	})
	cfg.UserAttr = "cn"

	// UPNDomain has precedence over userfilter, for backward compatibility
	cfg.UPNDomain = "planetexpress.com"

	addUPNAttributeToLDAPSchemaAndUser(t, cfg, "cn=Hubert J. Farnsworth,ou=people,dc=planetexpress,dc=com", "professor@planetexpress.com")

	logicaltest.Test(t, logicaltest.TestCase{
		CredentialBackend: b,
		Steps: []logicaltest.TestStep{
			testAccStepConfigUrlWithAuthBind(t, cfg),
			testAccStepLoginNoAttachedPolicies(t, "professor", "professor"),
		},
	})

	cfg.UPNDomain = ""

	// Add a strict user filter, rejecting login of bureaucrats
	cfg.UserFilter = "(&({{.UserAttr}}={{.Username}})(!(employeeType=Bureaucrat)))"

	logicaltest.Test(t, logicaltest.TestCase{
		CredentialBackend: b,
		Steps: []logicaltest.TestStep{
			testAccStepConfigUrl(t, cfg),
			// Authenticate with cn attribute
			testAccStepLoginFailure(t, "hermes conrad", "hermes"),
		},
	})

	// Login fails when multiple user match search filter (using an incorrect filter on purporse)
	cfg.UserFilter = "(objectClass=*)"
	logicaltest.Test(t, logicaltest.TestCase{
		CredentialBackend: b,
		Steps: []logicaltest.TestStep{
			// testAccStepConfigUrl(t, cfg),
			testAccStepConfigUrlWithAuthBind(t, cfg),
			// Authenticate with cn attribute
			testAccStepLoginFailure(t, "hermes conrad", "hermes"),
		},
	})

	// If UserAttr returns multiple attributes that can be used as alias then
	// we return an error...
	cfg.UserAttr = "employeeType"
	cfg.UserFilter = "(cn={{.Username}})"
	cfg.UsernameAsAlias = false
	logicaltest.Test(t, logicaltest.TestCase{
		CredentialBackend: b,
		Steps: []logicaltest.TestStep{
			testAccStepConfigUrl(t, cfg),
			testAccStepLoginFailure(t, "hermes conrad", "hermes"),
		},
	})

	// ...unless username_as_alias has been set in which case we don't care
	// about the alias returned by the LDAP server and always use the username
	cfg.UsernameAsAlias = true
	logicaltest.Test(t, logicaltest.TestCase{
		CredentialBackend: b,
		Steps: []logicaltest.TestStep{
			testAccStepConfigUrl(t, cfg),
			testAccStepLoginNoAttachedPolicies(t, "hermes conrad", "hermes"),
		},
	})
}

func TestBackend_basic_authbind_metadata_name(t *testing.T) {
	b := factory(t)
	cleanup, cfg := ldap.PrepareTestContainer(t, "latest")
	defer cleanup()

	cfg.UserAttr = "cn"
	cfg.UPNDomain = "planetexpress.com"

	addUPNAttributeToLDAPSchemaAndUser(t, cfg, "cn=Hubert J. Farnsworth,ou=people,dc=planetexpress,dc=com", "professor@planetexpress.com")

	logicaltest.Test(t, logicaltest.TestCase{
		CredentialBackend: b,
		Steps: []logicaltest.TestStep{
			testAccStepConfigUrlWithAuthBind(t, cfg),
			testAccStepLoginAliasMetadataName(t, "professor", "professor"),
		},
	})
}

func addUPNAttributeToLDAPSchemaAndUser(t *testing.T, cfg *ldaputil.ConfigEntry, testUserDN string, testUserUPN string) {
	// Setup connection
	client := &ldaputil.Client{
		Logger: hclog.New(&hclog.LoggerOptions{
			Name:  "LDAPAuthTest",
			Level: hclog.Debug,
		}),
		LDAP: ldaputil.NewLDAP(),
	}
	conn, err := client.DialLDAP(cfg)
	if err != nil {
		t.Fatal(err)
	}
	defer conn.Close()
	if err := conn.Bind("cn=admin,cn=config", cfg.BindPassword); err != nil {
		t.Fatal(err)
	}

	// Add userPrincipalName attribute type
	userPrincipleNameTypeReq := goldap.NewModifyRequest("cn={0}core,cn=schema,cn=config", nil)
	userPrincipleNameTypeReq.Add("olcAttributetypes", []string{"( 2.25.247072656268950430024439664556757516066 NAME ( 'userPrincipalName' ) SYNTAX 1.3.6.1.4.1.1466.115.121.1.15 EQUALITY caseIgnoreMatch SINGLE-VALUE )"})
	if err := conn.Modify(userPrincipleNameTypeReq); err != nil {
		t.Fatal(err)
	}

	// Add new object class
	userPrincipleNameObjClassReq := goldap.NewModifyRequest("cn={0}core,cn=schema,cn=config", nil)
	userPrincipleNameObjClassReq.Add("olcObjectClasses", []string{"( 1.2.840.113556.6.2.6 NAME 'PrincipalNameClass' AUXILIARY MAY ( userPrincipalName ) )"})
	if err := conn.Modify(userPrincipleNameObjClassReq); err != nil {
		t.Fatal(err)
	}

	// Re-authenticate with the binddn user
	if err := conn.Bind(cfg.BindDN, cfg.BindPassword); err != nil {
		t.Fatal(err)
	}

	// Modify professor user and add userPrincipalName attribute
	modifyUserReq := goldap.NewModifyRequest(testUserDN, nil)
	modifyUserReq.Add("objectClass", []string{"PrincipalNameClass"})
	modifyUserReq.Add("userPrincipalName", []string{testUserUPN})
	if err := conn.Modify(modifyUserReq); err != nil {
		t.Fatal(err)
	}
}

func TestBackend_basic_discover(t *testing.T) {
	b := factory(t)
	cleanup, cfg := ldap.PrepareTestContainer(t, "latest")
	defer cleanup()

	logicaltest.Test(t, logicaltest.TestCase{
		CredentialBackend: b,
		Steps: []logicaltest.TestStep{
			testAccStepConfigUrlWithDiscover(t, cfg),
			testAccStepGroup(t, "admin_staff", "foo"),
			testAccStepGroup(t, "engineers", "bar"),
			testAccStepUser(t, "hermes conrad", "engineers"),
			testAccStepLogin(t, "hermes conrad", "hermes"),
		},
	})
}

func TestBackend_basic_nogroupdn(t *testing.T) {
	b := factory(t)
	cleanup, cfg := ldap.PrepareTestContainer(t, "latest")
	defer cleanup()

	logicaltest.Test(t, logicaltest.TestCase{
		CredentialBackend: b,
		Steps: []logicaltest.TestStep{
			testAccStepConfigUrlNoGroupDN(t, cfg),
			testAccStepGroup(t, "admin_staff", "foo"),
			testAccStepGroup(t, "engineers", "bar"),
			testAccStepUser(t, "hermes conrad", "engineers"),
			testAccStepLoginNoGroupDN(t, "hermes conrad", "hermes"),
		},
	})
}

func TestBackend_groupCrud(t *testing.T) {
	b := factory(t)

	logicaltest.Test(t, logicaltest.TestCase{
		CredentialBackend: b,
		Steps: []logicaltest.TestStep{
			testAccStepGroup(t, "g1", "foo"),
			testAccStepReadGroup(t, "g1", "foo"),
			testAccStepDeleteGroup(t, "g1"),
			testAccStepReadGroup(t, "g1", ""),
		},
	})
}

/*
 * Test backend configuration defaults are successfully read.
 */
func TestBackend_configDefaultsAfterUpdate(t *testing.T) {
	b := factory(t)

	logicaltest.Test(t, logicaltest.TestCase{
		CredentialBackend: b,
		Steps: []logicaltest.TestStep{
			{
				Operation: logical.UpdateOperation,
				Path:      "config",
				Data:      map[string]interface{}{},
			},
			{
				Operation: logical.ReadOperation,
				Path:      "config",
				Check: func(resp *logical.Response) error {
					if resp == nil {
						return fmt.Errorf("bad: %#v", resp)
					}

					// Test well-known defaults
					cfg := resp.Data
					defaultGroupFilter := "(|(memberUid={{.Username}})(member={{.UserDN}})(uniqueMember={{.UserDN}}))"
					if cfg["groupfilter"] != defaultGroupFilter {
						t.Errorf("Default mismatch: groupfilter. Expected: %q, received :%q", defaultGroupFilter, cfg["groupfilter"])
					}

					defaultGroupAttr := "cn"
					if cfg["groupattr"] != defaultGroupAttr {
						t.Errorf("Default mismatch: groupattr. Expected: %q, received :%q", defaultGroupAttr, cfg["groupattr"])
					}

					defaultUserAttr := "cn"
					if cfg["userattr"] != defaultUserAttr {
						t.Errorf("Default mismatch: userattr. Expected: %q, received :%q", defaultUserAttr, cfg["userattr"])
					}

					defaultUserFilter := "({{.UserAttr}}={{.Username}})"
					if cfg["userfilter"] != defaultUserFilter {
						t.Errorf("Default mismatch: userfilter. Expected: %q, received :%q", defaultUserFilter, cfg["userfilter"])
					}

					defaultDenyNullBind := true
					if cfg["deny_null_bind"] != defaultDenyNullBind {
						t.Errorf("Default mismatch: deny_null_bind. Expected: '%t', received :%q", defaultDenyNullBind, cfg["deny_null_bind"])
					}

					return nil
				},
			},
		},
	})
}

func testAccStepConfigUrl(t *testing.T, cfg *ldaputil.ConfigEntry) logicaltest.TestStep {
	return logicaltest.TestStep{
		Operation: logical.UpdateOperation,
		Path:      "config",
		Data: map[string]interface{}{
			"url":                  cfg.Url,
			"userattr":             cfg.UserAttr,
			"userdn":               cfg.UserDN,
			"userfilter":           cfg.UserFilter,
			"groupdn":              cfg.GroupDN,
			"groupattr":            cfg.GroupAttr,
			"binddn":               cfg.BindDN,
			"bindpass":             cfg.BindPassword,
			"case_sensitive_names": true,
			"token_policies":       "abc,xyz",
			"request_timeout":      cfg.RequestTimeout,
			"connection_timeout":   cfg.ConnectionTimeout,
			"username_as_alias":    cfg.UsernameAsAlias,
		},
	}
}

func testAccStepConfigUrlWithAuthBind(t *testing.T, cfg *ldaputil.ConfigEntry) logicaltest.TestStep {
	return logicaltest.TestStep{
		Operation: logical.UpdateOperation,
		Path:      "config",
		Data: map[string]interface{}{
			// In this test we also exercise multiple URL support
			"url":                  "foobar://ldap.example.com," + cfg.Url,
			"userattr":             cfg.UserAttr,
			"userdn":               cfg.UserDN,
			"groupdn":              cfg.GroupDN,
			"groupattr":            cfg.GroupAttr,
			"binddn":               cfg.BindDN,
			"bindpass":             cfg.BindPassword,
			"upndomain":            cfg.UPNDomain,
			"case_sensitive_names": true,
			"token_policies":       "abc,xyz",
			"request_timeout":      cfg.RequestTimeout,
			"connection_timeout":   cfg.ConnectionTimeout,
		},
	}
}

func testAccStepConfigUrlWithDiscover(t *testing.T, cfg *ldaputil.ConfigEntry) logicaltest.TestStep {
	return logicaltest.TestStep{
		Operation: logical.UpdateOperation,
		Path:      "config",
		Data: map[string]interface{}{
			"url":                  cfg.Url,
			"userattr":             cfg.UserAttr,
			"userdn":               cfg.UserDN,
			"groupdn":              cfg.GroupDN,
			"groupattr":            cfg.GroupAttr,
			"binddn":               cfg.BindDN,
			"bindpass":             cfg.BindPassword,
			"discoverdn":           true,
			"case_sensitive_names": true,
			"token_policies":       "abc,xyz",
			"request_timeout":      cfg.RequestTimeout,
			"connection_timeout":   cfg.ConnectionTimeout,
		},
	}
}

func testAccStepConfigUrlNoGroupDN(t *testing.T, cfg *ldaputil.ConfigEntry) logicaltest.TestStep {
	return logicaltest.TestStep{
		Operation: logical.UpdateOperation,
		Path:      "config",
		Data: map[string]interface{}{
			"url":                  cfg.Url,
			"userattr":             cfg.UserAttr,
			"userdn":               cfg.UserDN,
			"binddn":               cfg.BindDN,
			"bindpass":             cfg.BindPassword,
			"discoverdn":           true,
			"case_sensitive_names": true,
			"request_timeout":      cfg.RequestTimeout,
			"connection_timeout":   cfg.ConnectionTimeout,
		},
	}
}

func testAccStepConfigUrlWarningCheck(t *testing.T, cfg *ldaputil.ConfigEntry, operation logical.Operation, warnings []string) logicaltest.TestStep {
	return logicaltest.TestStep{
		Operation: operation,
		Path:      "config",
		Data: map[string]interface{}{
			"url":                  cfg.Url,
			"userattr":             cfg.UserAttr,
			"userdn":               cfg.UserDN,
			"userfilter":           cfg.UserFilter,
			"groupdn":              cfg.GroupDN,
			"groupattr":            cfg.GroupAttr,
			"binddn":               cfg.BindDN,
			"bindpass":             cfg.BindPassword,
			"case_sensitive_names": true,
			"token_policies":       "abc,xyz",
			"request_timeout":      cfg.RequestTimeout,
			"connection_timeout":   cfg.ConnectionTimeout,
		},
		Check: func(response *logical.Response) error {
			if len(response.Warnings) == 0 {
				return fmt.Errorf("expected warnings, got none")
			}

			if !strutil.StrListSubset(response.Warnings, warnings) {
				return fmt.Errorf("expected response to contain the following warnings:\n%s\ngot:\n%s", warnings, response.Warnings)
			}
			return nil
		},
	}
}

func testAccStepGroup(t *testing.T, group string, policies string) logicaltest.TestStep {
	t.Logf("[testAccStepGroup] - Registering group %s, policy %s", group, policies)
	return logicaltest.TestStep{
		Operation: logical.UpdateOperation,
		Path:      "groups/" + group,
		Data: map[string]interface{}{
			"policies": policies,
		},
	}
}

func testAccStepReadGroup(t *testing.T, group string, policies string) logicaltest.TestStep {
	return logicaltest.TestStep{
		Operation: logical.ReadOperation,
		Path:      "groups/" + group,
		Check: func(resp *logical.Response) error {
			if resp == nil {
				if policies == "" {
					return nil
				}
				return fmt.Errorf("bad: %#v", resp)
			}

			var d struct {
				Policies []string `mapstructure:"policies"`
			}
			if err := mapstructure.Decode(resp.Data, &d); err != nil {
				return err
			}

			if !reflect.DeepEqual(d.Policies, policyutil.ParsePolicies(policies)) {
				return fmt.Errorf("bad: %#v", resp)
			}

			return nil
		},
	}
}

func testAccStepDeleteGroup(t *testing.T, group string) logicaltest.TestStep {
	return logicaltest.TestStep{
		Operation: logical.DeleteOperation,
		Path:      "groups/" + group,
	}
}

func TestBackend_userCrud(t *testing.T) {
	b := Backend()

	logicaltest.Test(t, logicaltest.TestCase{
		CredentialBackend: b,
		Steps: []logicaltest.TestStep{
			testAccStepUser(t, "g1", "bar"),
			testAccStepReadUser(t, "g1", "bar"),
			testAccStepDeleteUser(t, "g1"),
			testAccStepReadUser(t, "g1", ""),
		},
	})
}

func testAccStepUser(t *testing.T, user string, groups string) logicaltest.TestStep {
	return logicaltest.TestStep{
		Operation: logical.UpdateOperation,
		Path:      "users/" + user,
		Data: map[string]interface{}{
			"groups": groups,
		},
	}
}

func testAccStepReadUser(t *testing.T, user string, groups string) logicaltest.TestStep {
	return logicaltest.TestStep{
		Operation: logical.ReadOperation,
		Path:      "users/" + user,
		Check: func(resp *logical.Response) error {
			if resp == nil {
				if groups == "" {
					return nil
				}
				return fmt.Errorf("bad: %#v", resp)
			}

			var d struct {
				Groups string `mapstructure:"groups"`
			}
			if err := mapstructure.Decode(resp.Data, &d); err != nil {
				return err
			}

			if d.Groups != groups {
				return fmt.Errorf("bad: %#v", resp)
			}

			return nil
		},
	}
}

func testAccStepDeleteUser(t *testing.T, user string) logicaltest.TestStep {
	return logicaltest.TestStep{
		Operation: logical.DeleteOperation,
		Path:      "users/" + user,
	}
}

func testAccStepLogin(t *testing.T, user string, pass string) logicaltest.TestStep {
	return logicaltest.TestStep{
		Operation: logical.UpdateOperation,
		Path:      "login/" + user,
		Data: map[string]interface{}{
			"password": pass,
		},
		Unauthenticated: true,

		// Verifies user hermes conrad maps to groups via local group (engineers) as well as remote group (Scientists)
		Check: logicaltest.TestCheckAuth([]string{"abc", "bar", "default", "foo", "xyz"}),
	}
}

func testAccStepLoginReturnsSameEntity(t *testing.T, user string, pass string, entity_id *string) logicaltest.TestStep {
	return logicaltest.TestStep{
		Operation: logical.UpdateOperation,
		Path:      "login/" + user,
		Data: map[string]interface{}{
			"password": pass,
		},
		Unauthenticated: true,

		// Verifies user hermes conrad maps to groups via local group (engineers) as well as remote group (Scientists)
		Check: logicaltest.TestCheckAuthEntityId(entity_id),
	}
}

func testAccStepLoginNoAttachedPolicies(t *testing.T, user string, pass string) logicaltest.TestStep {
	return logicaltest.TestStep{
		Operation: logical.UpdateOperation,
		Path:      "login/" + user,
		Data: map[string]interface{}{
			"password": pass,
		},
		Unauthenticated: true,

		// Verifies user hermes conrad maps to groups via local group (engineers) as well as remote group (Scientists)
		Check: logicaltest.TestCheckAuth([]string{"abc", "default", "xyz"}),
	}
}

func testAccStepLoginAliasMetadataName(t *testing.T, user string, pass string) logicaltest.TestStep {
	return logicaltest.TestStep{
		Operation: logical.UpdateOperation,
		Path:      "login/" + user,
		Data: map[string]interface{}{
			"password": pass,
		},
		Unauthenticated: true,

		Check: logicaltest.TestCheckAuthEntityAliasMetadataName("name", user),
	}
}

func testAccStepLoginFailure(t *testing.T, user string, pass string) logicaltest.TestStep {
	return logicaltest.TestStep{
		Operation: logical.UpdateOperation,
		Path:      "login/" + user,
		Data: map[string]interface{}{
			"password": pass,
		},
		Unauthenticated: true,

		ErrorOk: true,
	}
}

func testAccStepLoginNoGroupDN(t *testing.T, user string, pass string) logicaltest.TestStep {
	return logicaltest.TestStep{
		Operation: logical.UpdateOperation,
		Path:      "login/" + user,
		Data: map[string]interface{}{
			"password": pass,
		},
		Unauthenticated: true,

		// Verifies a search without defined GroupDN returns a warning rather than failing
		Check: func(resp *logical.Response) error {
			if len(resp.Warnings) != 1 {
				return fmt.Errorf("expected a warning due to no group dn, got: %#v", resp.Warnings)
			}

			return logicaltest.TestCheckAuth([]string{"bar", "default"})(resp)
		},
	}
}

func testAccStepGroupList(t *testing.T, groups []string) logicaltest.TestStep {
	return logicaltest.TestStep{
		Operation: logical.ListOperation,
		Path:      "groups",
		Check: func(resp *logical.Response) error {
			if resp.IsError() {
				return fmt.Errorf("got error response: %#v", *resp)
			}

			expected := make([]string, len(groups))
			copy(expected, groups)
			sort.Strings(expected)

			sortedResponse := make([]string, len(resp.Data["keys"].([]string)))
			copy(sortedResponse, resp.Data["keys"].([]string))
			sort.Strings(sortedResponse)

			if !reflect.DeepEqual(expected, sortedResponse) {
				return fmt.Errorf("expected:\n%#v\ngot:\n%#v\n", expected, sortedResponse)
			}
			return nil
		},
	}
}

func testAccStepUserList(t *testing.T, users []string) logicaltest.TestStep {
	return logicaltest.TestStep{
		Operation: logical.ListOperation,
		Path:      "users",
		Check: func(resp *logical.Response) error {
			if resp.IsError() {
				return fmt.Errorf("got error response: %#v", *resp)
			}

			expected := make([]string, len(users))
			copy(expected, users)
			sort.Strings(expected)

			sortedResponse := make([]string, len(resp.Data["keys"].([]string)))
			copy(sortedResponse, resp.Data["keys"].([]string))
			sort.Strings(sortedResponse)

			if !reflect.DeepEqual(expected, sortedResponse) {
				return fmt.Errorf("expected:\n%#v\ngot:\n%#v\n", expected, sortedResponse)
			}
			return nil
		},
	}
}

func TestLdapAuthBackend_ConfigUpgrade(t *testing.T) {
	var resp *logical.Response
	var err error
	b, storage := createBackendWithStorage(t)

	ctx := context.Background()

	cleanup, cfg := ldap.PrepareTestContainer(t, "latest")
	defer cleanup()
	configReq := &logical.Request{
		Operation: logical.UpdateOperation,
		Path:      "config",
		Data: map[string]interface{}{
			"url":                    cfg.Url,
			"userattr":               cfg.UserAttr,
			"userdn":                 cfg.UserDN,
			"userfilter":             cfg.UserFilter,
			"groupdn":                cfg.GroupDN,
			"groupattr":              cfg.GroupAttr,
			"binddn":                 cfg.BindDN,
			"bindpass":               cfg.BindPassword,
			"token_period":           "5m",
			"token_explicit_max_ttl": "24h",
			"request_timeout":        cfg.RequestTimeout,
<<<<<<< HEAD
			"max_page_size":          cfg.MaximumPageSize,
=======
			"connection_timeout":     cfg.ConnectionTimeout,
>>>>>>> c94e213a
		},
		Storage:    storage,
		Connection: &logical.Connection{},
	}
	resp, err = b.HandleRequest(ctx, configReq)
	if err != nil || (resp != nil && resp.IsError()) {
		t.Fatalf("err:%v resp:%#v", err, resp)
	}

	fd, err := b.getConfigFieldData()
	if err != nil {
		t.Fatal(err)
	}
	defParams, err := ldaputil.NewConfigEntry(nil, fd)
	if err != nil {
		t.Fatal(err)
	}
	falseBool := new(bool)
	*falseBool = false

	exp := &ldapConfigEntry{
		TokenParams: tokenutil.TokenParams{
			TokenPeriod:         5 * time.Minute,
			TokenExplicitMaxTTL: 24 * time.Hour,
		},
		ConfigEntry: &ldaputil.ConfigEntry{
			Url:                      cfg.Url,
			UserAttr:                 cfg.UserAttr,
			UserFilter:               cfg.UserFilter,
			UserDN:                   cfg.UserDN,
			GroupDN:                  cfg.GroupDN,
			GroupAttr:                cfg.GroupAttr,
			BindDN:                   cfg.BindDN,
			BindPassword:             cfg.BindPassword,
			GroupFilter:              defParams.GroupFilter,
			DenyNullBind:             defParams.DenyNullBind,
			TLSMinVersion:            defParams.TLSMinVersion,
			TLSMaxVersion:            defParams.TLSMaxVersion,
			CaseSensitiveNames:       falseBool,
			UsePre111GroupCNBehavior: new(bool),
			RequestTimeout:           cfg.RequestTimeout,
			ConnectionTimeout:        cfg.ConnectionTimeout,
			UsernameAsAlias:          false,
			DerefAliases:             "never",
			MaximumPageSize:          1000,
		},
	}

	configEntry, err := b.Config(ctx, configReq)
	if err != nil {
		t.Fatal(err)
	}
	if diff := deep.Equal(exp, configEntry); diff != nil {
		t.Fatal(diff)
	}

	// Store just the config entry portion, for upgrade testing
	entry, err := logical.StorageEntryJSON("config", configEntry.ConfigEntry)
	if err != nil {
		t.Fatal(err)
	}
	err = configReq.Storage.Put(ctx, entry)
	if err != nil {
		t.Fatal(err)
	}

	configEntry, err = b.Config(ctx, configReq)
	if err != nil {
		t.Fatal(err)
	}
	// We won't have token params anymore so nil those out
	exp.TokenParams = tokenutil.TokenParams{}
	if diff := deep.Equal(exp, configEntry); diff != nil {
		t.Fatal(diff)
	}
}<|MERGE_RESOLUTION|>--- conflicted
+++ resolved
@@ -1197,11 +1197,8 @@
 			"token_period":           "5m",
 			"token_explicit_max_ttl": "24h",
 			"request_timeout":        cfg.RequestTimeout,
-<<<<<<< HEAD
 			"max_page_size":          cfg.MaximumPageSize,
-=======
 			"connection_timeout":     cfg.ConnectionTimeout,
->>>>>>> c94e213a
 		},
 		Storage:    storage,
 		Connection: &logical.Connection{},
