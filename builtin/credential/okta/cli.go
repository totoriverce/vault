package okta

import (
	"fmt"
	"os"
	"strings"

	pwd "github.com/hashicorp/go-secure-stdlib/password"
	"github.com/hashicorp/vault/api"
)

// CLIHandler struct
type CLIHandler struct{}

// Auth cli method
func (h *CLIHandler) Auth(c *api.Client, m map[string]string) (*api.Secret, error) {
	mount, ok := m["mount"]
	if !ok {
		mount = "okta"
	}

	username, ok := m["username"]
	if !ok {
		return nil, fmt.Errorf("'username' var must be set")
	}
	password, ok := m["password"]
	if !ok {
		fmt.Fprintf(os.Stderr, "Password (will be hidden): ")
		var err error
		password, err = pwd.Read(os.Stdin)
		fmt.Fprintf(os.Stderr, "\n")
		if err != nil {
			return nil, err
		}
	}

	data := map[string]interface{}{
		"password": password,
	}

	// Okta or Google totp code
	if totp, ok := m["totp"]; ok {
		data["totp"] = totp
	}

<<<<<<< HEAD
=======
	// provider is an optional parameter
	if provider, ok := m["provider"]; ok {
		data["provider"] = provider
	}

	// Legacy MFA support
	mfa_method, ok := m["method"]
	if ok {
		data["method"] = mfa_method
	}
	mfa_passcode, ok := m["passcode"]
	if ok {
		data["passcode"] = mfa_passcode
	}

>>>>>>> c9ce3fd8
	path := fmt.Sprintf("auth/%s/login/%s", mount, username)
	secret, err := c.Logical().Write(path, data)
	if err != nil {
		return nil, err
	}
	if secret == nil {
		return nil, fmt.Errorf("empty response from credential provider")
	}

	return secret, nil
}

// Help method for okta cli
func (h *CLIHandler) Help() string {
	help := `
Usage: vault login -method=okta [CONFIG K=V...]

  The Okta auth method allows users to authenticate using Okta.

  Authenticate as "sally":

      $ vault login -method=okta username=sally
      Password (will be hidden):

  Authenticate as "bob":

      $ vault login -method=okta username=bob password=password

Configuration:

  password=<string>
      Okta password to use for authentication. If not provided, the CLI will
      prompt for this on stdin.

  username=<string>
      Okta username to use for authentication.
`

	return strings.TrimSpace(help)
}<|MERGE_RESOLUTION|>--- conflicted
+++ resolved
@@ -43,24 +43,11 @@
 		data["totp"] = totp
 	}
 
-<<<<<<< HEAD
-=======
 	// provider is an optional parameter
 	if provider, ok := m["provider"]; ok {
 		data["provider"] = provider
 	}
 
-	// Legacy MFA support
-	mfa_method, ok := m["method"]
-	if ok {
-		data["method"] = mfa_method
-	}
-	mfa_passcode, ok := m["passcode"]
-	if ok {
-		data["passcode"] = mfa_passcode
-	}
-
->>>>>>> c9ce3fd8
 	path := fmt.Sprintf("auth/%s/login/%s", mount, username)
 	secret, err := c.Logical().Write(path, data)
 	if err != nil {
