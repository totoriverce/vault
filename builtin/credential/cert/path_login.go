package cert

import (
	"bytes"
	"context"
	"crypto/tls"
	"crypto/x509"
	"encoding/asn1"
	"encoding/base64"
	"encoding/pem"
	"errors"
	"fmt"
	"strings"
	"time"

	"github.com/hashicorp/vault/helper/certutil"
	"github.com/hashicorp/vault/helper/policyutil"
	"github.com/hashicorp/vault/logical"
	"github.com/hashicorp/vault/logical/framework"

	"github.com/hashicorp/vault/helper/cidrutil"
	"github.com/ryanuber/go-glob"
)

// ParsedCert is a certificate that has been configured as trusted
type ParsedCert struct {
	Entry        *CertEntry
	Certificates []*x509.Certificate
}

func pathLogin(b *backend) *framework.Path {
	return &framework.Path{
		Pattern: "login",
		Fields: map[string]*framework.FieldSchema{
			"name": &framework.FieldSchema{
				Type:        framework.TypeString,
				Description: "The name of the certificate role to authenticate against.",
			},
		},
		Callbacks: map[logical.Operation]framework.OperationFunc{
			logical.UpdateOperation:         b.pathLogin,
			logical.AliasLookaheadOperation: b.pathLoginAliasLookahead,
		},
	}
}

func (b *backend) pathLoginAliasLookahead(ctx context.Context, req *logical.Request, d *framework.FieldData) (*logical.Response, error) {
	clientCerts := req.Connection.ConnState.PeerCertificates
	if len(clientCerts) == 0 {
		return nil, fmt.Errorf("no client certificate found")
	}

	return &logical.Response{
		Auth: &logical.Auth{
			Alias: &logical.Alias{
				Name: clientCerts[0].Subject.CommonName,
			},
		},
	}, nil
}

func (b *backend) pathLogin(ctx context.Context, req *logical.Request, data *framework.FieldData) (*logical.Response, error) {
	var matched *ParsedCert
	if verifyResp, resp, err := b.verifyCredentials(ctx, req, data); err != nil {
		return nil, err
	} else if resp != nil {
		return resp, nil
	} else {
		matched = verifyResp
	}

	if matched == nil {
		return nil, nil
	}

<<<<<<< HEAD
	ttl := matched.Entry.TTL
	if ttl == 0 {
		ttl = b.System().DefaultLeaseTTL()
=======
	if err := b.checkCIDR(matched.Entry, req); err != nil {
		return nil, err
>>>>>>> 4c6fb7b1
	}

	clientCerts := req.Connection.ConnState.PeerCertificates
	if len(clientCerts) == 0 {
		return logical.ErrorResponse("no client certificate found"), nil
	}
	skid := base64.StdEncoding.EncodeToString(clientCerts[0].SubjectKeyId)
	akid := base64.StdEncoding.EncodeToString(clientCerts[0].AuthorityKeyId)

	resp := &logical.Response{
		Auth: &logical.Auth{
			Period: matched.Entry.Period,
			InternalData: map[string]interface{}{
				"subject_key_id":   skid,
				"authority_key_id": akid,
			},
			Policies:    matched.Entry.Policies,
			DisplayName: matched.Entry.DisplayName,
			Metadata: map[string]string{
				"cert_name":        matched.Entry.Name,
				"common_name":      clientCerts[0].Subject.CommonName,
				"serial_number":    clientCerts[0].SerialNumber.String(),
				"subject_key_id":   certutil.GetHexFormatted(clientCerts[0].SubjectKeyId, ":"),
				"authority_key_id": certutil.GetHexFormatted(clientCerts[0].AuthorityKeyId, ":"),
			},
			LeaseOptions: logical.LeaseOptions{
				Renewable: true,
				TTL:       ttl,
			},
			Alias: &logical.Alias{
				Name: clientCerts[0].Subject.CommonName,
			},
			BoundCIDRs: matched.Entry.BoundCIDRs,
		},
	}

	if matched.Entry.MaxTTL > time.Duration(0) {
		// Cap maxTTL to the sysview's max TTL
		maxTTL := matched.Entry.MaxTTL
		if maxTTL > b.System().MaxLeaseTTL() {
			maxTTL = b.System().MaxLeaseTTL()
		}

		// Cap TTL to MaxTTL
		if resp.Auth.TTL > maxTTL {
			resp.AddWarning(fmt.Sprintf("Effective TTL of '%s' exceeded the effective max_ttl of '%s'; TTL value is capped accordingly", (resp.Auth.TTL / time.Second), (maxTTL / time.Second)))
			resp.Auth.TTL = maxTTL
		}
	}

	// Generate a response
	return resp, nil
}

func (b *backend) pathLoginRenew(ctx context.Context, req *logical.Request, d *framework.FieldData) (*logical.Response, error) {
	config, err := b.Config(ctx, req.Storage)
	if err != nil {
		return nil, err
	}

	if !config.DisableBinding {
		var matched *ParsedCert
		if verifyResp, resp, err := b.verifyCredentials(ctx, req, d); err != nil {
			return nil, err
		} else if resp != nil {
			return resp, nil
		} else {
			matched = verifyResp
		}

		if matched == nil {
			return nil, nil
		}

		clientCerts := req.Connection.ConnState.PeerCertificates
		if len(clientCerts) == 0 {
			return logical.ErrorResponse("no client certificate found"), nil
		}
		skid := base64.StdEncoding.EncodeToString(clientCerts[0].SubjectKeyId)
		akid := base64.StdEncoding.EncodeToString(clientCerts[0].AuthorityKeyId)

		// Certificate should not only match a registered certificate policy.
		// Also, the identity of the certificate presented should match the identity of the certificate used during login
		if req.Auth.InternalData["subject_key_id"] != skid && req.Auth.InternalData["authority_key_id"] != akid {
			return nil, fmt.Errorf("client identity during renewal not matching client identity used during login")
		}

	}
	// Get the cert and use its TTL
	cert, err := b.Cert(ctx, req.Storage, req.Auth.Metadata["cert_name"])
	if err != nil {
		return nil, err
	}
	if cert == nil {
		// User no longer exists, do not renew
		return nil, nil
	}

	if err := b.checkCIDR(cert, req); err != nil {
		return nil, err
	}

	if !policyutil.EquivalentPolicies(cert.Policies, req.Auth.Policies) {
		return nil, fmt.Errorf("policies have changed, not renewing")
	}

<<<<<<< HEAD
	// If a period is provided, set that as part of resp.Auth.Period and return a
	// response immediately. Let expiration manager handle renewal from there on.
	if cert.Period > time.Duration(0) {
		resp := &logical.Response{
			Auth: req.Auth,
		}
		resp.Auth.Period = cert.Period
		return resp, nil
	}

	return framework.LeaseExtend(cert.TTL, cert.MaxTTL, b.System())(ctx, req, d)
=======
	resp := &logical.Response{Auth: req.Auth}
	resp.Auth.TTL = cert.TTL
	resp.Auth.MaxTTL = cert.MaxTTL
	resp.Auth.Period = cert.Period
	resp.Auth.BoundCIDRs = cert.BoundCIDRs
	return resp, nil
>>>>>>> 4c6fb7b1
}

func (b *backend) verifyCredentials(ctx context.Context, req *logical.Request, d *framework.FieldData) (*ParsedCert, *logical.Response, error) {
	// Get the connection state
	if req.Connection == nil || req.Connection.ConnState == nil {
		return nil, logical.ErrorResponse("tls connection required"), nil
	}
	connState := req.Connection.ConnState

	if connState.PeerCertificates == nil || len(connState.PeerCertificates) == 0 {
		return nil, logical.ErrorResponse("client certificate must be supplied"), nil
	}
	clientCert := connState.PeerCertificates[0]

	// Allow constraining the login request to a single CertEntry
	var certName string
	if req.Auth != nil { // It's a renewal, use the saved certName
		certName = req.Auth.Metadata["cert_name"]
	} else {
		certName = d.Get("name").(string)
	}

	// Load the trusted certificates
	roots, trusted, trustedNonCAs := b.loadTrustedCerts(ctx, req.Storage, certName)

	// Get the list of full chains matching the connection and validates the
	// certificate itself
	trustedChains, err := validateConnState(roots, connState)
	if err != nil {
		return nil, nil, err
	}

	// If trustedNonCAs is not empty it means that client had registered a non-CA cert
	// with the backend.
	if len(trustedNonCAs) != 0 {
		for _, trustedNonCA := range trustedNonCAs {
			tCert := trustedNonCA.Certificates[0]
			// Check for client cert being explicitly listed in the config (and matching other constraints)
			if tCert.SerialNumber.Cmp(clientCert.SerialNumber) == 0 &&
				bytes.Equal(tCert.AuthorityKeyId, clientCert.AuthorityKeyId) &&
				b.matchesConstraints(clientCert, trustedNonCA.Certificates, trustedNonCA) {
				return trustedNonCA, nil, nil
			}
		}
	}

	// If no trusted chain was found, client is not authenticated
	// This check happens after checking for a matching configured non-CA certs
	if len(trustedChains) == 0 {
		return nil, logical.ErrorResponse("invalid certificate or no client certificate supplied"), nil
	}

	// Search for a ParsedCert that intersects with the validated chains and any additional constraints
	matches := make([]*ParsedCert, 0)
	for _, trust := range trusted { // For each ParsedCert in the config
		for _, tCert := range trust.Certificates { // For each certificate in the entry
			for _, chain := range trustedChains { // For each root chain that we matched
				for _, cCert := range chain { // For each cert in the matched chain
					if tCert.Equal(cCert) && // ParsedCert intersects with matched chain
						b.matchesConstraints(clientCert, chain, trust) { // validate client cert + matched chain against the config
						// Add the match to the list
						matches = append(matches, trust)
					}
				}
			}
		}
	}

	// Fail on no matches
	if len(matches) == 0 {
		return nil, logical.ErrorResponse("no chain matching all constraints could be found for this login certificate"), nil
	}

	// Return the first matching entry (for backwards compatibility, we continue to just pick one if multiple match)
	return matches[0], nil, nil
}

func (b *backend) matchesConstraints(clientCert *x509.Certificate, trustedChain []*x509.Certificate, config *ParsedCert) bool {
	return !b.checkForChainInCRLs(trustedChain) &&
		b.matchesNames(clientCert, config) &&
		b.matchesCommonName(clientCert, config) &&
		b.matchesDNSSans(clientCert, config) &&
		b.matchesEmailSans(clientCert, config) &&
		b.matchesURISans(clientCert, config) &&
		b.matchesCertificateExtensions(clientCert, config)
}

// matchesNames verifies that the certificate matches at least one configured
// allowed name
func (b *backend) matchesNames(clientCert *x509.Certificate, config *ParsedCert) bool {
	// Default behavior (no names) is to allow all names
	if len(config.Entry.AllowedNames) == 0 {
		return true
	}
	// At least one pattern must match at least one name if any patterns are specified
	for _, allowedName := range config.Entry.AllowedNames {
		if glob.Glob(allowedName, clientCert.Subject.CommonName) {
			return true
		}

		for _, name := range clientCert.DNSNames {
			if glob.Glob(allowedName, name) {
				return true
			}
		}

		for _, name := range clientCert.EmailAddresses {
			if glob.Glob(allowedName, name) {
				return true
			}
		}

	}
	return false
}

// matchesCommonName verifies that the certificate matches at least one configured
// allowed common name
func (b *backend) matchesCommonName(clientCert *x509.Certificate, config *ParsedCert) bool {
	// Default behavior (no names) is to allow all names
	if len(config.Entry.AllowedCommonNames) == 0 {
		return true
	}
	// At least one pattern must match at least one name if any patterns are specified
	for _, allowedCommonName := range config.Entry.AllowedCommonNames {
		if glob.Glob(allowedCommonName, clientCert.Subject.CommonName) {
			return true
		}
	}

	return false
}

// matchesDNSSans verifies that the certificate matches at least one configured
// allowed dns entry in the subject alternate name extension
func (b *backend) matchesDNSSans(clientCert *x509.Certificate, config *ParsedCert) bool {
	// Default behavior (no names) is to allow all names
	if len(config.Entry.AllowedDNSSans) == 0 {
		return true
	}
	// At least one pattern must match at least one name if any patterns are specified
	for _, allowedDNS := range config.Entry.AllowedDNSSans {
		for _, name := range clientCert.DNSNames {
			if glob.Glob(allowedDNS, name) {
				return true
			}
		}
	}

	return false
}

// matchesEmailSans verifies that the certificate matches at least one configured
// allowed email in the subject alternate name extension
func (b *backend) matchesEmailSans(clientCert *x509.Certificate, config *ParsedCert) bool {
	// Default behavior (no names) is to allow all names
	if len(config.Entry.AllowedEmailSans) == 0 {
		return true
	}
	// At least one pattern must match at least one name if any patterns are specified
	for _, allowedEmail := range config.Entry.AllowedEmailSans {
		for _, email := range clientCert.EmailAddresses {
			if glob.Glob(allowedEmail, email) {
				return true
			}
		}
	}

	return false
}

// matchesURISans verifies that the certificate matches at least one configured
// allowed uri in the subject alternate name extension
func (b *backend) matchesURISans(clientCert *x509.Certificate, config *ParsedCert) bool {
	// Default behavior (no names) is to allow all names
	if len(config.Entry.AllowedURISans) == 0 {
		return true
	}
	// At least one pattern must match at least one name if any patterns are specified
	for _, allowedURI := range config.Entry.AllowedURISans {
		for _, name := range clientCert.URIs {
			if glob.Glob(allowedURI, name.String()) {
				return true
			}
		}
	}

	return false
}

// matchesCertificateExtensions verifies that the certificate matches configured
// required extensions
func (b *backend) matchesCertificateExtensions(clientCert *x509.Certificate, config *ParsedCert) bool {
	// If no required extensions, nothing to check here
	if len(config.Entry.RequiredExtensions) == 0 {
		return true
	}
	// Fail fast if we have required extensions but no extensions on the cert
	if len(clientCert.Extensions) == 0 {
		return false
	}

	// Build Client Extensions Map for Constraint Matching
	// x509 Writes Extensions in ASN1 with a bitstring tag, which results in the field
	// including its ASN.1 type tag bytes. For the sake of simplicity, assume string type
	// and drop the tag bytes. And get the number of bytes from the tag.
	clientExtMap := make(map[string]string, len(clientCert.Extensions))
	for _, ext := range clientCert.Extensions {
		var parsedValue string
		asn1.Unmarshal(ext.Value, &parsedValue)
		clientExtMap[ext.Id.String()] = parsedValue
	}
	// If any of the required extensions don't match the constraint fails
	for _, requiredExt := range config.Entry.RequiredExtensions {
		reqExt := strings.SplitN(requiredExt, ":", 2)
		clientExtValue, clientExtValueOk := clientExtMap[reqExt[0]]
		if !clientExtValueOk || !glob.Glob(reqExt[1], clientExtValue) {
			return false
		}
	}
	return true
}

// loadTrustedCerts is used to load all the trusted certificates from the backend
func (b *backend) loadTrustedCerts(ctx context.Context, storage logical.Storage, certName string) (pool *x509.CertPool, trusted []*ParsedCert, trustedNonCAs []*ParsedCert) {
	pool = x509.NewCertPool()
	trusted = make([]*ParsedCert, 0)
	trustedNonCAs = make([]*ParsedCert, 0)
	names, err := storage.List(ctx, "cert/")
	if err != nil {
		b.Logger().Error("cert: failed to list trusted certs", "error", err)
		return
	}
	for _, name := range names {
		// If we are trying to select a single CertEntry and this isn't it
		if certName != "" && name != certName {
			continue
		}
		entry, err := b.Cert(ctx, storage, strings.TrimPrefix(name, "cert/"))
		if err != nil {
			b.Logger().Error("cert: failed to load trusted cert", "name", name, "error", err)
			continue
		}
		parsed := parsePEM([]byte(entry.Certificate))
		if len(parsed) == 0 {
			b.Logger().Error("cert: failed to parse certificate", "name", name)
			continue
		}
		if !parsed[0].IsCA {
			trustedNonCAs = append(trustedNonCAs, &ParsedCert{
				Entry:        entry,
				Certificates: parsed,
			})
		} else {
			for _, p := range parsed {
				pool.AddCert(p)
			}

			// Create a ParsedCert entry
			trusted = append(trusted, &ParsedCert{
				Entry:        entry,
				Certificates: parsed,
			})
		}
	}
	return
}

func (b *backend) checkForChainInCRLs(chain []*x509.Certificate) bool {
	badChain := false
	for _, cert := range chain {
		badCRLs := b.findSerialInCRLs(cert.SerialNumber)
		if len(badCRLs) != 0 {
			badChain = true
			break
		}
	}
	return badChain
}

func (b *backend) checkForValidChain(chains [][]*x509.Certificate) bool {
	for _, chain := range chains {
		if !b.checkForChainInCRLs(chain) {
			return true
		}
	}
	return false
}

func (b *backend) checkCIDR(cert *CertEntry, req *logical.Request) error {
	if cidrutil.RemoteAddrIsOk(req.Connection.RemoteAddr, cert.BoundCIDRs) {
		return nil
	}
	return logical.ErrPermissionDenied
}

// parsePEM parses a PEM encoded x509 certificate
func parsePEM(raw []byte) (certs []*x509.Certificate) {
	for len(raw) > 0 {
		var block *pem.Block
		block, raw = pem.Decode(raw)
		if block == nil {
			break
		}
		if (block.Type != "CERTIFICATE" && block.Type != "TRUSTED CERTIFICATE") || len(block.Headers) != 0 {
			continue
		}

		cert, err := x509.ParseCertificate(block.Bytes)
		if err != nil {
			continue
		}
		certs = append(certs, cert)
	}
	return
}

// validateConnState is used to validate that the TLS client is authorized
// by at trusted certificate. Most of this logic is lifted from the client
// verification logic here:  http://golang.org/src/crypto/tls/handshake_server.go
// The trusted chains are returned.
func validateConnState(roots *x509.CertPool, cs *tls.ConnectionState) ([][]*x509.Certificate, error) {
	certs := cs.PeerCertificates
	if len(certs) == 0 {
		return nil, nil
	}

	opts := x509.VerifyOptions{
		Roots:         roots,
		Intermediates: x509.NewCertPool(),
		KeyUsages:     []x509.ExtKeyUsage{x509.ExtKeyUsageClientAuth},
	}

	if len(certs) > 1 {
		for _, cert := range certs[1:] {
			opts.Intermediates.AddCert(cert)
		}
	}

	chains, err := certs[0].Verify(opts)
	if err != nil {
		if _, ok := err.(x509.UnknownAuthorityError); ok {
			return nil, nil
		}
		return nil, errors.New("failed to verify client's certificate: " + err.Error())
	}

	return chains, nil
}<|MERGE_RESOLUTION|>--- conflicted
+++ resolved
@@ -73,14 +73,13 @@
 		return nil, nil
 	}
 
-<<<<<<< HEAD
 	ttl := matched.Entry.TTL
 	if ttl == 0 {
 		ttl = b.System().DefaultLeaseTTL()
-=======
+	}
+
 	if err := b.checkCIDR(matched.Entry, req); err != nil {
 		return nil, err
->>>>>>> 4c6fb7b1
 	}
 
 	clientCerts := req.Connection.ConnState.PeerCertificates
@@ -187,26 +186,12 @@
 		return nil, fmt.Errorf("policies have changed, not renewing")
 	}
 
-<<<<<<< HEAD
-	// If a period is provided, set that as part of resp.Auth.Period and return a
-	// response immediately. Let expiration manager handle renewal from there on.
-	if cert.Period > time.Duration(0) {
-		resp := &logical.Response{
-			Auth: req.Auth,
-		}
-		resp.Auth.Period = cert.Period
-		return resp, nil
-	}
-
-	return framework.LeaseExtend(cert.TTL, cert.MaxTTL, b.System())(ctx, req, d)
-=======
 	resp := &logical.Response{Auth: req.Auth}
 	resp.Auth.TTL = cert.TTL
 	resp.Auth.MaxTTL = cert.MaxTTL
 	resp.Auth.Period = cert.Period
 	resp.Auth.BoundCIDRs = cert.BoundCIDRs
 	return resp, nil
->>>>>>> 4c6fb7b1
 }
 
 func (b *backend) verifyCredentials(ctx context.Context, req *logical.Request, d *framework.FieldData) (*ParsedCert, *logical.Response, error) {
