--- conflicted
+++ resolved
@@ -190,12 +190,8 @@
 
 		logger:              logger,
 		serviceName:         service,
-<<<<<<< HEAD
-		serviceTags:         strutil.ParseDedupLowercaseAndSortStrings(tags, ","),
 		serviceMeta:         metaTags,
-=======
 		serviceTags:         strutil.ParseDedupAndSortStrings(tags, ","),
->>>>>>> 60f6c402
 		serviceAddress:      serviceAddr,
 		checkTimeout:        checkTimeout,
 		disableRegistration: disableRegistration,
