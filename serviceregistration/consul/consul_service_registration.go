package consul

import (
<<<<<<< HEAD
	"encoding/json"
=======
	"context"
>>>>>>> ed33ed1a
	"errors"
	"fmt"
	"math/rand"
	"net"
	"net/http"
	"net/url"
	"regexp"
	"strconv"
	"strings"
	"sync"
	"sync/atomic"
	"time"

	"github.com/hashicorp/consul/api"
	log "github.com/hashicorp/go-hclog"
	"github.com/hashicorp/vault/sdk/helper/consts"
	"github.com/hashicorp/vault/sdk/helper/parseutil"
	"github.com/hashicorp/vault/sdk/helper/strutil"
	"github.com/hashicorp/vault/sdk/helper/tlsutil"
	sr "github.com/hashicorp/vault/serviceregistration"
	"github.com/hashicorp/vault/vault/diagnose"
	atomicB "go.uber.org/atomic"
	"golang.org/x/net/http2"
)

const (
	// checkJitterFactor specifies the jitter factor used to stagger checks
	checkJitterFactor = 16

	// checkMinBuffer specifies provides a guarantee that a check will not
	// be executed too close to the TTL check timeout
	checkMinBuffer = 100 * time.Millisecond

	// consulRetryInterval specifies the retry duration to use when an
	// API call to the Consul agent fails.
	consulRetryInterval = 1 * time.Second

	// defaultCheckTimeout changes the timeout of TTL checks
	defaultCheckTimeout = 5 * time.Second

	// DefaultServiceName is the default Consul service name used when
	// advertising a Vault instance.
	DefaultServiceName = "vault"

	// reconcileTimeout is how often Vault should query Consul to detect
	// and fix any state drift.
	reconcileTimeout = 60 * time.Second
)

var hostnameRegex = regexp.MustCompile(`^(([a-zA-Z0-9]|[a-zA-Z0-9][a-zA-Z0-9\-]*[a-zA-Z0-9])\.)*([A-Za-z0-9]|[A-Za-z0-9][A-Za-z0-9\-]*[A-Za-z0-9])$`)

// serviceRegistration is a ServiceRegistration that advertises the state of
// Vault to Consul.
type serviceRegistration struct {
	Client *api.Client

	logger              log.Logger
	serviceLock         sync.RWMutex
	redirectHost        string
	redirectPort        int64
	serviceName         string
	serviceTags         []string
	serviceMeta         map[string]string
	serviceAddress      *string
	disableRegistration bool
	checkTimeout        time.Duration

	notifyActiveCh      chan struct{}
	notifySealedCh      chan struct{}
	notifyPerfStandbyCh chan struct{}
	notifyInitializedCh chan struct{}

	isActive      *atomicB.Bool
	isSealed      *atomicB.Bool
	isPerfStandby *atomicB.Bool
	isInitialized *atomicB.Bool
}

// NewConsulServiceRegistration constructs a Consul-based ServiceRegistration.
func NewServiceRegistration(conf map[string]string, logger log.Logger, state sr.State) (sr.ServiceRegistration, error) {
	// Allow admins to disable consul integration
	disableReg, ok := conf["disable_registration"]
	var disableRegistration bool
	if ok && disableReg != "" {
		b, err := parseutil.ParseBool(disableReg)
		if err != nil {
			return nil, fmt.Errorf("failed parsing disable_registration parameter: %w", err)
		}
		disableRegistration = b
	}
	if logger.IsDebug() {
		logger.Debug("config disable_registration set", "disable_registration", disableRegistration)
	}

	// Get the service name to advertise in Consul
	service, ok := conf["service"]
	if !ok {
		service = DefaultServiceName
	}
	if !hostnameRegex.MatchString(service) {
		return nil, errors.New("service name must be valid per RFC 1123 and can contain only alphanumeric characters or dashes")
	}
	if logger.IsDebug() {
		logger.Debug("config service set", "service", service)
	}

	// Get the additional tags to attach to the registered service name
	tags := conf["service_tags"]
	if logger.IsDebug() {
		logger.Debug("config service_tags set", "service_tags", tags)
	}

	// Get user-defined meta tags to attach to the registered service name
	metaTagsJSON, ok := conf["service_meta"]
	var metaTags = map[string]string{}
	if ok {
		metaTagList := []map[string]string{}
		err := json.Unmarshal([]byte(metaTagsJSON), &metaTagList)
		if err != nil {
			return nil, errors.New("service tags must be a dictionary of string keys and values")
		}
		metaTags = metaTagList[0]

		if logger.IsDebug() {
			logger.Debug("config service_meta set", "service_meta", metaTags)
		}
	}

	// Get the service-specific address to override the use of the HA redirect address
	var serviceAddr *string
	serviceAddrStr, ok := conf["service_address"]
	if ok {
		serviceAddr = &serviceAddrStr
	}
	if logger.IsDebug() {
		logger.Debug("config service_address set", "service_address", serviceAddr)
	}

	checkTimeout := defaultCheckTimeout
	checkTimeoutStr, ok := conf["check_timeout"]
	if ok {
		d, err := parseutil.ParseDurationSecond(checkTimeoutStr)
		if err != nil {
			return nil, err
		}

		min, _ := durationMinusBufferDomain(d, checkMinBuffer, checkJitterFactor)
		if min < checkMinBuffer {
			return nil, fmt.Errorf("consul check_timeout must be greater than %v", min)
		}

		checkTimeout = d
		if logger.IsDebug() {
			logger.Debug("config check_timeout set", "check_timeout", d)
		}
	}

	// Configure the client
	consulConf := api.DefaultConfig()
	// Set MaxIdleConnsPerHost to the number of processes used in expiration.Restore
	consulConf.Transport.MaxIdleConnsPerHost = consts.ExpirationRestoreWorkerCount

	SetupSecureTLS(context.Background(), consulConf, conf, logger, false)

	consulConf.HttpClient = &http.Client{Transport: consulConf.Transport}
	client, err := api.NewClient(consulConf)
	if err != nil {
		return nil, fmt.Errorf("client setup failed: %w", err)
	}

	// Setup the backend
	c := &serviceRegistration{
		Client: client,

		logger:              logger,
		serviceName:         service,
		serviceTags:         strutil.ParseDedupLowercaseAndSortStrings(tags, ","),
		serviceAddress:      serviceAddr,
		checkTimeout:        checkTimeout,
		disableRegistration: disableRegistration,

		notifyActiveCh:      make(chan struct{}),
		notifySealedCh:      make(chan struct{}),
		notifyPerfStandbyCh: make(chan struct{}),
		notifyInitializedCh: make(chan struct{}),

		isActive:      atomicB.NewBool(state.IsActive),
		isSealed:      atomicB.NewBool(state.IsSealed),
		isPerfStandby: atomicB.NewBool(state.IsPerformanceStandby),
		isInitialized: atomicB.NewBool(state.IsInitialized),
	}
	return c, nil
}

func SetupSecureTLS(ctx context.Context, consulConf *api.Config, conf map[string]string, logger log.Logger, isDiagnose bool) error {
	if addr, ok := conf["address"]; ok {
		consulConf.Address = addr
		if logger.IsDebug() {
			logger.Debug("config address set", "address", addr)
		}

		// Copied from the Consul API module; set the Scheme based on
		// the protocol field if address looks ike a URL.
		// This can enable the TLS configuration below.
		parts := strings.SplitN(addr, "://", 2)
		if len(parts) == 2 {
			if parts[0] == "http" || parts[0] == "https" {
				consulConf.Scheme = parts[0]
				consulConf.Address = parts[1]
				if logger.IsDebug() {
					logger.Debug("config address parsed", "scheme", parts[0])
					logger.Debug("config scheme parsed", "address", parts[1])
				}
			} // allow "unix:" or whatever else consul supports in the future
		}
	}
	if scheme, ok := conf["scheme"]; ok {
		consulConf.Scheme = scheme
		if logger.IsDebug() {
			logger.Debug("config scheme set", "scheme", scheme)
		}
	}
	if token, ok := conf["token"]; ok {
		consulConf.Token = token
		logger.Debug("config token set")
	}

	if consulConf.Scheme == "https" {
		if isDiagnose {
			certPath, okCert := conf["tls_cert_file"]
			keyPath, okKey := conf["tls_key_file"]
			if okCert && okKey {
				warnings, err := diagnose.TLSFileChecks(certPath, keyPath)
				for _, warning := range warnings {
					diagnose.Warn(ctx, warning)
				}
				if err != nil {
					return err
				}
				return nil
			}
			return fmt.Errorf("key or cert path: %s, %s, cannot be loaded from consul config file", certPath, keyPath)
		}

		// Use the parsed Address instead of the raw conf['address']
		tlsClientConfig, err := tlsutil.SetupTLSConfig(conf, consulConf.Address)
		if err != nil {
			return err
		}

		consulConf.Transport.TLSClientConfig = tlsClientConfig
		if err := http2.ConfigureTransport(consulConf.Transport); err != nil {
			return err
		}
		logger.Debug("configured TLS")
	}
<<<<<<< HEAD

	consulConf.HttpClient = &http.Client{Transport: consulConf.Transport}
	client, err := api.NewClient(consulConf)
	if err != nil {
		return nil, errwrap.Wrapf("client setup failed: {{err}}", err)
	}

	// Setup the backend
	c := &serviceRegistration{
		Client: client,

		logger:              logger,
		serviceName:         service,
		serviceTags:         strutil.ParseDedupLowercaseAndSortStrings(tags, ","),
		serviceMeta:         metaTags,
		serviceAddress:      serviceAddr,
		checkTimeout:        checkTimeout,
		disableRegistration: disableRegistration,

		notifyActiveCh:      make(chan struct{}),
		notifySealedCh:      make(chan struct{}),
		notifyPerfStandbyCh: make(chan struct{}),
		notifyInitializedCh: make(chan struct{}),

		isActive:      atomicB.NewBool(state.IsActive),
		isSealed:      atomicB.NewBool(state.IsSealed),
		isPerfStandby: atomicB.NewBool(state.IsPerformanceStandby),
		isInitialized: atomicB.NewBool(state.IsInitialized),
	}
	return c, nil
=======
	return nil
>>>>>>> ed33ed1a
}

func (c *serviceRegistration) Run(shutdownCh <-chan struct{}, wait *sync.WaitGroup, redirectAddr string) error {
	go func() {
		if err := c.runServiceRegistration(wait, shutdownCh, redirectAddr); err != nil {
			if c.logger.IsError() {
				c.logger.Error(fmt.Sprintf("error running service registration: %s", err))
			}
		}
	}()
	return nil
}

func (c *serviceRegistration) NotifyActiveStateChange(isActive bool) error {
	c.isActive.Store(isActive)
	select {
	case c.notifyActiveCh <- struct{}{}:
	default:
		// NOTE: If this occurs Vault's active status could be out of
		// sync with Consul until reconcileTimer expires.
		c.logger.Warn("concurrent state change notify dropped")
	}

	return nil
}

func (c *serviceRegistration) NotifyPerformanceStandbyStateChange(isStandby bool) error {
	c.isPerfStandby.Store(isStandby)
	select {
	case c.notifyPerfStandbyCh <- struct{}{}:
	default:
		// NOTE: If this occurs Vault's active status could be out of
		// sync with Consul until reconcileTimer expires.
		c.logger.Warn("concurrent state change notify dropped")
	}

	return nil
}

func (c *serviceRegistration) NotifySealedStateChange(isSealed bool) error {
	c.isSealed.Store(isSealed)
	select {
	case c.notifySealedCh <- struct{}{}:
	default:
		// NOTE: If this occurs Vault's sealed status could be out of
		// sync with Consul until checkTimer expires.
		c.logger.Warn("concurrent sealed state change notify dropped")
	}

	return nil
}

func (c *serviceRegistration) NotifyInitializedStateChange(isInitialized bool) error {
	c.isInitialized.Store(isInitialized)
	select {
	case c.notifyInitializedCh <- struct{}{}:
	default:
		// NOTE: If this occurs Vault's initialized status could be out of
		// sync with Consul until checkTimer expires.
		c.logger.Warn("concurrent initalize state change notify dropped")
	}

	return nil
}

func (c *serviceRegistration) checkDuration() time.Duration {
	return durationMinusBuffer(c.checkTimeout, checkMinBuffer, checkJitterFactor)
}

func (c *serviceRegistration) runServiceRegistration(waitGroup *sync.WaitGroup, shutdownCh <-chan struct{}, redirectAddr string) (err error) {
	if err := c.setRedirectAddr(redirectAddr); err != nil {
		return err
	}

	// 'server' command will wait for the below goroutine to complete
	waitGroup.Add(1)

	go c.runEventDemuxer(waitGroup, shutdownCh)

	return nil
}

func (c *serviceRegistration) runEventDemuxer(waitGroup *sync.WaitGroup, shutdownCh <-chan struct{}) {
	// This defer statement should be executed last. So push it first.
	defer waitGroup.Done()

	// Fire the reconcileTimer immediately upon starting the event demuxer
	reconcileTimer := time.NewTimer(0)
	defer reconcileTimer.Stop()

	// Schedule the first check.  Consul TTL checks are passing by
	// default, checkTimer does not need to be run immediately.
	checkTimer := time.NewTimer(c.checkDuration())
	defer checkTimer.Stop()

	// Use a reactor pattern to handle and dispatch events to singleton
	// goroutine handlers for execution.  It is not acceptable to drop
	// inbound events from Notify*().
	//
	// goroutines are dispatched if the demuxer can acquire a lock (via
	// an atomic CAS incr) on the handler.  Handlers are responsible for
	// deregistering themselves (atomic CAS decr).  Handlers and the
	// demuxer share a lock to synchronize information at the beginning
	// and end of a handler's life (or after a handler wakes up from
	// sleeping during a back-off/retry).
	var shutdown atomicB.Bool
	var registeredServiceID string
	checkLock := new(int32)
	serviceRegLock := new(int32)

	for !shutdown.Load() {
		select {
		case <-c.notifyActiveCh:
			// Run reconcile immediately upon active state change notification
			reconcileTimer.Reset(0)
		case <-c.notifySealedCh:
			// Run check timer immediately upon a seal state change notification
			checkTimer.Reset(0)
		case <-c.notifyPerfStandbyCh:
			// Run check timer immediately upon a perfstandby state change notification
			checkTimer.Reset(0)
		case <-c.notifyInitializedCh:
			// Run check timer immediately upon an initialized state change notification
			checkTimer.Reset(0)
		case <-reconcileTimer.C:
			// Unconditionally rearm the reconcileTimer
			reconcileTimer.Reset(reconcileTimeout - randomStagger(reconcileTimeout/checkJitterFactor))

			// Abort if service discovery is disabled or a
			// reconcile handler is already active
			if !c.disableRegistration && atomic.CompareAndSwapInt32(serviceRegLock, 0, 1) {
				// Enter handler with serviceRegLock held
				go func() {
					defer atomic.CompareAndSwapInt32(serviceRegLock, 1, 0)
					for !shutdown.Load() {
						serviceID, err := c.reconcileConsul(registeredServiceID)
						if err != nil {
							if c.logger.IsWarn() {
								c.logger.Warn("reconcile unable to talk with Consul backend", "error", err)
							}
							time.Sleep(consulRetryInterval)
							continue
						}

						c.serviceLock.Lock()
						defer c.serviceLock.Unlock()

						registeredServiceID = serviceID
						return
					}
				}()
			}
		case <-checkTimer.C:
			checkTimer.Reset(c.checkDuration())
			// Abort if service discovery is disabled or a
			// reconcile handler is active
			if !c.disableRegistration && atomic.CompareAndSwapInt32(checkLock, 0, 1) {
				// Enter handler with checkLock held
				go func() {
					defer atomic.CompareAndSwapInt32(checkLock, 1, 0)
					for !shutdown.Load() {
						if err := c.runCheck(c.isSealed.Load()); err != nil {
							if c.logger.IsWarn() {
								c.logger.Warn("check unable to talk with Consul backend", "error", err)
							}
							time.Sleep(consulRetryInterval)
							continue
						}
						return
					}
				}()
			}
		case <-shutdownCh:
			c.logger.Info("shutting down consul backend")
			shutdown.Store(true)
		}
	}

	c.serviceLock.RLock()
	defer c.serviceLock.RUnlock()
	if err := c.Client.Agent().ServiceDeregister(registeredServiceID); err != nil {
		if c.logger.IsWarn() {
			c.logger.Warn("service deregistration failed", "error", err)
		}
	}
}

// checkID returns the ID used for a Consul Check.  Assume at least a read
// lock is held.
func (c *serviceRegistration) checkID() string {
	return fmt.Sprintf("%s:vault-sealed-check", c.serviceID())
}

// serviceID returns the Vault ServiceID for use in Consul.  Assume at least
// a read lock is held.
func (c *serviceRegistration) serviceID() string {
	return fmt.Sprintf("%s:%s:%d", c.serviceName, c.redirectHost, c.redirectPort)
}

// reconcileConsul queries the state of Vault Core and Consul and fixes up
// Consul's state according to what's in Vault.  reconcileConsul is called
// without any locks held and can be run concurrently, therefore no changes
// to serviceRegistration can be made in this method (i.e. wtb const receiver for
// compiler enforced safety).
func (c *serviceRegistration) reconcileConsul(registeredServiceID string) (serviceID string, err error) {
	agent := c.Client.Agent()
	catalog := c.Client.Catalog()

	serviceID = c.serviceID()

	// Get the current state of Vault from Consul
	var currentVaultService *api.CatalogService
	if services, _, err := catalog.Service(c.serviceName, "", &api.QueryOptions{AllowStale: true}); err == nil {
		for _, service := range services {
			if serviceID == service.ServiceID {
				currentVaultService = service
				break
			}
		}
	}

	tags := c.fetchServiceTags(c.isActive.Load(), c.isPerfStandby.Load(), c.isInitialized.Load())

	var reregister bool

	switch {
	case currentVaultService == nil, registeredServiceID == "":
		reregister = true
	default:
		switch {
		case !strutil.EquivalentSlices(currentVaultService.ServiceTags, tags):
			reregister = true
		}
	}

	if !reregister {
		// When re-registration is not required, return a valid serviceID
		// to avoid registration in the next cycle.
		return serviceID, nil
	}

	// If service address was set explicitly in configuration, use that
	// as the service-specific address instead of the HA redirect address.
	var serviceAddress string
	if c.serviceAddress == nil {
		serviceAddress = c.redirectHost
	} else {
		serviceAddress = *c.serviceAddress
	}

	service := &api.AgentServiceRegistration{
		ID:                serviceID,
		Name:              c.serviceName,
		Tags:              tags,
		Meta:              c.serviceMeta,
		Port:              int(c.redirectPort),
		Address:           serviceAddress,
		EnableTagOverride: false,
	}

	checkStatus := api.HealthCritical
	if !c.isSealed.Load() {
		checkStatus = api.HealthPassing
	}

	sealedCheck := &api.AgentCheckRegistration{
		ID:        c.checkID(),
		Name:      "Vault Sealed Status",
		Notes:     "Vault service is healthy when Vault is in an unsealed status and can become an active Vault server",
		ServiceID: serviceID,
		AgentServiceCheck: api.AgentServiceCheck{
			TTL:    c.checkTimeout.String(),
			Status: checkStatus,
		},
	}

	if err := agent.ServiceRegister(service); err != nil {
		return "", fmt.Errorf(`service registration failed: %w`, err)
	}

	if err := agent.CheckRegister(sealedCheck); err != nil {
		return serviceID, fmt.Errorf(`service check registration failed: %w`, err)
	}

	return serviceID, nil
}

// runCheck immediately pushes a TTL check.
func (c *serviceRegistration) runCheck(sealed bool) error {
	// Run a TTL check
	agent := c.Client.Agent()
	if !sealed {
		return agent.PassTTL(c.checkID(), "Vault Unsealed")
	} else {
		return agent.FailTTL(c.checkID(), "Vault Sealed")
	}
}

// fetchServiceTags returns all of the relevant tags for Consul.
func (c *serviceRegistration) fetchServiceTags(active, perfStandby, initialized bool) []string {
	activeTag := "standby"
	if active {
		activeTag = "active"
	}

	result := append(c.serviceTags, activeTag)

	if perfStandby {
		result = append(c.serviceTags, "performance-standby")
	}

	if initialized {
		result = append(result, "initialized")
	}

	return result
}

func (c *serviceRegistration) setRedirectAddr(addr string) (err error) {
	if addr == "" {
		return fmt.Errorf("redirect address must not be empty")
	}

	url, err := url.Parse(addr)
	if err != nil {
		return fmt.Errorf("failed to parse redirect URL %q: %w", addr, err)
	}

	var portStr string
	c.redirectHost, portStr, err = net.SplitHostPort(url.Host)
	if err != nil {
		if url.Scheme == "http" {
			portStr = "80"
		} else if url.Scheme == "https" {
			portStr = "443"
		} else if url.Scheme == "unix" {
			portStr = "-1"
			c.redirectHost = url.Path
		} else {
			return fmt.Errorf("failed to find a host:port in redirect address %q: %w", url.Host, err)
		}
	}
	c.redirectPort, err = strconv.ParseInt(portStr, 10, 0)
	if err != nil || c.redirectPort < -1 || c.redirectPort > 65535 {
		return fmt.Errorf("failed to parse valid port %q: %w", portStr, err)
	}

	return nil
}

// durationMinusBuffer returns a duration, minus a buffer and jitter
// subtracted from the duration.  This function is used primarily for
// servicing Consul TTL Checks in advance of the TTL.
func durationMinusBuffer(intv time.Duration, buffer time.Duration, jitter int64) time.Duration {
	d := intv - buffer
	if jitter == 0 {
		d -= randomStagger(d)
	} else {
		d -= randomStagger(time.Duration(int64(d) / jitter))
	}
	return d
}

// durationMinusBufferDomain returns the domain of valid durations from a
// call to durationMinusBuffer.  This function is used to check user
// specified input values to durationMinusBuffer.
func durationMinusBufferDomain(intv time.Duration, buffer time.Duration, jitter int64) (min time.Duration, max time.Duration) {
	max = intv - buffer
	if jitter == 0 {
		min = max
	} else {
		min = max - time.Duration(int64(max)/jitter)
	}
	return min, max
}

// randomStagger returns an interval between 0 and the duration
func randomStagger(intv time.Duration) time.Duration {
	if intv == 0 {
		return 0
	}
	return time.Duration(uint64(rand.Int63()) % uint64(intv))
}<|MERGE_RESOLUTION|>--- conflicted
+++ resolved
@@ -1,11 +1,8 @@
 package consul
 
 import (
-<<<<<<< HEAD
 	"encoding/json"
-=======
 	"context"
->>>>>>> ed33ed1a
 	"errors"
 	"fmt"
 	"math/rand"
@@ -183,6 +180,7 @@
 		logger:              logger,
 		serviceName:         service,
 		serviceTags:         strutil.ParseDedupLowercaseAndSortStrings(tags, ","),
+		serviceMeta:         metaTags,
 		serviceAddress:      serviceAddr,
 		checkTimeout:        checkTimeout,
 		disableRegistration: disableRegistration,
@@ -262,40 +260,8 @@
 		}
 		logger.Debug("configured TLS")
 	}
-<<<<<<< HEAD
-
-	consulConf.HttpClient = &http.Client{Transport: consulConf.Transport}
-	client, err := api.NewClient(consulConf)
-	if err != nil {
-		return nil, errwrap.Wrapf("client setup failed: {{err}}", err)
-	}
-
-	// Setup the backend
-	c := &serviceRegistration{
-		Client: client,
-
-		logger:              logger,
-		serviceName:         service,
-		serviceTags:         strutil.ParseDedupLowercaseAndSortStrings(tags, ","),
-		serviceMeta:         metaTags,
-		serviceAddress:      serviceAddr,
-		checkTimeout:        checkTimeout,
-		disableRegistration: disableRegistration,
-
-		notifyActiveCh:      make(chan struct{}),
-		notifySealedCh:      make(chan struct{}),
-		notifyPerfStandbyCh: make(chan struct{}),
-		notifyInitializedCh: make(chan struct{}),
-
-		isActive:      atomicB.NewBool(state.IsActive),
-		isSealed:      atomicB.NewBool(state.IsSealed),
-		isPerfStandby: atomicB.NewBool(state.IsPerformanceStandby),
-		isInitialized: atomicB.NewBool(state.IsInitialized),
-	}
-	return c, nil
-=======
-	return nil
->>>>>>> ed33ed1a
+
+	return nil
 }
 
 func (c *serviceRegistration) Run(shutdownCh <-chan struct{}, wait *sync.WaitGroup, redirectAddr string) error {
