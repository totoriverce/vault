--- conflicted
+++ resolved
@@ -148,64 +148,6 @@
 	})
 }
 
-<<<<<<< HEAD
-=======
-func TestConsul_ServiceTags(t *testing.T) {
-	consulConfig := map[string]string{
-		"path":                 "seaTech/",
-		"service":              "astronomy",
-		"service_tags":         "deadbeef, cafeefac, deadc0de, feedface",
-		"redirect_addr":        "http://127.0.0.2:8200",
-		"check_timeout":        "6s",
-		"address":              "127.0.0.2",
-		"scheme":               "https",
-		"token":                "deadbeef-cafeefac-deadc0de-feedface",
-		"max_parallel":         "4",
-		"disable_registration": "false",
-	}
-	logger := logging.NewVaultLogger(log.Debug)
-
-	shutdownCh := make(chan struct{})
-	defer func() {
-		close(shutdownCh)
-	}()
-
-	be, err := NewServiceRegistration(consulConfig, logger, sr.State{})
-	if err != nil {
-		t.Fatal(err)
-	}
-	if err := be.Run(shutdownCh, &sync.WaitGroup{}, ""); err != nil {
-		t.Fatal(err)
-	}
-
-	c, ok := be.(*serviceRegistration)
-	if !ok {
-		t.Fatalf("failed to create physical Consul backend")
-	}
-
-	expected := []string{"deadbeef", "cafeefac", "deadc0de", "feedface"}
-	actual := c.fetchServiceTags(false, false)
-	if !strutil.EquivalentSlices(actual, append(expected, "standby")) {
-		t.Fatalf("bad: expected:%s actual:%s", append(expected, "standby"), actual)
-	}
-
-	actual = c.fetchServiceTags(true, false)
-	if !strutil.EquivalentSlices(actual, append(expected, "active")) {
-		t.Fatalf("bad: expected:%s actual:%s", append(expected, "active"), actual)
-	}
-
-	actual = c.fetchServiceTags(false, true)
-	if !strutil.EquivalentSlices(actual, append(expected, "performance-standby")) {
-		t.Fatalf("bad: expected:%s actual:%s", append(expected, "performance-standby"), actual)
-	}
-
-	actual = c.fetchServiceTags(true, true)
-	if !strutil.EquivalentSlices(actual, append(expected, "performance-standby")) {
-		t.Fatalf("bad: expected:%s actual:%s", append(expected, "performance-standby"), actual)
-	}
-}
-
->>>>>>> c62b7507
 func TestConsul_ServiceAddress(t *testing.T) {
 	tests := []struct {
 		consulConfig   map[string]string
