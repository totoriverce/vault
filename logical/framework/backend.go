--- conflicted
+++ resolved
@@ -269,35 +269,6 @@
 	return b.BackendType
 }
 
-<<<<<<< HEAD
-// SanitizeTTLStr takes in the TTL and MaxTTL values provided by the user,
-// compares those with the SystemView values. If they are empty a value of 0 is
-// set, which will cause initial secret or LeaseExtend operations to use the
-// mount/system defaults.  If they are set, their boundaries are validated.
-func (b *Backend) SanitizeTTLStr(ttlStr, maxTTLStr string) (ttl, maxTTL time.Duration, err error) {
-	if len(ttlStr) == 0 || ttlStr == "0" {
-		ttl = 0
-	} else {
-		ttl, err = time.ParseDuration(ttlStr)
-		if err != nil {
-			return 0, 0, errwrap.Wrapf("invalid ttl: {{err}}", err)
-		}
-	}
-
-	if len(maxTTLStr) == 0 || maxTTLStr == "0" {
-		maxTTL = 0
-	} else {
-		maxTTL, err = time.ParseDuration(maxTTLStr)
-		if err != nil {
-			return 0, 0, errwrap.Wrapf("invalid max_ttl: {{err}}", err)
-		}
-	}
-
-	return ttl, maxTTL, nil
-}
-
-=======
->>>>>>> f13a832a
 // Route looks up the path that would be used for a given path string.
 func (b *Backend) Route(path string) *Path {
 	result, _ := b.route(path)
