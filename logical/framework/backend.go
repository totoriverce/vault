--- conflicted
+++ resolved
@@ -292,27 +292,6 @@
 		}
 	}
 
-<<<<<<< HEAD
-	ttl, maxTTL, err = b.SanitizeTTL(ttl, maxTTL)
-
-	return
-}
-
-// SanitizeTTL caps the boundaries of ttl and max_ttl values to the
-// backend mount's max_ttl value.
-func (b *Backend) SanitizeTTL(ttl, maxTTL time.Duration) (time.Duration, time.Duration, error) {
-	sysMaxTTL := b.System().MaxLeaseTTL()
-	if ttl > sysMaxTTL {
-		return 0, 0, fmt.Errorf("ttl value must be less than allowed max lease TTL value %q", sysMaxTTL.String())
-	}
-	if maxTTL > sysMaxTTL {
-		return 0, 0, fmt.Errorf("max_ttl value must be less than allowed max lease TTL value %q", sysMaxTTL.String())
-	}
-	if ttl > maxTTL && maxTTL != 0 {
-		ttl = maxTTL
-	}
-=======
->>>>>>> 583efb1e
 	return ttl, maxTTL, nil
 }
 
