package cockroachdb

import (
	"context"
	"database/sql"
	"fmt"
	"net/url"
	"os"
	"testing"

	log "github.com/hashicorp/go-hclog"
	"github.com/hashicorp/vault/helper/testhelpers/docker"
	"github.com/hashicorp/vault/sdk/helper/logging"
	"github.com/hashicorp/vault/sdk/physical"

	_ "github.com/lib/pq"
)

type Config struct {
	docker.ServiceURL
	TableName string
}

var _ docker.ServiceConfig = &Config{}

func prepareCockroachDBTestContainer(t *testing.T) (func(), *Config) {
	tableName := os.Getenv("CR_TABLE")
	if tableName == "" {
		tableName = defaultTableName
	}
<<<<<<< HEAD
	if retURL := os.Getenv("CR_URL"); retURL != "" {
		s, err := docker.NewServiceURLParse(retURL)
		if err != nil {
			t.Fatal(err)
		}
		return func() {}, &Config{*s, tableName}
=======
	t.Logf("Table name: %s", tableName)
	retURL = os.Getenv("CR_URL")
	if retURL != "" {
		return func() {}, retURL, tableName
>>>>>>> 15b94327
	}

	runner, err := docker.NewServiceRunner(docker.RunOptions{
		ImageRepo:     "cockroachdb/cockroach",
		ImageTag:      "release-1.0",
		ContainerName: "cockroachdb",
		Cmd:           []string{"start", "--insecure"},
		Ports:         []string{"26257/tcp"},
	})
	if err != nil {
		t.Fatalf("Could not start docker CockroachDB: %s", err)
	}
	svc, err := runner.StartService(context.Background(), connectCockroachDB)
	if err != nil {
		t.Fatalf("Could not start docker CockroachDB: %s", err)
	}

	return svc.Cleanup, svc.Config.(*Config)
}

func connectCockroachDB(ctx context.Context, host string, port int) (docker.ServiceConfig, error) {
	u := url.URL{
		Scheme:   "postgresql",
		User:     url.UserPassword("root", ""),
		Host:     fmt.Sprintf("%s:%d", host, port),
		RawQuery: "sslmode=disable",
	}

<<<<<<< HEAD
	db, err := sql.Open("postgres", u.String())
	if err != nil {
		return nil, err
	}
	defer db.Close()

	database := "database"
	_, err = db.Exec(fmt.Sprintf("CREATE DATABASE %s", database))
	if err != nil {
		return nil, err
=======
	retURL = fmt.Sprintf("postgresql://root@localhost:%s/?sslmode=disable", resource.GetPort("26257/tcp"))
	database := "vault"
	tableName = fmt.Sprintf("%s.%s", database, tableName)

	// exponential backoff-retry
	if err = pool.Retry(func() error {
		var err error
		db, err := sql.Open("postgres", retURL)
		if err != nil {
			return err
		}
		defer db.Close()
		_, err = db.Exec(fmt.Sprintf("CREATE DATABASE %s", database))
		return err
	}); err != nil {
		cleanup()
		t.Fatalf("Could not connect to docker: %s", err)
>>>>>>> 15b94327
	}

	return &Config{
		ServiceURL: *docker.NewServiceURL(u),
		TableName:  database + ".vault_kv",
	}, nil
}

func TestCockroachDBBackend(t *testing.T) {
	cleanup, config := prepareCockroachDBTestContainer(t)
	defer cleanup()

	// Run vault tests
	logger := logging.NewVaultLogger(log.Debug)

	b, err := NewCockroachDBBackend(map[string]string{
		"connection_url": config.URL().String(),
		"table":          config.TableName,
	}, logger)

	if err != nil {
		t.Fatalf("Failed to create new backend: %v", err)
	}

	defer func() {
		truncate(t, b)
	}()

	physical.ExerciseBackend(t, b)
	truncate(t, b)
	physical.ExerciseBackend_ListPrefix(t, b)
	truncate(t, b)
	physical.ExerciseTransactionalBackend(t, b)
}

func truncate(t *testing.T, b physical.Backend) {
	crdb := b.(*CockroachDBBackend)
	_, err := crdb.client.Exec("TRUNCATE TABLE " + crdb.table)
	if err != nil {
		t.Fatalf("Failed to drop table: %v", err)
	}
}

func TestValidateDBTable(t *testing.T) {
	type testCase struct {
		table     string
		expectErr bool
	}

	tests := map[string]testCase{
		"first character is letter":     {"abcdef", false},
		"first character is underscore": {"_bcdef", false},
		"exclamation point":             {"ab!def", true},
		"at symbol":                     {"ab@def", true},
		"hash":                          {"ab#def", true},
		"percent":                       {"ab%def", true},
		"carrot":                        {"ab^def", true},
		"ampersand":                     {"ab&def", true},
		"star":                          {"ab*def", true},
		"left paren":                    {"ab(def", true},
		"right paren":                   {"ab)def", true},
		"dash":                          {"ab-def", true},
		"digit":                         {"a123ef", false},
		"dollar end":                    {"abcde$", false},
		"dollar middle":                 {"ab$def", false},
		"dollar start":                  {"$bcdef", true},
		"backtick prefix":               {"`bcdef", true},
		"backtick middle":               {"ab`def", true},
		"backtick suffix":               {"abcde`", true},
		"single quote prefix":           {"'bcdef", true},
		"single quote middle":           {"ab'def", true},
		"single quote suffix":           {"abcde'", true},
		"double quote prefix":           {`"bcdef`, true},
		"double quote middle":           {`ab"def`, true},
		"double quote suffix":           {`abcde"`, true},
		"underscore with all runes":     {"_bcd123__a__$", false},
		"all runes":                     {"abcd123__a__$", false},
		"default table name":            {defaultTableName, false},
	}

	for name, test := range tests {
		t.Run(name, func(t *testing.T) {
			err := validateDBTable(test.table)
			if test.expectErr && err == nil {
				t.Fatalf("err expected, got nil")
			}
			if !test.expectErr && err != nil {
				t.Fatalf("no error expected, got: %s", err)
			}
		})
		t.Run(fmt.Sprintf("database: %s", name), func(t *testing.T) {
			dbTable := fmt.Sprintf("%s.%s", test.table, test.table)
			err := validateDBTable(dbTable)
			if test.expectErr && err == nil {
				t.Fatalf("err expected, got nil")
			}
			if !test.expectErr && err != nil {
				t.Fatalf("no error expected, got: %s", err)
			}
		})
	}
}<|MERGE_RESOLUTION|>--- conflicted
+++ resolved
@@ -24,23 +24,13 @@
 var _ docker.ServiceConfig = &Config{}
 
 func prepareCockroachDBTestContainer(t *testing.T) (func(), *Config) {
-	tableName := os.Getenv("CR_TABLE")
-	if tableName == "" {
-		tableName = defaultTableName
-	}
-<<<<<<< HEAD
+	pool, err := dockertest.NewPool("")
 	if retURL := os.Getenv("CR_URL"); retURL != "" {
 		s, err := docker.NewServiceURLParse(retURL)
 		if err != nil {
 			t.Fatal(err)
 		}
 		return func() {}, &Config{*s, tableName}
-=======
-	t.Logf("Table name: %s", tableName)
-	retURL = os.Getenv("CR_URL")
-	if retURL != "" {
-		return func() {}, retURL, tableName
->>>>>>> 15b94327
 	}
 
 	runner, err := docker.NewServiceRunner(docker.RunOptions{
@@ -69,41 +59,27 @@
 		RawQuery: "sslmode=disable",
 	}
 
-<<<<<<< HEAD
 	db, err := sql.Open("postgres", u.String())
 	if err != nil {
 		return nil, err
 	}
 	defer db.Close()
 
-	database := "database"
+	database := "vault"
 	_, err = db.Exec(fmt.Sprintf("CREATE DATABASE %s", database))
 	if err != nil {
 		return nil, err
-=======
-	retURL = fmt.Sprintf("postgresql://root@localhost:%s/?sslmode=disable", resource.GetPort("26257/tcp"))
-	database := "vault"
-	tableName = fmt.Sprintf("%s.%s", database, tableName)
+	}
 
-	// exponential backoff-retry
-	if err = pool.Retry(func() error {
-		var err error
-		db, err := sql.Open("postgres", retURL)
-		if err != nil {
-			return err
-		}
-		defer db.Close()
-		_, err = db.Exec(fmt.Sprintf("CREATE DATABASE %s", database))
-		return err
-	}); err != nil {
-		cleanup()
-		t.Fatalf("Could not connect to docker: %s", err)
->>>>>>> 15b94327
+	tableName := os.Getenv("CR_TABLE")
+	if tableName == "" {
+		tableName = defaultTableName
 	}
+	t.Logf("Table name: %s", tableName)
 
 	return &Config{
 		ServiceURL: *docker.NewServiceURL(u),
-		TableName:  database + ".vault_kv",
+		TableName:  database + "." + tableName,
 	}, nil
 }
 
