--- conflicted
+++ resolved
@@ -222,12 +222,8 @@
 	}
 
 	cluster.SslOpts = &gocql.SslOptions{
-<<<<<<< HEAD
 		Config:                 tlsConfig,
 		EnableHostVerification: !tlsConfig.InsecureSkipVerify,
-=======
-		Config: tlsConfig.Clone(),
->>>>>>> ad169e2b
 	}
 	return nil
 }
