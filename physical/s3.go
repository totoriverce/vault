--- conflicted
+++ resolved
@@ -214,18 +214,18 @@
 
 	err := s.client.ListObjectsV2Pages(params,
 		func(page *s3.ListObjectsV2Output, lastPage bool) bool {
-<<<<<<< HEAD
-			// Add truncated 'folder' paths
-			for _, commonPrefix := range page.CommonPrefixes {
-				commonPrefix := strings.TrimPrefix(*commonPrefix.Prefix, prefix)
-				keys = append(keys, commonPrefix)
-			}
-			// Add objects only from the current 'folder'
-			for _, key := range page.Contents {
-				key := strings.TrimPrefix(*key.Key, prefix)
-				keys = append(keys, key)
-=======
 			if page != nil {
+				// Add truncated 'folder' paths
+				for _, commonPrefix := range page.CommonPrefixes {
+					// Avoid panic
+					if commonPrefix == nil {
+						continue
+					}
+
+					commonPrefix := strings.TrimPrefix(*commonPrefix.Prefix, prefix)
+					keys = append(keys, commonPrefix)
+				}
+				// Add objects only from the current 'folder'
 				for _, key := range page.Contents {
 					// Avoid panic
 					if key == nil {
@@ -233,16 +233,8 @@
 					}
 
 					key := strings.TrimPrefix(*key.Key, prefix)
-
-					if i := strings.Index(key, "/"); i == -1 {
-						// Add objects only from the current 'folder'
-						keys = append(keys, key)
-					} else if i != -1 {
-						// Add truncated 'folder' paths
-						keys = appendIfMissing(keys, key[:i+1])
-					}
+					keys = append(keys, key)
 				}
->>>>>>> 043b3f82
 			}
 			return true
 		})
