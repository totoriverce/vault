--- conflicted
+++ resolved
@@ -29,7 +29,6 @@
 		table = "vault_kv_store"
 	}
 
-<<<<<<< HEAD
 	hae := os.Getenv("PGHAENABLED")
 	if hae == "" {
 		hae = "false"
@@ -37,9 +36,7 @@
 
 	// Run vault tests
 	logger := logging.NewVaultLogger(log.Debug)
-=======
 	logger.Info(fmt.Sprintf("Connection URL: %v", connURL))
->>>>>>> ed6ed5ab
 
 	b, err := NewPostgreSQLBackend(map[string]string{
 		"connection_url": connURL,
@@ -54,8 +51,30 @@
 	b2, err := NewPostgreSQLBackend(map[string]string{
 		"connection_url": connURL,
 		"table":          table,
+		"ha_enabled":     hae,
 	}, logger)
 
+	//Setup tables and indexes if not exists.
+	createTableSQL := fmt.Sprintf(
+		"  CREATE TABLE IF NOT EXISTS %v ( "+
+			"  parent_path TEXT COLLATE \"C\" NOT NULL, "+
+			"  path        TEXT COLLATE \"C\", "+
+			"  key         TEXT COLLATE \"C\", "+
+			"  value       BYTEA, "+
+			"  CONSTRAINT pkey PRIMARY KEY (path, key) "+
+			" ); ", table)
+
+	_, err = pg.client.Exec(createTableSQL)
+	if err != nil {
+		t.Fatalf("Failed to create table: %v", err)
+	}
+
+	createIndexSQL := fmt.Sprintf(" CREATE INDEX IF NOT EXISTS parent_path_idx ON %v (parent_path); ", table)
+
+	_, err = pg.client.Exec(createIndexSQL)
+	if err != nil {
+		t.Fatalf("Failed to create index: %v", err)
+	}
 	if err != nil {
 		t.Fatalf("Failed to create new backend: %v", err)
 	}
@@ -92,21 +111,14 @@
 
 	defer func() {
 		pg := b.(*PostgreSQLBackend)
-<<<<<<< HEAD
-		_, err := pg.client.Exec("DELETE FROM " + table)
-		if err != nil {
-			t.Fatalf("Failed to delete table: %v", err)
-=======
 		_, err := pg.client.Exec(fmt.Sprintf(" TRUNCATE TABLE %v ", pg.table))
 		if err != nil {
 			t.Fatalf("Failed to truncate table: %v", err)
->>>>>>> ed6ed5ab
 		}
 	}()
 
 	physical.ExerciseBackend(t, b)
 	physical.ExerciseBackend_ListPrefix(t, b)
-<<<<<<< HEAD
 
 	ha1, ok := b.(physical.HABackend)
 	if !ok {
@@ -121,7 +133,6 @@
 	if ha1.HAEnabled() && ha2.HAEnabled() {
 		physical.ExerciseHABackend(t, ha1, ha2)
 	}
-=======
 }
 
 func prepareTestContainer(t *testing.T, logger log.Logger) (cleanup func(), retConnString string) {
@@ -166,5 +177,4 @@
 	}
 
 	return cleanup, retConnString
->>>>>>> ed6ed5ab
 }