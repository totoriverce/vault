--- conflicted
+++ resolved
@@ -10,6 +10,7 @@
 	"github.com/hashicorp/vault/helper/testhelpers/postgresql"
 	"github.com/hashicorp/vault/sdk/helper/logging"
 	"github.com/hashicorp/vault/sdk/physical"
+	"github.com/ory/dockertest"
 
 	_ "github.com/lib/pq"
 )
@@ -20,11 +21,7 @@
 	// Use docker as pg backend if no url is provided via environment variables
 	connURL := os.Getenv("PGURL")
 	if connURL == "" {
-<<<<<<< HEAD
-		cleanup, u := postgresql.PrepareTestContainer(t, "")
-=======
 		cleanup, u := postgresql.PrepareTestContainer(t, "11.1")
->>>>>>> 15b94327
 		defer cleanup()
 		connURL = u
 	}
