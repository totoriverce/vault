--- conflicted
+++ resolved
@@ -14,12 +14,8 @@
 	"sync/atomic"
 	"time"
 
-<<<<<<< HEAD
-	metrics "github.com/armon/go-metrics"
+	"github.com/armon/go-metrics"
 	"github.com/cockroachdb/pebble"
-=======
-	"github.com/armon/go-metrics"
->>>>>>> befcb2a5
 	"github.com/golang/protobuf/proto"
 	log "github.com/hashicorp/go-hclog"
 	"github.com/hashicorp/go-multierror"
@@ -172,10 +168,6 @@
 		}
 	}
 
-<<<<<<< HEAD
-=======
-	opts := boltOptions(dbPath)
->>>>>>> befcb2a5
 	start := time.Now()
 	pebbleDB, err := pebble.Open(dbPath, nil)
 	if err != nil {
