--- conflicted
+++ resolved
@@ -6,11 +6,7 @@
 import (
 	"context"
 	"fmt"
-<<<<<<< HEAD
-=======
 	"io"
-	"io/ioutil"
->>>>>>> 5bb10fe1
 	"testing"
 
 	"github.com/hashicorp/go-hclog"
@@ -18,6 +14,21 @@
 )
 
 func GetRaft(t testing.TB, bootstrap bool, noStoreState bool) (*RaftBackend, string) {
+	return getRaftInternal(t, bootstrap, defaultRaftConfig(t, bootstrap, noStoreState), nil)
+}
+
+func GetRaftWithConfig(t testing.TB, bootstrap bool, noStoreState bool, conf map[string]string) (*RaftBackend, string) {
+	defaultConf := defaultRaftConfig(t, bootstrap, noStoreState)
+	conf["path"] = defaultConf["path"]
+	conf["doNotStoreLatestState"] = defaultConf["doNotStoreLatestState"]
+	return getRaftInternal(t, bootstrap, conf, nil)
+}
+
+func GetRaftWithLogOutput(t testing.TB, bootstrap bool, noStoreState bool, logOutput io.Writer) (*RaftBackend, string) {
+	return getRaftInternal(t, bootstrap, defaultRaftConfig(t, bootstrap, noStoreState), logOutput)
+}
+
+func defaultRaftConfig(t testing.TB, bootstrap bool, noStoreState bool) map[string]string {
 	raftDir := t.TempDir()
 	t.Logf("raft dir: %s", raftDir)
 
@@ -30,39 +41,10 @@
 		conf["doNotStoreLatestState"] = ""
 	}
 
-	return getRaftWithDirAndConfig(t, bootstrap, conf)
+	return conf
 }
 
-func GetRaftWithConfig(t testing.TB, bootstrap bool, noStoreState bool, conf map[string]string) (*RaftBackend, string) {
-	raftDir := t.TempDir()
-	t.Logf("raft dir: %s", raftDir)
-
-<<<<<<< HEAD
-	conf["path"] = raftDir
-	if noStoreState {
-		conf["doNotStoreLatestState"] = ""
-	}
-
-	return getRaftWithDirAndConfig(t, bootstrap, conf)
-}
-
-func getRaftWithDirAndConfig(t testing.TB, bootstrap bool, conf map[string]string) (*RaftBackend, string) {
-=======
-	return getRaftWithDirAndLogOutput(t, bootstrap, noStoreState, raftDir, nil)
-}
-
-func GetRaftWithLogOutput(t testing.TB, bootstrap bool, noStoreState bool, logOutput io.Writer) (*RaftBackend, string) {
-	raftDir, err := ioutil.TempDir("", "vault-raft-")
-	if err != nil {
-		t.Fatal(err)
-	}
-	t.Logf("raft dir: %s", raftDir)
-
-	return getRaftWithDirAndLogOutput(t, bootstrap, noStoreState, raftDir, logOutput)
-}
-
-func getRaftWithDirAndLogOutput(t testing.TB, bootstrap bool, noStoreState bool, raftDir string, logOutput io.Writer) (*RaftBackend, string) {
->>>>>>> 5bb10fe1
+func getRaftInternal(t testing.TB, bootstrap bool, conf map[string]string, logOutput io.Writer) (*RaftBackend, string) {
 	id, err := uuid.GenerateUUID()
 	if err != nil {
 		t.Fatal(err)
@@ -107,6 +89,5 @@
 	}
 
 	backend.DisableAutopilot()
-
 	return backend, conf["path"]
 }