--- conflicted
+++ resolved
@@ -1,8 +1,4 @@
 //go:build 386 || arm
-<<<<<<< HEAD
-// +build 386 arm
-=======
->>>>>>> bc76edbe
 
 package raft
 
