{
  "name": "vault-docs",
  "description": "HashiCorp Vault documentation website",
  "version": "1.0.0",
  "author": "HashiCorp",
  "dependencies": {
    "@hashicorp/mktg-global-styles": "2.1.0",
    "@hashicorp/nextjs-scripts": "16.0.1",
    "@hashicorp/react-alert-banner": "^5.0.0",
    "@hashicorp/react-button": "4.0.0",
    "@hashicorp/react-case-study-slider": "4.0.0",
    "@hashicorp/react-code-block": "3.0.3",
    "@hashicorp/react-docs-page": "10.3.2",
    "@hashicorp/react-hashi-stack-menu": "1.1.0",
    "@hashicorp/react-head": "1.1.6",
    "@hashicorp/react-hero": "4.1.0",
    "@hashicorp/react-image": "3.0.3",
    "@hashicorp/react-inline-svg": "5.0.0",
    "@hashicorp/react-logo-grid": "3.0.1",
    "@hashicorp/react-markdown-page": "0.1.0",
    "@hashicorp/react-product-downloader": "4.0.2",
    "@hashicorp/react-section-header": "3.0.1",
    "@hashicorp/react-subnav": "7.1.0",
    "@hashicorp/react-text-splits": "1.0.5",
    "@hashicorp/react-use-cases": "2.0.1",
<<<<<<< HEAD
    "@hashicorp/react-vertical-text-block-list": "3.0.1",
=======
    "@hashicorp/react-vertical-text-block-list": "4.0.1",
>>>>>>> adc9e6d2
    "next": "10.0.6",
    "next-mdx-remote": "1.0.1",
    "next-remote-watch": "0.3.0",
    "react": "16.13.1",
    "react-dom": "16.13.1"
  },
  "devDependencies": {
    "dart-linkcheck": "^2.0.15",
    "husky": "^4.3.6",
    "inquirer": "^7.3.3",
    "prettier": "^2.2.1"
  },
  "husky": {
    "hooks": {
      "pre-commit": "next-hashicorp precommit"
    }
  },
  "scripts": {
    "build": "next build",
    "dynamic": "NODE_ENV=production next build && next start",
    "export": "next export",
    "format": "next-hashicorp format",
    "generate:component": "next-hashicorp generate component",
    "generate:readme": "next-hashicorp markdown-blocks README.md",
    "linkcheck": "linkcheck https://www.vaultproject.io",
    "lint": "next-hashicorp lint",
    "start": "next-remote-watch ./content/**/*.mdx",
    "static": "npm run build && npm run export && cp _redirects out/."
  }
}<|MERGE_RESOLUTION|>--- conflicted
+++ resolved
@@ -23,11 +23,7 @@
     "@hashicorp/react-subnav": "7.1.0",
     "@hashicorp/react-text-splits": "1.0.5",
     "@hashicorp/react-use-cases": "2.0.1",
-<<<<<<< HEAD
-    "@hashicorp/react-vertical-text-block-list": "3.0.1",
-=======
     "@hashicorp/react-vertical-text-block-list": "4.0.1",
->>>>>>> adc9e6d2
     "next": "10.0.6",
     "next-mdx-remote": "1.0.1",
     "next-remote-watch": "0.3.0",
