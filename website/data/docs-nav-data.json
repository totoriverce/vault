[
  {
    "title": "What is Vault?",
    "path": "what-is-vault"
  },
  {
    "title": "Use Cases",
    "path": "use-cases"
  },
  {
    "title": "Get Started",
    "routes": [
      {
        "title": "CLI Quick Start",
        "href": "https://learn.hashicorp.com/collections/vault/getting-started"
      },
      {
        "title": "HCP Quick Start",
        "href": "https://learn.hashicorp.com/collections/vault/cloud"
      },
      {
        "title": "Developer Quick Start",
        "path": "get-started/developer-qs"
      }
    ]
  },

  {
    "divider": true
  },
  {
    "title": "Browser Support",
    "path": "browser-support"
  },

  {
    "title": "Installing Vault",
    "path": "install"
  },
  {
    "title": "Internals",
    "routes": [
      {
        "title": "Overview",
        "path": "internals"
      },
      {
        "title": "Architecture",
        "path": "internals/architecture"
      },
      {
        "title": "High Availability",
        "path": "internals/high-availability"
      },
      {
        "title": "Integrated Storage",
        "path": "internals/integrated-storage"
      },
      {
        "title": "Security Model",
        "path": "internals/security"
      },
      {
        "title": "Telemetry",
        "path": "internals/telemetry"
      },
      {
        "title": "Token Authentication",
        "path": "internals/token"
      },
      {
        "title": "Key Rotation",
        "path": "internals/rotation"
      },
      {
        "title": "Replication",
        "path": "internals/replication"
      },
      {
        "title": "Limits and Maximums",
        "path": "internals/limits"
      }
    ]
  },
  {
    "title": "Concepts",
    "routes": [
      {
        "title": "Overview",
        "path": "concepts"
      },
      {
        "title": "'Dev' Server",
        "path": "concepts/dev-server"
      },
      {
        "title": "Seal/Unseal",
        "path": "concepts/seal"
      },
      {
        "title": "Namespace API Lock",
        "path": "concepts/namespace-api-lock"
      },
      {
        "title": "Lease, Renew, and Revoke",
        "path": "concepts/lease"
      },
      {
        "title": "Authentication",
        "path": "concepts/auth"
      },
      {
        "title": "Tokens",
        "path": "concepts/tokens"
      },
      {
        "title": "Identity",
        "path": "concepts/identity"
      },
      {
        "title": "OIDC Provider",
        "path": "concepts/oidc-provider"
      },
      {
        "title": "Response Wrapping",
        "path": "concepts/response-wrapping"
      },
      {
        "title": "Policies",
        "path": "concepts/policies"
      },
      {
        "title": "Password Policies",
        "path": "concepts/password-policies"
      },
      {
        "title": "Username Templating",
        "path": "concepts/username-templating"
      },
      {
        "title": "High Availability",
        "path": "concepts/ha"
      },
      {
        "title": "Storage",
        "path": "concepts/storage"
      },
      {
        "title": "Integrated Storage",
        "routes": [
          {
            "title": "Overview",
            "path": "concepts/integrated-storage"
          },
          {
            "title": "Autopilot",
            "path": "concepts/integrated-storage/autopilot"
          }
        ]
      },
      {
        "title": "PGP, GnuPG, and Keybase",
        "path": "concepts/pgp-gpg-keybase"
      },
      {
        "title": "Recovery Mode",
        "path": "concepts/recovery-mode"
      },
      {
        "title": "Resource Quotas",
        "path": "concepts/resource-quotas"
      },
      {
        "title": "Client Count",
        "routes": [
          {
            "title": "Overview",
            "path": "concepts/client-count"
          },
          {
            "title": "FAQ",
            "path": "concepts/client-count/faq"
          }
        ]
      },
      {
        "title": "Transform",
        "path": "concepts/transform"
      },
      {
        "title": "Mount Migration",
        "path": "concepts/mount-migration"
      },
      {
        "title": "Duration String Format",
        "path": "concepts/duration-format"
      }
    ]
  },
  {
    "title": "Configuration",
    "routes": [
      {
        "title": "Overview",
        "path": "configuration"
      },
      {
        "title": "<code>listener</code>",
        "routes": [
          {
            "title": "Overview",
            "path": "configuration/listener"
          },
          {
            "title": "TCP",
            "path": "configuration/listener/tcp"
          }
        ]
      },
      {
        "title": "<code>replication</code>",
        "path": "configuration/replication"
      },
      {
        "title": "<code>seal</code>",
        "routes": [
          {
            "title": "Overview",
            "path": "configuration/seal"
          },
          {
            "title": "AliCloud KMS",
            "path": "configuration/seal/alicloudkms"
          },
          {
            "title": "AWS KMS",
            "path": "configuration/seal/awskms"
          },
          {
            "title": "Azure Key Vault",
            "path": "configuration/seal/azurekeyvault"
          },
          {
            "title": "GCP Cloud KMS",
            "path": "configuration/seal/gcpckms"
          },
          {
            "title": "OCI KMS",
            "path": "configuration/seal/ocikms"
          },
          {
            "title": "HSM PKCS11 <sup>ENT</sup>",
            "path": "configuration/seal/pkcs11"
          },
          {
            "title": "Vault Transit",
            "path": "configuration/seal/transit"
          }
        ]
      },
      {
        "title": "<code>sentinel</code>",
        "path": "configuration/sentinel"
      },
      {
        "title": "<code>service_registration</code>",
        "routes": [
          {
            "title": "Overview",
            "path": "configuration/service-registration"
          },
          {
            "title": "Consul",
            "path": "configuration/service-registration/consul"
          },
          {
            "title": "Kubernetes",
            "path": "configuration/service-registration/kubernetes"
          }
        ]
      },
      {
        "title": "<code>storage</code>",
        "routes": [
          {
            "title": "Overview",
            "path": "configuration/storage"
          },
          {
            "title": "Aerospike",
            "path": "configuration/storage/aerospike"
          },
          {
            "title": "Alicloud OSS",
            "path": "configuration/storage/alicloudoss"
          },
          {
            "title": "Azure",
            "path": "configuration/storage/azure"
          },
          {
            "title": "Cassandra",
            "path": "configuration/storage/cassandra"
          },
          {
            "title": "CockroachDB",
            "path": "configuration/storage/cockroachdb"
          },
          {
            "title": "Consul",
            "path": "configuration/storage/consul"
          },
          {
            "title": "CouchDB",
            "path": "configuration/storage/couchdb"
          },
          {
            "title": "DynamoDB",
            "path": "configuration/storage/dynamodb"
          },
          {
            "title": "Etcd",
            "path": "configuration/storage/etcd"
          },
          {
            "title": "Filesystem",
            "path": "configuration/storage/filesystem"
          },
          {
            "title": "FoundationDB",
            "path": "configuration/storage/foundationdb"
          },
          {
            "title": "Google Cloud Spanner",
            "path": "configuration/storage/google-cloud-spanner"
          },
          {
            "title": "Google Cloud Storage",
            "path": "configuration/storage/google-cloud-storage"
          },
          {
            "title": "In-Memory",
            "path": "configuration/storage/in-memory"
          },
          {
            "title": "Manta",
            "path": "configuration/storage/manta"
          },
          {
            "title": "MSSQL",
            "path": "configuration/storage/mssql"
          },
          {
            "title": "MySQL",
            "path": "configuration/storage/mysql"
          },
          {
            "title": "OCI Object Storage",
            "path": "configuration/storage/oci-object-storage"
          },
          {
            "title": "PostgreSQL",
            "path": "configuration/storage/postgresql"
          },
          {
            "title": "Integrated Storage (Raft)",
            "path": "configuration/storage/raft"
          },
          {
            "title": "S3",
            "path": "configuration/storage/s3"
          },
          {
            "title": "Swift",
            "path": "configuration/storage/swift"
          },
          {
            "title": "Zookeeper",
            "path": "configuration/storage/zookeeper"
          }
        ]
      },
      {
        "title": "<code>telemetry</code>",
        "path": "configuration/telemetry"
      },
      {
        "title": "<code>ui</code>",
        "path": "configuration/ui"
      },
      {
        "title": "<code>Log Completed Requests</code>",
        "path": "configuration/log-requests-level"
      },
      {
        "title": "<code>Entropy Augmentation</code> <sup>ENT</sup>",
        "path": "configuration/entropy-augmentation"
      },
      {
        "title": "<code>kms_library</code> <sup>ENT</sup>",
        "path": "configuration/kms-library"
      }
    ]
  },
  {
    "title": "Commands (CLI)",
    "routes": [
      {
        "title": "Overview",
        "path": "commands"
      },
      {
        "title": "<code>agent</code>",
        "path": "commands/agent"
      },
      {
        "title": "<code>audit</code>",
        "routes": [
          {
            "title": "Overview",
            "path": "commands/audit"
          },
          {
            "title": "<code>disable</code>",
            "path": "commands/audit/disable"
          },
          {
            "title": "<code>enable</code>",
            "path": "commands/audit/enable"
          },
          {
            "title": "<code>list</code>",
            "path": "commands/audit/list"
          }
        ]
      },
      {
        "title": "<code>auth</code>",
        "routes": [
          {
            "title": "Overview",
            "path": "commands/auth"
          },
          {
            "title": "<code>disable</code>",
            "path": "commands/auth/disable"
          },
          {
            "title": "<code>enable</code>",
            "path": "commands/auth/enable"
          },
          {
            "title": "<code>help</code>",
            "path": "commands/auth/help"
          },
          {
            "title": "<code>list</code>",
            "path": "commands/auth/list"
          },
          {
            "title": "<code>move</code>",
            "path": "commands/auth/move"
          },
          {
            "title": "<code>tune</code>",
            "path": "commands/auth/tune"
          }
        ]
      },
      {
        "title": "<code>debug</code>",
        "path": "commands/debug"
      },
      {
        "title": "<code>delete</code>",
        "path": "commands/delete"
      },
      {
        "title": "<code>kv</code>",
        "routes": [
          {
            "title": "Overview",
            "path": "commands/kv"
          },
          {
            "title": "<code>delete</code>",
            "path": "commands/kv/delete"
          },
          {
            "title": "<code>destroy</code>",
            "path": "commands/kv/destroy"
          },
          {
            "title": "<code>enable-versioning</code>",
            "path": "commands/kv/enable-versioning"
          },
          {
            "title": "<code>get</code>",
            "path": "commands/kv/get"
          },
          {
            "title": "<code>list</code>",
            "path": "commands/kv/list"
          },
          {
            "title": "<code>metadata</code>",
            "path": "commands/kv/metadata"
          },
          {
            "title": "<code>patch</code>",
            "path": "commands/kv/patch"
          },
          {
            "title": "<code>put</code>",
            "path": "commands/kv/put"
          },
          {
            "title": "<code>rollback</code>",
            "path": "commands/kv/rollback"
          },
          {
            "title": "<code>undelete</code>",
            "path": "commands/kv/undelete"
          }
        ]
      },
      {
        "title": "<code>lease</code>",
        "routes": [
          {
            "title": "Overview",
            "path": "commands/lease"
          },
          {
            "title": "<code>lookup</code>",
            "path": "commands/lease/lookup"
          },
          {
            "title": "<code>renew</code>",
            "path": "commands/lease/renew"
          },
          {
            "title": "<code>revoke</code>",
            "path": "commands/lease/revoke"
          }
        ]
      },
      {
        "title": "<code>license</code>",
        "routes": [
          {
            "title": "Overview",
            "path": "commands/license"
          },
          {
            "title": "<code>get</code>",
            "path": "commands/license/get"
          },
          {
            "title": "<code>inspect</code>",
            "path": "commands/license/inspect"
          }
        ]
      },
      {
        "title": "<code>list</code>",
        "path": "commands/list"
      },
      {
        "title": "<code>login</code>",
        "path": "commands/login"
      },
      {
        "title": "<code>monitor</code>",
        "path": "commands/monitor"
      },
      {
        "title": "<code>namespace</code>",
        "path": "commands/namespace"
      },
      {
        "title": "<code>operator</code>",
        "routes": [
          {
            "title": "Overview",
            "path": "commands/operator"
          },
          {
            "title": "<code>diagnose</code>",
            "path": "commands/operator/diagnose"
          },
          {
            "title": "<code>generate-root</code>",
            "path": "commands/operator/generate-root"
          },
          {
            "title": "<code>init</code>",
            "path": "commands/operator/init"
          },
          {
            "title": "<code>key-status</code>",
            "path": "commands/operator/key-status"
          },
          {
            "title": "<code>members</code>",
            "path": "commands/operator/members"
          },
          {
            "title": "<code>migrate</code>",
            "path": "commands/operator/migrate"
          },
          {
            "title": "<code>raft</code>",
            "path": "commands/operator/raft"
          },
          {
            "title": "<code>rekey</code>",
            "path": "commands/operator/rekey"
          },
          {
            "title": "<code>rotate</code>",
            "path": "commands/operator/rotate"
          },
          {
            "title": "<code>seal</code>",
            "path": "commands/operator/seal"
          },
          {
            "title": "<code>step-down</code>",
            "path": "commands/operator/step-down"
          },
          {
            "title": "<code>unseal</code>",
            "path": "commands/operator/unseal"
          },
          {
            "title": "<code>usage</code>",
            "path": "commands/operator/usage"
          }
        ]
      },
      {
        "title": "<code>path-help</code>",
        "path": "commands/path-help"
      },
      {
        "title": "<code>plugin</code>",
        "routes": [
          {
            "title": "Overview",
            "path": "commands/plugin"
          },
          {
            "title": "<code>deregister</code>",
            "path": "commands/plugin/deregister"
          },
          {
            "title": "<code>info</code>",
            "path": "commands/plugin/info"
          },
          {
            "title": "<code>list</code>",
            "path": "commands/plugin/list"
          },
          {
            "title": "<code>register</code>",
            "path": "commands/plugin/register"
          },
          {
            "title": "<code>reload</code>",
            "path": "commands/plugin/reload"
          }
        ]
      },
      {
        "title": "<code>policy</code>",
        "routes": [
          {
            "title": "Overview",
            "path": "commands/policy"
          },
          {
            "title": "<code>delete</code>",
            "path": "commands/policy/delete"
          },
          {
            "title": "<code>fmt</code>",
            "path": "commands/policy/fmt"
          },
          {
            "title": "<code>list</code>",
            "path": "commands/policy/list"
          },
          {
            "title": "<code>read</code>",
            "path": "commands/policy/read"
          },
          {
            "title": "<code>write</code>",
            "path": "commands/policy/write"
          }
        ]
      },
      {
        "title": "<code>read</code>",
        "path": "commands/read"
      },
      {
        "title": "<code>secrets</code>",
        "routes": [
          {
            "title": "Overview",
            "path": "commands/secrets"
          },
          {
            "title": "<code>disable</code>",
            "path": "commands/secrets/disable"
          },
          {
            "title": "<code>enable</code>",
            "path": "commands/secrets/enable"
          },
          {
            "title": "<code>list</code>",
            "path": "commands/secrets/list"
          },
          {
            "title": "<code>move</code>",
            "path": "commands/secrets/move"
          },
          {
            "title": "<code>tune</code>",
            "path": "commands/secrets/tune"
          }
        ]
      },
      {
        "title": "<code>server</code>",
        "path": "commands/server"
      },
      {
        "title": "<code>ssh</code>",
        "path": "commands/ssh"
      },
      {
        "title": "<code>status</code>",
        "path": "commands/status"
      },
      {
        "title": "<code>token</code>",
        "routes": [
          {
            "title": "Overview",
            "path": "commands/token"
          },
          {
            "title": "<code>capabilities</code>",
            "path": "commands/token/capabilities"
          },
          {
            "title": "<code>create</code>",
            "path": "commands/token/create"
          },
          {
            "title": "<code>lookup</code>",
            "path": "commands/token/lookup"
          },
          {
            "title": "<code>renew</code>",
            "path": "commands/token/renew"
          },
          {
            "title": "<code>revoke</code>",
            "path": "commands/token/revoke"
          }
        ]
      },
      {
        "title": "<code>unwrap</code>",
        "path": "commands/unwrap"
      },
      {
        "title": "<code>version</code>",
        "path": "commands/version"
      },
      {
        "title": "<code>version-history</code>",
        "path": "commands/version-history"
      },
      {
        "title": "<code>write</code>",
        "path": "commands/write"
      },
      {
        "title": "Token Helpers",
        "path": "commands/token-helper"
      }
    ]
  },
  {
    "title": "Vault Agent",
    "routes": [
      {
        "title": "Overview",
        "path": "agent"
      },
      {
        "title": "Auto-Auth",
        "routes": [
          {
            "title": "Overview",
            "path": "agent/autoauth"
          },
          {
            "title": "Methods",
            "routes": [
              {
                "title": "Overview",
                "path": "agent/autoauth/methods"
              },
              {
                "title": "AliCloud",
                "path": "agent/autoauth/methods/alicloud"
              },
              {
                "title": "AppRole",
                "path": "agent/autoauth/methods/approle"
              },
              {
                "title": "AWS",
                "path": "agent/autoauth/methods/aws"
              },
              {
                "title": "Azure",
                "path": "agent/autoauth/methods/azure"
              },
              {
                "title": "Cert",
                "path": "agent/autoauth/methods/cert"
              },
              {
                "title": "CF",
                "path": "agent/autoauth/methods/cf"
              },
              {
                "title": "GCP",
                "path": "agent/autoauth/methods/gcp"
              },
              {
                "title": "JWT",
                "path": "agent/autoauth/methods/jwt"
              },
              {
                "title": "Kerberos",
                "path": "agent/autoauth/methods/kerberos"
              },
              {
                "title": "Kubernetes",
                "path": "agent/autoauth/methods/kubernetes"
              }
            ]
          },
          {
            "title": "Sinks",
            "routes": [
              {
                "title": "Overview",
                "path": "agent/autoauth/sinks"
              },
              {
                "title": "File",
                "path": "agent/autoauth/sinks/file"
              }
            ]
          }
        ]
      },
      {
        "title": "Caching",
        "routes": [
          {
            "title": "Overview",
            "path": "agent/caching"
          },
          {
            "title": "Persistent Caching",
            "routes": [
              {
                "title": "Overview",
                "path": "agent/caching/persistent-caches"
              },
              {
                "title": "Kubernetes",
                "path": "agent/caching/persistent-caches/kubernetes"
              }
            ]
          }
        ]
      },
      {
        "title": "Templates",
        "path": "agent/template"
      },
      {
        "title": "Windows service",
        "path": "agent/winsvc"
      }
    ]
  },
  {
    "divider": true
  },
  {
    "title": "Secrets Engines",
    "routes": [
      {
        "title": "Overview",
        "path": "secrets"
      },
      {
        "title": "Active Directory",
        "path": "secrets/ad"
      },
      {
        "title": "AliCloud",
        "path": "secrets/alicloud"
      },
      {
        "title": "AWS",
        "path": "secrets/aws"
      },
      {
        "title": "Azure",
        "path": "secrets/azure"
      },
      {
        "title": "Consul",
        "path": "secrets/consul"
      },
      {
        "title": "Cubbyhole",
        "path": "secrets/cubbyhole"
      },
      {
        "title": "Databases",
        "routes": [
          {
            "title": "Overview",
            "path": "secrets/databases"
          },
          {
            "title": "Cassandra",
            "path": "secrets/databases/cassandra"
          },
          {
            "title": "Couchbase",
            "path": "secrets/databases/couchbase"
          },
          {
            "title": "Elasticsearch",
            "path": "secrets/databases/elasticdb"
          },
          {
            "title": "HanaDB",
            "path": "secrets/databases/hanadb"
          },
          {
            "title": "IBM Db2",
            "path": "secrets/databases/db2"
          },
          {
            "title": "InfluxDB",
            "path": "secrets/databases/influxdb"
          },
          {
            "title": "MongoDB",
            "path": "secrets/databases/mongodb"
          },
          {
            "title": "MongoDB Atlas",
            "path": "secrets/databases/mongodbatlas"
          },
          {
            "title": "MSSQL",
            "path": "secrets/databases/mssql"
          },
          {
            "title": "MySQL/MariaDB",
            "path": "secrets/databases/mysql-maria"
          },
          {
            "title": "Oracle",
            "path": "secrets/databases/oracle"
          },
          {
            "title": "PostgreSQL",
            "path": "secrets/databases/postgresql"
          },
          {
<<<<<<< HEAD
            "title": "Redis",
            "path": "secrets/databases/redis"
=======
            "title": "Redis ElastiCache",
            "path": "secrets/databases/rediselasticache"
>>>>>>> 9f3955bd
          },
          {
            "title": "Redshift",
            "path": "secrets/databases/redshift"
          },
          {
            "title": "Snowflake",
            "path": "secrets/databases/snowflake"
          },
          {
            "title": "Custom",
            "path": "secrets/databases/custom"
          }
        ]
      },
      {
        "title": "Google Cloud",
        "path": "secrets/gcp"
      },
      {
        "title": "Google Cloud KMS",
        "path": "secrets/gcpkms"
      },
      {
        "title": "Identity",
        "routes": [
          {
            "title": "Overview",
            "path": "secrets/identity"
          },
          {
            "title": "Identity Tokens",
            "path": "secrets/identity/identity-token"
          },
          {
            "title": "OIDC Identity Provider",
            "path": "secrets/identity/oidc-provider"
          }
        ]
      },
      {
        "title": "Key Management <sup>ENTERPRISE</sup>",
        "routes": [
          {
            "title": "Overview",
            "path": "secrets/key-management"
          },
          {
            "title": "Azure Key Vault",
            "path": "secrets/key-management/azurekeyvault"
          },
          {
            "title": "AWS KMS",
            "path": "secrets/key-management/awskms"
          },
          {
            "title": "GCP Cloud KMS",
            "path": "secrets/key-management/gcpkms"
          }
        ]
      },
      {
        "title": "Key/Value",
        "routes": [
          {
            "title": "Overview",
            "path": "secrets/kv"
          },
          {
            "title": "K/V Version 1",
            "path": "secrets/kv/kv-v1"
          },
          {
            "title": "K/V Version 2",
            "path": "secrets/kv/kv-v2"
          }
        ]
      },
      {
        "title": "KMIP <sup>ENTERPRISE</sup>",
        "path": "secrets/kmip"
      },
      {
        "title": "Kubernetes",
        "path": "secrets/kubernetes"
      },
      {
        "title": "MongoDB Atlas",
        "path": "secrets/mongodbatlas"
      },
      {
        "title": "Nomad",
        "path": "secrets/nomad"
      },
      {
        "title": "OpenLDAP",
        "path": "secrets/openldap"
      },
      {
        "title": "PKI (Certificates)",
        "routes": [
          {
            "title": "Overview",
            "path": "secrets/pki"
          },
          {
            "title": "Setup and Usage",
            "path": "secrets/pki/setup"
          },
          {
            "title": "Quick Start - Root CA Setup",
            "path": "secrets/pki/quick-start-root-ca"
          },
          {
            "title": "Quick Start - Intermediate CA Setup",
            "path": "secrets/pki/quick-start-intermediate-ca"
          },
          {
            "title": "Considerations",
            "path": "secrets/pki/considerations"
          },
          {
            "title": "Rotation Primitives",
            "path": "secrets/pki/rotation-primitives"
          }
        ]
      },
      {
        "title": "RabbitMQ",
        "path": "secrets/rabbitmq"
      },
      {
        "title": "SSH",
        "routes": [
          {
            "title": "Overview",
            "path": "secrets/ssh"
          },
          {
            "title": "Signed Certificates",
            "path": "secrets/ssh/signed-ssh-certificates"
          },
          {
            "title": "SSH OTP",
            "path": "secrets/ssh/one-time-ssh-passwords"
          },
          {
            "title": "Dynamic Key",
            "path": "secrets/ssh/dynamic-ssh-keys"
          }
        ]
      },
      {
        "title": "Terraform Cloud",
        "path": "secrets/terraform"
      },
      {
        "title": "TOTP",
        "path": "secrets/totp"
      },
      {
        "title": "Transform <sup>ENTERPRISE</sup>",
        "routes": [
          {
            "title": "Overview",
            "path": "secrets/transform"
          },
          {
            "title": "FF3-1 Tweak Usage",
            "path": "secrets/transform/ff3-tweak-details"
          },
          {
            "title": "Tokenization Transform <sup>ENTERPRISE</sup>",
            "path": "secrets/transform/tokenization"
          }
        ]
      },
      {
        "title": "Transit",
        "routes": [
          {
            "title": "Overview",
            "path": "secrets/transit"
          },
          {
            "title": "Import Key Wrapping Guide",
            "path": "secrets/transit/key-wrapping-guide"
          }
        ]
      },
      {
        "title": "Venafi (Certificates)",
        "path": "secrets/venafi"
      }
    ]
  },
  {
    "title": "Auth Methods",
    "routes": [
      {
        "title": "Overview",
        "path": "auth"
      },
      {
        "title": "AppRole",
        "path": "auth/approle"
      },
      {
        "title": "AliCloud",
        "path": "auth/alicloud"
      },
      {
        "title": "AWS",
        "path": "auth/aws"
      },
      {
        "title": "Azure",
        "path": "auth/azure"
      },
      {
        "title": "Cloud Foundry",
        "path": "auth/cf"
      },
      {
        "title": "GitHub",
        "path": "auth/github"
      },
      {
        "title": "Google Cloud",
        "path": "auth/gcp"
      },
      {
        "title": "JWT/OIDC",
        "routes": [
          {
            "title": "Overview",
            "path": "auth/jwt"
          },
          {
            "title": "OIDC Providers",
            "routes": [
              {
                "title": "Overview",
                "path": "auth/jwt/oidc-providers"
              },
              {
                "title": "Auth0",
                "path": "auth/jwt/oidc-providers/auth0"
              },
              {
                "title": "Azure AD",
                "path": "auth/jwt/oidc-providers/azuread"
              },
              {
                "title": "Forgerock",
                "path": "auth/jwt/oidc-providers/forgerock"
              },
              {
                "title": "Gitlab",
                "path": "auth/jwt/oidc-providers/gitlab"
              },
              {
                "title": "Google",
                "path": "auth/jwt/oidc-providers/google"
              },
              {
                "title": "Keycloak",
                "path": "auth/jwt/oidc-providers/keycloak"
              },
              {
                "title": "Kubernetes",
                "path": "auth/jwt/oidc-providers/kubernetes"
              },
              {
                "title": "Okta",
                "path": "auth/jwt/oidc-providers/okta"
              },
              {
                "title": "SecureAuth",
                "path": "auth/jwt/oidc-providers/secureauth"
              }
            ]
          }
        ]
      },
      {
        "title": "Kerberos",
        "path": "auth/kerberos"
      },
      {
        "title": "Kubernetes",
        "path": "auth/kubernetes"
      },
      {
        "title": "LDAP",
        "path": "auth/ldap"
      },
      {
        "title": "Login MFA",
        "routes": [
          {
            "title": "Overview",
            "path": "auth/login-mfa"
          },
          {
            "title": "FAQ",
            "path": "auth/login-mfa/faq"
          }
        ]
      },
      {
        "title": "Oracle Cloud Infrastructure",
        "path": "auth/oci"
      },
      {
        "title": "Okta",
        "path": "auth/okta"
      },
      {
        "title": "RADIUS",
        "path": "auth/radius"
      },
      {
        "title": "TLS Certificates",
        "path": "auth/cert"
      },
      {
        "title": "Tokens",
        "path": "auth/token"
      },
      {
        "title": "Username &amp; Password",
        "path": "auth/userpass"
      },
      {
        "divider": true
      },
      {
        "title": "App ID <sup>DEPRECATED</sup>",
        "path": "auth/app-id"
      }
    ]
  },
  {
    "title": "Audit Devices",
    "routes": [
      {
        "title": "Overview",
        "path": "audit"
      },
      {
        "title": "File",
        "path": "audit/file"
      },
      {
        "title": "Syslog",
        "path": "audit/syslog"
      },
      {
        "title": "Socket",
        "path": "audit/socket"
      }
    ]
  },
  {
    "title": "Plugins",
    "routes": [
      {
        "title": "Overview",
        "path": "plugins"
      },
      {
        "title": "Plugin Architecture",
        "path": "plugins/plugin-architecture"
      },
      {
        "title": "Plugin Development",
        "path": "plugins/plugin-development"
      },
      {
        "title": "Plugin Management",
        "path": "plugins/plugin-management"
      },
      {
        "title": "Plugin Portal",
        "path": "plugins/plugin-portal"
      }
    ]
  },
  {
    "title": "Vault Integration Program",
    "path": "partnerships"
  },
  {
    "title": "Troubleshoot",
    "href": "https://learn.hashicorp.com/tutorials/vault/troubleshooting-vault"
  },
  {
    "divider": true
  },
  {
    "title": "Platforms",
    "routes": [
      {
        "title": "Overview",
        "path": "platform"
      },
      {
        "title": "AWS",
        "routes": [
          {
            "title": "Overview",
            "path": "platform/aws"
          },
          {
            "title": "Vault Lambda Extension",
            "path": "platform/aws/lambda-extension"
          },
          {
            "title": "Running Vault",
            "path": "platform/aws/run"
          }
        ]
      },
      {
        "title": "GitHub",
        "routes": [
          {
            "title": "GitHub Actions",
            "path": "platform/github-actions"
          }
        ]
      },
      {
        "title": "Kubernetes",
        "routes": [
          {
            "title": "Overview",
            "path": "platform/k8s"
          },
          {
            "title": "Agent Injector vs. Vault CSI Provider",
            "path": "platform/k8s/injector-csi"
          },

          {
            "title": "Helm Chart",
            "routes": [
              {
                "title": "Overview",
                "path": "platform/k8s/helm"
              },
              {
                "title": "Running Vault",
                "path": "platform/k8s/helm/run"
              },
              {
                "title": "Enterprise Licensing",
                "path": "platform/k8s/helm/enterprise"
              },
              {
                "title": "Running Vault on OpenShift",
                "path": "platform/k8s/helm/openshift"
              },
              {
                "title": "Configuration",
                "path": "platform/k8s/helm/configuration"
              },
              {
                "title": "Terraform",
                "path": "platform/k8s/helm/terraform"
              },
              {
                "title": "Examples",
                "routes": [
                  {
                    "title": "Overview",
                    "path": "platform/k8s/helm/examples"
                  },
                  {
                    "title": "Development",
                    "path": "platform/k8s/helm/examples/development"
                  },
                  {
                    "title": "Standalone with Load Balanced UI",
                    "path": "platform/k8s/helm/examples/standalone-load-balanced-ui"
                  },
                  {
                    "title": "Standalone with TLS",
                    "path": "platform/k8s/helm/examples/standalone-tls"
                  },
                  {
                    "title": "Standalone with Audit Storage",
                    "path": "platform/k8s/helm/examples/standalone-audit"
                  },
                  {
                    "title": "External Vault",
                    "path": "platform/k8s/helm/examples/external"
                  },
                  {
                    "title": "Using Kubernetes Auth Method",
                    "path": "platform/k8s/helm/examples/kubernetes-auth"
                  },
                  {
                    "title": "HA Cluster with Consul",
                    "path": "platform/k8s/helm/examples/ha-with-consul"
                  },
                  {
                    "title": "HA Cluster with Raft",
                    "path": "platform/k8s/helm/examples/ha-with-raft"
                  },
                  {
                    "title": "HA Enterprise Cluster with Raft",
                    "path": "platform/k8s/helm/examples/enterprise-with-raft"
                  },
                  {
                    "title": "HA Enterprise DR Clusters with Raft",
                    "path": "platform/k8s/helm/examples/enterprise-dr-with-raft"
                  },
                  {
                    "title": "HA Enterprise Performance Clusters with Raft",
                    "path": "platform/k8s/helm/examples/enterprise-perf-with-raft"
                  },
                  {
                    "title": "Vault Agent Injector TLS Configuration",
                    "path": "platform/k8s/helm/examples/injector-tls"
                  },
                  {
                    "title": "Vault Agent Injector TLS with Cert-Manager",
                    "path": "platform/k8s/helm/examples/injector-tls-cert-manager"
                  }
                ]
              }
            ]
          },
          {
            "title": "Agent Injector",
            "routes": [
              {
                "title": "Overview",
                "path": "platform/k8s/injector"
              },
              {
                "title": "Annotations",
                "path": "platform/k8s/injector/annotations"
              },
              {
                "title": "Installation",
                "path": "platform/k8s/injector/installation"
              },
              {
                "title": "Examples",
                "path": "platform/k8s/injector/examples"
              }
            ]
          },
          {
            "title": "Vault CSI Provider",
            "routes": [
              {
                "title": "Overview",
                "path": "platform/k8s/csi"
              },
              {
                "title": "Installation",
                "path": "platform/k8s/csi/installation"
              },
              {
                "title": "Configurations",
                "path": "platform/k8s/csi/configurations"
              },
              {
                "title": "Examples",
                "path": "platform/k8s/csi/examples"
              }
            ]
          }
        ]
      },
      {
        "title": "Microsoft SQL Server EKM provider",
        "routes": [
          {
            "title": "Overview",
            "path": "platform/mssql"
          },
          {
            "title": "Installation",
            "path": "platform/mssql/installation"
          },
          {
            "title": "Configuration",
            "path": "platform/mssql/configuration"
          },
          {
            "title": "Upgrading",
            "path": "platform/mssql/upgrading"
          },
          {
            "title": "Troubleshooting",
            "path": "platform/mssql/troubleshooting"
          },
          {
            "title": "Release Notes",
            "path": "platform/mssql/changelog"
          }
        ]
      },
      {
        "title": "ServiceNow",
        "routes": [
          {
            "title": "Overview",
            "path": "platform/servicenow"
          },
          {
            "title": "Installation",
            "path": "platform/servicenow/installation"
          },
          {
            "title": "Configuration",
            "path": "platform/servicenow/configuration"
          },
          {
            "title": "Troubleshooting",
            "path": "platform/servicenow/troubleshooting"
          }
        ]
      }
    ]
  },
  {
    "divider": true
  },
  {
    "title": "Upgrade Guides",
    "routes": [
      {
        "title": "Overview",
        "path": "upgrading"
      },
      {
        "title": "Upgrade Plugins",
        "path": "upgrading/plugins"
      },
      {
        "title": "Upgrade to 1.11.x",
        "path": "upgrading/upgrade-to-1.11.x"
      },
      {
        "title": "Upgrade to 1.10.x",
        "path": "upgrading/upgrade-to-1.10.x"
      },
      {
        "title": "Upgrade to 1.9.x",
        "path": "upgrading/upgrade-to-1.9.x"
      },
      {
        "title": "Upgrade to 1.8.x",
        "path": "upgrading/upgrade-to-1.8.x"
      },
      {
        "title": "Upgrade to 1.7.x",
        "path": "upgrading/upgrade-to-1.7.x"
      },
      {
        "title": "Upgrade to 1.6.3",
        "path": "upgrading/upgrade-to-1.6.3"
      },
      {
        "title": "Upgrade to 1.6.2",
        "path": "upgrading/upgrade-to-1.6.2"
      },
      {
        "title": "Upgrade to 1.6.1",
        "path": "upgrading/upgrade-to-1.6.1"
      },
      {
        "title": "Upgrade to 1.6.0",
        "path": "upgrading/upgrade-to-1.6.0"
      },
      {
        "title": "Upgrade to 1.5.3",
        "path": "upgrading/upgrade-to-1.5.3"
      },
      {
        "title": "Upgrade to 1.5.2",
        "path": "upgrading/upgrade-to-1.5.2"
      },
      {
        "title": "Upgrade to 1.5.1",
        "path": "upgrading/upgrade-to-1.5.1"
      },
      {
        "title": "Upgrade to 1.5.0",
        "path": "upgrading/upgrade-to-1.5.0"
      },
      {
        "title": "Upgrade to 1.4.6",
        "path": "upgrading/upgrade-to-1.4.6"
      },
      {
        "title": "Upgrade to 1.4.5",
        "path": "upgrading/upgrade-to-1.4.5"
      },
      {
        "title": "Upgrade to 1.4.4",
        "path": "upgrading/upgrade-to-1.4.4"
      },
      {
        "title": "Upgrade to 1.4.1",
        "path": "upgrading/upgrade-to-1.4.1"
      },
      {
        "title": "Upgrade to 1.4.0",
        "path": "upgrading/upgrade-to-1.4.0"
      },
      {
        "title": "Upgrade to 1.3.10",
        "path": "upgrading/upgrade-to-1.3.10"
      },
      {
        "title": "Upgrade to 1.3.9",
        "path": "upgrading/upgrade-to-1.3.9"
      },
      {
        "title": "Upgrade to 1.3.8",
        "path": "upgrading/upgrade-to-1.3.8"
      },
      {
        "title": "Upgrade to 1.3.5",
        "path": "upgrading/upgrade-to-1.3.5"
      },
      {
        "title": "Upgrade to 1.3.4",
        "path": "upgrading/upgrade-to-1.3.4"
      },
      {
        "title": "Upgrade to 1.3.3",
        "path": "upgrading/upgrade-to-1.3.3"
      },
      {
        "title": "Upgrade to 1.3.2",
        "path": "upgrading/upgrade-to-1.3.2"
      },
      {
        "title": "Upgrade to 1.3.0",
        "path": "upgrading/upgrade-to-1.3.0"
      },
      {
        "title": "Upgrade to 1.2.7",
        "path": "upgrading/upgrade-to-1.2.7"
      },
      {
        "title": "Upgrade to 1.2.6",
        "path": "upgrading/upgrade-to-1.2.6"
      },
      {
        "title": "Upgrade to 1.2.5",
        "path": "upgrading/upgrade-to-1.2.5"
      },
      {
        "title": "Upgrade to 1.2.4",
        "path": "upgrading/upgrade-to-1.2.4"
      },
      {
        "title": "Upgrade to 1.2.1",
        "path": "upgrading/upgrade-to-1.2.1"
      },
      {
        "title": "Upgrade to 1.2.0",
        "path": "upgrading/upgrade-to-1.2.0"
      },
      {
        "title": "Upgrade to 1.1.2",
        "path": "upgrading/upgrade-to-1.1.2"
      },
      {
        "title": "Upgrade to 1.1.1",
        "path": "upgrading/upgrade-to-1.1.1"
      },
      {
        "title": "Upgrade to 1.1.0",
        "path": "upgrading/upgrade-to-1.1.0"
      },
      {
        "title": "Upgrade to 1.0.0",
        "path": "upgrading/upgrade-to-1.0.0"
      },
      {
        "title": "Upgrade to 0.11.6",
        "path": "upgrading/upgrade-to-0.11.6"
      },
      {
        "title": "Upgrade to 0.11.2",
        "path": "upgrading/upgrade-to-0.11.2"
      },
      {
        "title": "Upgrade to 0.11.0",
        "path": "upgrading/upgrade-to-0.11.0"
      },
      {
        "title": "Upgrade to 0.10.4",
        "path": "upgrading/upgrade-to-0.10.4"
      },
      {
        "title": "Upgrade to 0.10.2",
        "path": "upgrading/upgrade-to-0.10.2"
      },
      {
        "title": "Upgrade to 0.10.0",
        "path": "upgrading/upgrade-to-0.10.0"
      },
      {
        "title": "Upgrade to 0.9.6",
        "path": "upgrading/upgrade-to-0.9.6"
      },
      {
        "title": "Upgrade to 0.9.3",
        "path": "upgrading/upgrade-to-0.9.3"
      },
      {
        "title": "Upgrade to 0.9.2",
        "path": "upgrading/upgrade-to-0.9.2"
      },
      {
        "title": "Upgrade to 0.9.1",
        "path": "upgrading/upgrade-to-0.9.1"
      },
      {
        "title": "Upgrade to 0.9.0",
        "path": "upgrading/upgrade-to-0.9.0"
      },
      {
        "title": "Upgrade to 0.8.0",
        "path": "upgrading/upgrade-to-0.8.0"
      },
      {
        "title": "Upgrade to 0.7.0",
        "path": "upgrading/upgrade-to-0.7.0"
      },
      {
        "title": "Upgrade to 0.6.4",
        "path": "upgrading/upgrade-to-0.6.4"
      },
      {
        "title": "Upgrade to 0.6.3",
        "path": "upgrading/upgrade-to-0.6.3"
      },
      {
        "title": "Upgrade to 0.6.2",
        "path": "upgrading/upgrade-to-0.6.2"
      },
      {
        "title": "Upgrade to 0.6.1",
        "path": "upgrading/upgrade-to-0.6.1"
      },
      {
        "title": "Upgrade to 0.6.0",
        "path": "upgrading/upgrade-to-0.6.0"
      },
      {
        "title": "Upgrade to 0.5.1",
        "path": "upgrading/upgrade-to-0.5.1"
      },
      {
        "title": "Upgrade to 0.5.0",
        "path": "upgrading/upgrade-to-0.5.0"
      }
    ]
  },
  {
    "divider": true
  },
  {
    "title": "Release Notes",
    "routes": [
      {
        "title": "Overview",
        "path": "release-notes"
      },
      {
        "title": "1.11.0",
        "path": "release-notes/1.11.0"
      },
      {
        "title": "1.10.0",
        "path": "release-notes/1.10.0"
      },
      {
        "title": "1.9.0",
        "path": "release-notes/1.9.0"
      },
      {
        "title": "1.8.0",
        "path": "release-notes/1.8.0"
      },
      {
        "title": "1.7.0",
        "path": "release-notes/1.7.0"
      },
      {
        "title": "1.6.0",
        "path": "release-notes/1.6.0"
      },
      {
        "title": "1.5.0",
        "path": "release-notes/1.5.0"
      }
    ]
  },
  {
    "divider": true
  },
  {
    "title": "Deprecation Notices",
    "routes": [
      {
        "title": "Overview",
        "path": "deprecation"
      },
      {
        "title": "FAQ",
        "path": "deprecation/faq"
      }
    ]
  },
  {
    "divider": true
  },
  {
    "title": "FAQ",
    "routes": [
      {
        "title": "Overview",
        "path": "faq"
      },
      {
        "title": "Feature Deprecation Notice and Plans",
        "href": "https://www.vaultproject.io/docs/deprecation/faq"
      },
      {
        "title": "License",
        "href": "https://www.vaultproject.io/docs/enterprise/license/faq"
      },
      {
        "title": "Client Count",
        "href": "https://www.vaultproject.io/docs/concepts/client-count/faq"
      },
      {
        "title": "Login MFA",
        "href": "https://www.vaultproject.io/docs/auth/login-mfa/faq"
      },
      {
        "title": "Server Side Consistent Token",
        "path": "faq/ssct"
      }
    ]
  },
  {
    "divider": true
  },
  {
    "title": "Glossary",
    "path": "glossary"
  },
  {
    "divider": true
  },
  {
    "title": "Vault Enterprise",
    "routes": [
      {
        "title": "Overview",
        "path": "enterprise"
      },
      {
        "title": "License",
        "routes": [
          {
            "title": "Overview",
            "path": "enterprise/license"
          },
          {
            "title": "Autoloading",
            "path": "enterprise/license/autoloading"
          },
          {
            "title": "FAQ",
            "path": "enterprise/license/faq"
          }
        ]
      },

      {
        "title": "Replication",
        "path": "enterprise/replication"
      },

      {
        "title": "HSM Support",
        "routes": [
          {
            "title": "Overview",
            "path": "enterprise/hsm"
          },
          {
            "title": "Behavioral Changes",
            "path": "enterprise/hsm/behavior"
          },
          {
            "title": "Security",
            "path": "enterprise/hsm/security"
          }
        ]
      },
      {
        "title": "Automated Integrated Storage Snapshots",
        "path": "enterprise/automated-integrated-storage-snapshots"
      },
      {
        "title": "Automated Upgrades",
        "path": "enterprise/automated-upgrades"
      },
      {
        "title": "Redundancy Zones",
        "path": "enterprise/redundancy-zones"
      },
      {
        "title": "Lease Count Quotas",
        "path": "enterprise/lease-count-quotas"
      },
      {
        "title": "Entropy Augmentation",
        "path": "enterprise/entropy-augmentation"
      },
      {
        "title": "FIPS",
        "routes": [
          {
            "title": "Overview",
            "path": "enterprise/fips"
          },
          {
            "title": "FIPS 140-2 Inside Vault",
            "path": "enterprise/fips/fips1402"
          },
          {
            "title": "Seal Wrap for FIPS 140-2",
            "path": "enterprise/fips/sealwrap"
          }
        ]
      },
      {
        "title": "Seal Wrap",
        "path": "enterprise/sealwrap"
      },
      {
        "title": "Namespaces",
        "path": "enterprise/namespaces"
      },
      {
        "title": "Performance Standbys",
        "path": "enterprise/performance-standby"
      },
      {
        "title": "Eventual Consistency",
        "path": "enterprise/consistency"
      },
      {
        "title": "Control Groups",
        "path": "enterprise/control-groups"
      },
      {
        "title": "Managed Keys",
        "path": "enterprise/managed-keys"
      },
      {
        "title": "MFA",
        "routes": [
          {
            "title": "Overview",
            "path": "enterprise/mfa"
          },
          {
            "title": "Duo MFA",
            "path": "enterprise/mfa/mfa-duo"
          },
          {
            "title": "Okta MFA",
            "path": "enterprise/mfa/mfa-okta"
          },
          {
            "title": "PingID MFA",
            "path": "enterprise/mfa/mfa-pingid"
          },
          {
            "title": "TOTP MFA",
            "path": "enterprise/mfa/mfa-totp"
          }
        ]
      },
      {
        "title": "Sentinel",
        "routes": [
          {
            "title": "Overview",
            "path": "enterprise/sentinel"
          },
          {
            "title": "Examples",
            "path": "enterprise/sentinel/examples"
          },
          {
            "title": "Properties",
            "path": "enterprise/sentinel/properties"
          }
        ]
      },
      {
        "title": "HCP Vault",
        "href": "https://cloud.hashicorp.com/docs/vault"
      }
    ]
  }
]<|MERGE_RESOLUTION|>--- conflicted
+++ resolved
@@ -997,13 +997,12 @@
             "path": "secrets/databases/postgresql"
           },
           {
-<<<<<<< HEAD
             "title": "Redis",
             "path": "secrets/databases/redis"
-=======
+          },
+          {
             "title": "Redis ElastiCache",
             "path": "secrets/databases/rediselasticache"
->>>>>>> 9f3955bd
           },
           {
             "title": "Redshift",
