---
layout: docs
page_title: OIDC Provider Setup - Auth Methods
description: OIDC provider configuration quick starts
---

# OIDC Provider Configuration

This page collects high-level setup steps on how to configure an OIDC
application for various providers. For more general usage and operation
information, see the [Vault JWT/OIDC method documentation](/docs/auth/jwt).

OIDC providers are often highly configurable and you should become familiar with
their recommended settings and best practices. The instructions below are
largely community-driven and intended to help you get started. Corrections
and additions may be submitted via the [Vault Github repository](https://github.com/hashicorp/vault).

## Azure Active Directory (AAD)

Reference: [Azure Active Directory v2.0 and the OpenID Connect protocol](https://docs.microsoft.com/en-us/azure/active-directory/develop/v2-protocols-oidc)

1. Register or select an AAD application. Visit Overview page.
1. Configure Redirect URIs ("Web" type).
   - You may include two redirect URIs, one for CLI access another one for Vault UI access.
     - http://localhost:8250/oidc/callback
     - https://hostname:port_number/ui/vault/auth/oidc/oidc/callback
1. Record "Application (client) ID" as you will need it as the oidc_client_id
1. Under API Permissions grant the following permission:
   - Microsoft Graph API permission [Group.Read.All](https://docs.microsoft.com/en-us/graph/permissions-reference#application-permissions-10)
1. Under "Endpoints", copy the OpenID Connect metadata document URL, omitting the `/well-known...` portion.
   - The endpoint url (oidc_discovery_url) will look like: https://login.microsoftonline.com/tenant-guid-dead-beef-aaaa-aaaa/v2.0
1. Switch to Certificates & Secrets. Create a new client secret and record the generated value as
   it will not be accessible after you leave the page.

Please note [Azure AD v2.0 endpoints](https://docs.microsoft.com/en-gb/azure/active-directory/develop/azure-ad-endpoint-comparison)
are required for [external groups](/docs/secrets/identity#external-vs-internal-groups) to work.

- `groupMembershipClaims` should be changed from `none` in the
  [App registration manifest](https://docs.microsoft.com/en-us/azure/active-directory/develop/reference-app-manifest).
  Options are "All" or "SecurityGroup"

- In the [OIDC Role config](/api/auth/jwt#create-role)
  the scope `"https://graph.microsoft.com/.default"` should be added to add groups
  to the jwt token and `groups_claim` should be set to `groups`.

- Finally Azure AD group can be referenced by using the groups `objectId` as the [group alias name](/api/secret/identity/group-alias) for the external group.

### CLI setup instructions:

You have to fill in the following values make sure to use the correct vault secret
path that matches the name of the authentication method such as /oidc/

- oidc_client_id = Application Client ID
- oidc_client_secret = Secret obtained from the Certificates & Secrets Section
- default_role = default role the user will be using when connecting. (see the second command)
- oidc_discovery_url = Open ID endpoint retrieved from the App Registration sections.

```
vault write auth/oidc/config \
    oidc_client_id="your_client_id" \
    oidc_client_secret="your_client_secret" \
    default_role="your_default_role" \
    oidc_discovery_url="https://login.microsoftonline.com/tenant_id/v2.0"
```

```
vault write auth/oidc/role/demo user_claim="email" \
    allowed_redirect_uris="http://localhost:8250/oidc/callback,https://online_version_hostname:port_number/ui/vault/auth/oidc/oidc/callback"  \
    groups_claim="groups" \
    policies=default
```

### Azure-specific handling configuration

If a user is a member of more than 200 groups (directly or indirectly), extra configuration is required so that vault can fetch the groups properly.

- Set `"provider_config"` to azure (see below)
- Grant the AAD application `Directory.Read.All` permission under "Azure Active Directory Graph" API Permissions (legacy API).
- Add `"profile"` to `oidc_scopes` so the user's id comes back on the jwt token.

```
vault write auth/oidc/config -<<"EOH"
{
   "oidc_client_id": "your_client_id",
   "oidc_client_secret": "your_client_secret",
   "default_role": "your_default_role",
   "oidc_discovery_url": "https://login.microsoftonline.com/tenant_id/v2.0",
   "provider_config": {
      "provider": "azure"
   }
}
EOH
```

```
vault write auth/oidc/role/demo \
   user_claim="email" \
   allowed_redirect_uris="http://localhost:8250/oidc/callback,https://online_version_hostname:port_number/ui/vault/auth/oidc/oidc/callback"  \
   groups_claim="groups" \
   oidc_scopes="profile" \
   policies="default"
```

## Auth0

1. Select Create Application (Regular Web App).
1. Configure Allowed Callback URLs.
1. Copy client ID and secret.
1. If you see Vault errors involving signature, check the application's Advanced > OAuth settings
   and verify that signing algorithm is "RS256".

## Gitlab

1. Visit Settings > Applications.
1. Fill out Name and Redirect URIs.
1. Making sure to select the "openid" scope.
1. Copy client ID and secret.

## Google

Main reference: [Using OAuth 2.0 to Access Google APIs](https://developers.google.com/identity/protocols/OAuth2)

1. Visit the [Google API Console](https://console.developers.google.com).
1. Create or a select a project.
1. Create a new credential via Credentials > Create Credentials > OAuth Client ID.
1. Configure the OAuth Consent Screen. Application Name is required. Save.
1. Select application type: "Web Application".
1. Configure Authorized Redirect URIs.
1. Save client ID and secret.

### Google-specific handling configuration

Provider specific configuration is available when using Google as an identity provider from the
Vault JWT/OIDC auth method. The configuration allows Vault to obtain G Suite group membership and
user information during the JWT/OIDC authentication flow. The group membership obtained from G Suite
<<<<<<< HEAD
will be used for Identity group alias association. The user information obtained from G Suite can be
=======
may be used for Identity group alias association. The user information obtained from G Suite can be
>>>>>>> b67868b3
used to copy claims data into resulting auth token and alias metadata via [claim_mappings](/api/auth/jwt#claim_mappings).

#### Setup

To set up the Google-specific handling, you'll need:
- A G Suite account with the [super admin role](https://support.google.com/a/answer/2405986?hl=en)
for granting domain-wide delegation API client access.
- The ability to create a service account in [Google Cloud Platform](https://console.developers.google.com/iam-admin/serviceaccounts).

The Google-specific handling that's used to fetch G Suite groups and user information in Vault uses
[G Suite Domain-Wide Delegation of Authority](https://developers.google.com/admin-sdk/directory/v1/guides/delegation)
for authentication and authorization. You need to follow **all steps** in the [guide](https://developers.google.com/admin-sdk/directory/v1/guides/delegation)
<<<<<<< HEAD
to obtain a Google service account key file capable of making requests to the G Suite
=======
to obtain the key file for a Google service account capable of making requests to the G Suite
>>>>>>> b67868b3
[User Accounts](https://developers.google.com/admin-sdk/directory/v1/guides/manage-users) and
[Groups](https://developers.google.com/admin-sdk/directory/v1/guides/manage-groups) APIs.

In **step 5** within the section titled
[Delegate domain-wide authority to your service account](https://developers.google.com/admin-sdk/directory/v1/guides/delegation#delegate_domain-wide_authority_to_your_service_account),
the only OAuth scopes that should be granted are:
- `https://www.googleapis.com/auth/admin.directory.group.readonly`
- `https://www.googleapis.com/auth/admin.directory.user.readonly`

<<<<<<< HEAD
~> This is an **important security step** in order to give the service account the least set of privileges
=======
This is an **important security step** in order to give the service account the least set of privileges
>>>>>>> b67868b3
that enable the feature.

#### Configuration

- `provider` `(string: <required>)` - Name of the provider. Must be set to "gsuite".
- `gsuite_service_account` `(string: <required>)` - Path to the Google service account key file obtained from setup.
- `gsuite_admin_impersonate` `(string: <required>)` - Email address of a G Suite admin to impersonate.
- `fetch_groups` `(bool: false)` - If set to true, groups will be fetched from G Suite.
- `fetch_user_info` `(bool: false)` - If set to true, user info will be fetched from G Suite using the configured [user_custom_schemas](#user_custom_schemas).
<<<<<<< HEAD
- `groups_recurse_max_depth` `(int: <optional>` - Group membership recursion max depth. Defaults to 0, which means don't recurse.
- `user_custom_schemas` `(string: <optional>` - Comma-separated list of G Suite [custom schemas](https://developers.google.com/admin-sdk/directory/v1/guides/manage-schemas).
=======
- `groups_recurse_max_depth` `(int: <optional>)` - Group membership recursion max depth. Defaults to 0, which means don't recurse.
- `user_custom_schemas` `(string: <optional>)` - Comma-separated list of G Suite [custom schemas](https://developers.google.com/admin-sdk/directory/v1/guides/manage-schemas).
>>>>>>> b67868b3
Values set for G Suite users using custom schema fields will be fetched and made available as claims that can be used with [claim_mappings](/api/auth/jwt#claim_mappings). Required if [fetch_user_info](#fetch_user_info) is set to true.

Example configuration:
```
vault write auth/oidc/config -<<EOF
{
    "oidc_discovery_url": "https://accounts.google.com",
    "oidc_client_id": "your_client_id",
    "oidc_client_secret": "your_client_secret",
    "default_role": "your_default_role",
    "provider_config": {
        "provider": "gsuite",
        "gsuite_service_account": "/path/to/service-account.json",
        "gsuite_admin_impersonate": "admin@gsuitedomain.com",
        "fetch_groups": true,
        "fetch_user_info": true,
        "groups_recurse_max_depth": 5,
        "user_custom_schemas": "Education,Preferences"
    }
}
EOF
```

Example role:
```
vault write auth/oidc/role/your_default_role \
    allowed_redirect_uris="http://localhost:8200/ui/vault/auth/oidc/oidc/callback,http://localhost:8250/oidc/callback" \
    user_claim="sub" \
    groups_claim="groups" \
    claim_mappings="/Education/graduation_date"="graduation_date" \
    claim_mappings="/Preferences/shirt_size"="shirt_size"
```

## Keycloak

1. Select/create a Realm and Client. Select a Client and visit Settings.
1. Client Protocol: openid-connect
1. Access Type: confidential
1. Standard Flow Enabled: On
1. Configure Valid Redirect URIs.
1. Save.
1. Visit Credentials. Select Client ID and Secret and note the generated secret.

## Okta

1. Make sure an Authorization Server has been created. The "Issuer" field shown on the Setting page
   will be used as the `oidc_discovery_url`.
1. Visit Applications > Add Application (Web).
1. Configure Login redirect URIs. Save.
1. Save client ID and secret.

Note your policy will need `oidc_scopes` to include `profile` to get a full profile ("[Fat Token](https://support.okta.com/help/s/article/Okta-Groups-or-Attribute-Missing-from-Id-Token)"). You will also need to configure bound audience along the lines of `"bound_audiences": ["api://default", "0a4........."]` if you are using the default authorization server.<|MERGE_RESOLUTION|>--- conflicted
+++ resolved
@@ -133,11 +133,7 @@
 Provider specific configuration is available when using Google as an identity provider from the
 Vault JWT/OIDC auth method. The configuration allows Vault to obtain G Suite group membership and
 user information during the JWT/OIDC authentication flow. The group membership obtained from G Suite
-<<<<<<< HEAD
-will be used for Identity group alias association. The user information obtained from G Suite can be
-=======
 may be used for Identity group alias association. The user information obtained from G Suite can be
->>>>>>> b67868b3
 used to copy claims data into resulting auth token and alias metadata via [claim_mappings](/api/auth/jwt#claim_mappings).
 
 #### Setup
@@ -150,11 +146,7 @@
 The Google-specific handling that's used to fetch G Suite groups and user information in Vault uses
 [G Suite Domain-Wide Delegation of Authority](https://developers.google.com/admin-sdk/directory/v1/guides/delegation)
 for authentication and authorization. You need to follow **all steps** in the [guide](https://developers.google.com/admin-sdk/directory/v1/guides/delegation)
-<<<<<<< HEAD
-to obtain a Google service account key file capable of making requests to the G Suite
-=======
 to obtain the key file for a Google service account capable of making requests to the G Suite
->>>>>>> b67868b3
 [User Accounts](https://developers.google.com/admin-sdk/directory/v1/guides/manage-users) and
 [Groups](https://developers.google.com/admin-sdk/directory/v1/guides/manage-groups) APIs.
 
@@ -164,11 +156,7 @@
 - `https://www.googleapis.com/auth/admin.directory.group.readonly`
 - `https://www.googleapis.com/auth/admin.directory.user.readonly`
 
-<<<<<<< HEAD
 ~> This is an **important security step** in order to give the service account the least set of privileges
-=======
-This is an **important security step** in order to give the service account the least set of privileges
->>>>>>> b67868b3
 that enable the feature.
 
 #### Configuration
@@ -178,13 +166,8 @@
 - `gsuite_admin_impersonate` `(string: <required>)` - Email address of a G Suite admin to impersonate.
 - `fetch_groups` `(bool: false)` - If set to true, groups will be fetched from G Suite.
 - `fetch_user_info` `(bool: false)` - If set to true, user info will be fetched from G Suite using the configured [user_custom_schemas](#user_custom_schemas).
-<<<<<<< HEAD
-- `groups_recurse_max_depth` `(int: <optional>` - Group membership recursion max depth. Defaults to 0, which means don't recurse.
-- `user_custom_schemas` `(string: <optional>` - Comma-separated list of G Suite [custom schemas](https://developers.google.com/admin-sdk/directory/v1/guides/manage-schemas).
-=======
 - `groups_recurse_max_depth` `(int: <optional>)` - Group membership recursion max depth. Defaults to 0, which means don't recurse.
 - `user_custom_schemas` `(string: <optional>)` - Comma-separated list of G Suite [custom schemas](https://developers.google.com/admin-sdk/directory/v1/guides/manage-schemas).
->>>>>>> b67868b3
 Values set for G Suite users using custom schema fields will be fetched and made available as claims that can be used with [claim_mappings](/api/auth/jwt#claim_mappings). Required if [fetch_user_info](#fetch_user_info) is set to true.
 
 Example configuration:
