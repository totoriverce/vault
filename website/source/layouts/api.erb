<% wrap_layout :inner do %>
  <% content_for :sidebar do %>
    <ul class="nav docs-sidenav">
      <li<%= sidebar_current("docs-http-overview") %>>
        <a href="/api/index.html">Overview</a>
      </li>
      <li<%= sidebar_current("docs-http-libraries") %>>
        <a href="/api/libraries.html">Client Libraries</a>
      </li>

      <hr>

      <!-- <li<%= sidebar_current("docs-http-auth") %>>
        <a href="#">Auth Backends</a>
      </li> -->

      <li<%= sidebar_current("docs-http-secret") %>>
        <a href="/api/secret/index.html">Secret Backends</a>
        <ul class="nav">
          <li<%= sidebar_current("docs-http-secret-aws") %>>
            <a href="/api/secret/aws/index.html">AWS</a>
          </li>
          <li<%= sidebar_current("docs-http-secret-cassandra") %>>
            <a href="/api/secret/cassandra/index.html">Cassandra</a>
          </li>
          <li<%= sidebar_current("docs-http-secret-consul") %>>
            <a href="/api/secret/consul/index.html">Consul</a>
          </li>
          <li<%= sidebar_current("docs-http-secret-cubbyhole") %>>
            <a href="/api/secret/cubbyhole/index.html">Cubbyhole</a>
          </li>
          <li<%= sidebar_current("docs-http-secret-generic") %>>
            <a href="/api/secret/generic/index.html">Generic</a>
          </li>
          <li<%= sidebar_current("docs-http-secret-mongodb") %>>
            <a href="/api/secret/mongodb/index.html">MongoDB</a>
          </li>
          <li<%= sidebar_current("docs-http-secret-mssql") %>>
            <a href="/api/secret/mssql/index.html">MSSQL</a>
          </li>
          <li<%= sidebar_current("docs-http-secret-mysql") %>>
            <a href="/api/secret/mysql/index.html">MySQL</a>
          </li>
          <li<%= sidebar_current("docs-http-secret-pki") %>>
            <a href="/api/secret/pki/index.html">PKI</a>
          </li>
          <li<%= sidebar_current("docs-http-secret-postgresql") %>>
            <a href="/api/secret/postgresql/index.html">PostgreSQL</a>
          </li>
          <li<%= sidebar_current("docs-http-secret-rabbitmq") %>>
            <a href="/api/secret/rabbitmq/index.html">RabbitMQ</a>
          </li>
          <li<%= sidebar_current("docs-http-secret-ssh") %>>
            <a href="/api/secret/ssh/index.html">SSH</a>
          </li>
          <li<%= sidebar_current("docs-http-secret-transit") %>>
            <a href="/api/secret/transit/index.html">Transit</a>
          </li>
        </ul>
      </li>

<<<<<<< HEAD
        <li<%= sidebar_current("docs-http-system")%>>
          <a href="/api/system/index.html">System Backend</a>
          <ul class="nav">
            <li<%= sidebar_current("docs-http-system-audit/") %>>
              <a href="/api/system/audit.html"><tt>/sys/audit</tt></a>
            </li>
            <li<%= sidebar_current("docs-http-system-audit-hash") %>>
              <a href="/api/system/audit-hash.html"><tt>/sys/audit-hash</tt></a>
            </li>
            <li<%= sidebar_current("docs-http-system-auth") %>>
              <a href="/api/system/auth.html"><tt>/sys/auth</tt></a>
            </li>
            <li<%= sidebar_current("docs-http-system-capabilities/") %>>
              <a href="/api/system/capabilities.html"><tt>/sys/capabilities</tt></a>
            </li>
            <li<%= sidebar_current("docs-http-system-capabilities-accessor") %>>
              <a href="/api/system/capabilities-accessor.html"><tt>/sys/capabilities-accessor</tt></a>
            </li>
            <li<%= sidebar_current("docs-http-system-capabilities-self") %>>
              <a href="/api/system/capabilities-self.html"><tt>/sys/capabilities-self</tt></a>
            </li>
            <li<%= sidebar_current("docs-http-system-config-auditing") %>>
              <a href="/api/system/config-auditing.html"><tt>/sys/config/auditing</tt></a>
            </li>
            <li<%= sidebar_current("docs-http-system-generate-root") %>>
              <a href="/api/system/generate-root.html"><tt>/sys/generate-root</tt></a>
            </li>
            <li<%= sidebar_current("docs-http-system-generate-share") %>>
              <a href="/api/system/generate-share.html"><tt>/sys/generate-share</tt></a>
            </li>
            <li<%= sidebar_current("docs-http-system-health") %>>
              <a href="/api/system/health.html"><tt>/sys/health</tt></a>
            </li>
            <li<%= sidebar_current("docs-http-system-init") %>>
              <a href="/api/system/init.html"><tt>/sys/init</tt></a>
            </li>
            <li<%= sidebar_current("docs-http-system-key-status") %>>
              <a href="/api/system/key-status.html"><tt>/sys/key-status</tt></a>
            </li>
            <li<%= sidebar_current("docs-http-system-leader") %>>
              <a href="/api/system/leader.html"><tt>/sys/leader</tt></a>
            </li>
            <li<%= sidebar_current("docs-http-system-mounts") %>>
              <a href="/api/system/mounts.html"><tt>/sys/mounts</tt></a>
            </li>
            <li<%= sidebar_current("docs-http-system-policy") %>>
              <a href="/api/system/policy.html"><tt>/sys/policy</tt></a>
            </li>
            <li<%= sidebar_current("docs-http-system-raw") %>>
              <a href="/api/system/raw.html"><tt>/sys/raw</tt></a>
            </li>
            <li<%= sidebar_current("docs-http-system-rekey") %>>
              <a href="/api/system/rekey.html"><tt>/sys/rekey</tt></a>
            </li>
            <li<%= sidebar_current("docs-http-system-remount") %>>
              <a href="/api/system/remount.html"><tt>/sys/remount</tt></a>
            </li>
            <li<%= sidebar_current("docs-http-system-renew") %>>
              <a href="/api/system/renew.html"><tt>/sys/renew</tt></a>
            </li>
            <li<%= sidebar_current("docs-http-system-replication") %>>
              <a href="/api/system/replication.html"><tt>/sys/replication</tt></a>
            </li>
            <li<%= sidebar_current("docs-http-system-revoke/") %>>
              <a href="/api/system/revoke.html"><tt>/sys/revoke</tt></a>
            </li>
            <li<%= sidebar_current("docs-http-system-revoke-force") %>>
              <a href="/api/system/revoke-force.html"><tt>/sys/revoke-force</tt></a>
            </li>
            <li<%= sidebar_current("docs-http-system-revoke-prefix") %>>
              <a href="/api/system/revoke-prefix.html"><tt>/sys/revoke-prefix</tt></a>
            </li>
            <li<%= sidebar_current("docs-http-system-rotate") %>>
              <a href="/api/system/rotate.html"><tt>/sys/rotate</tt></a>
            </li>
            <li<%= sidebar_current("docs-http-system-seal/") %>>
              <a href="/api/system/seal.html"><tt>/sys/seal</tt></a>
            </li>
            <li<%= sidebar_current("docs-http-system-seal-status") %>>
              <a href="/api/system/seal-status.html"><tt>/sys/seal-status</tt></a>
            </li>
            <li<%= sidebar_current("docs-http-system-step-down") %>>
              <a href="/api/system/step-down.html"><tt>/sys/step-down</tt></a>
            </li>
            <li<%= sidebar_current("docs-http-system-unseal") %>>
              <a href="/api/system/unseal.html"><tt>/sys/unseal</tt></a>
            </li>
            <li<%= sidebar_current("docs-http-system-wrapping-lookup") %>>
              <a href="/api/system/wrapping-lookup.html"><tt>/sys/wrapping/lookup</tt></a>
            </li>
            <li<%= sidebar_current("docs-http-system-wrapping-rewrap") %>>
              <a href="/api/system/wrapping-rewrap.html"><tt>/sys/wrapping/rewrap</tt></a>
            </li>
            <li<%= sidebar_current("docs-http-system-wrapping-unwrap") %>>
              <a href="/api/system/wrapping-unwrap.html"><tt>/sys/wrapping/unwrap</tt></a>
            </li>
            <li<%= sidebar_current("docs-http-system-wrapping-wrap") %>>
              <a href="/api/system/wrapping-wrap.html"><tt>/sys/wrapping/wrap</tt></a>
            </li>
          </ul>
        </li>
      </ul>
    </div>
=======
      <li<%= sidebar_current("docs-http-system")%>>
        <a href="/api/system/index.html">System Backend</a>
        <ul class="nav">
          <li<%= sidebar_current("docs-http-system-audit/") %>>
            <a href="/api/system/audit.html"><tt>/sys/audit</tt></a>
          </li>
          <li<%= sidebar_current("docs-http-system-audit-hash") %>>
            <a href="/api/system/audit-hash.html"><tt>/sys/audit-hash</tt></a>
          </li>
          <li<%= sidebar_current("docs-http-system-auth") %>>
            <a href="/api/system/auth.html"><tt>/sys/auth</tt></a>
          </li>
          <li<%= sidebar_current("docs-http-system-capabilities/") %>>
            <a href="/api/system/capabilities.html"><tt>/sys/capabilities</tt></a>
          </li>
          <li<%= sidebar_current("docs-http-system-capabilities-accessor") %>>
            <a href="/api/system/capabilities-accessor.html"><tt>/sys/capabilities-accessor</tt></a>
          </li>
          <li<%= sidebar_current("docs-http-system-capabilities-self") %>>
            <a href="/api/system/capabilities-self.html"><tt>/sys/capabilities-self</tt></a>
          </li>
          <li<%= sidebar_current("docs-http-system-config-auditing") %>>
            <a href="/api/system/config-auditing.html"><tt>/sys/config/auditing</tt></a>
          </li>
          <li<%= sidebar_current("docs-http-system-generate-root") %>>
            <a href="/api/system/generate-root.html"><tt>/sys/generate-root</tt></a>
          </li>
          <li<%= sidebar_current("docs-http-system-health") %>>
            <a href="/api/system/health.html"><tt>/sys/health</tt></a>
          </li>
          <li<%= sidebar_current("docs-http-system-init") %>>
            <a href="/api/system/init.html"><tt>/sys/init</tt></a>
          </li>
          <li<%= sidebar_current("docs-http-system-key-status") %>>
            <a href="/api/system/key-status.html"><tt>/sys/key-status</tt></a>
          </li>
          <li<%= sidebar_current("docs-http-system-leader") %>>
            <a href="/api/system/leader.html"><tt>/sys/leader</tt></a>
          </li>
          <li<%= sidebar_current("docs-http-system-mounts") %>>
            <a href="/api/system/mounts.html"><tt>/sys/mounts</tt></a>
          </li>
          <li<%= sidebar_current("docs-http-system-policy") %>>
            <a href="/api/system/policy.html"><tt>/sys/policy</tt></a>
          </li>
          <li<%= sidebar_current("docs-http-system-raw") %>>
            <a href="/api/system/raw.html"><tt>/sys/raw</tt></a>
          </li>
          <li<%= sidebar_current("docs-http-system-rekey") %>>
            <a href="/api/system/rekey.html"><tt>/sys/rekey</tt></a>
          </li>
          <li<%= sidebar_current("docs-http-system-remount") %>>
            <a href="/api/system/remount.html"><tt>/sys/remount</tt></a>
          </li>
          <li<%= sidebar_current("docs-http-system-renew") %>>
            <a href="/api/system/renew.html"><tt>/sys/renew</tt></a>
          </li>
          <li<%= sidebar_current("docs-http-system-replication") %>>
            <a href="/api/system/replication.html"><tt>/sys/replication</tt></a>
          </li>
          <li<%= sidebar_current("docs-http-system-revoke/") %>>
            <a href="/api/system/revoke.html"><tt>/sys/revoke</tt></a>
          </li>
          <li<%= sidebar_current("docs-http-system-revoke-force") %>>
            <a href="/api/system/revoke-force.html"><tt>/sys/revoke-force</tt></a>
          </li>
          <li<%= sidebar_current("docs-http-system-revoke-prefix") %>>
            <a href="/api/system/revoke-prefix.html"><tt>/sys/revoke-prefix</tt></a>
          </li>
          <li<%= sidebar_current("docs-http-system-rotate") %>>
            <a href="/api/system/rotate.html"><tt>/sys/rotate</tt></a>
          </li>
          <li<%= sidebar_current("docs-http-system-seal/") %>>
            <a href="/api/system/seal.html"><tt>/sys/seal</tt></a>
          </li>
          <li<%= sidebar_current("docs-http-system-seal-status") %>>
            <a href="/api/system/seal-status.html"><tt>/sys/seal-status</tt></a>
          </li>
          <li<%= sidebar_current("docs-http-system-step-down") %>>
            <a href="/api/system/step-down.html"><tt>/sys/step-down</tt></a>
          </li>
          <li<%= sidebar_current("docs-http-system-unseal") %>>
            <a href="/api/system/unseal.html"><tt>/sys/unseal</tt></a>
          </li>
          <li<%= sidebar_current("docs-http-system-wrapping-lookup") %>>
            <a href="/api/system/wrapping-lookup.html"><tt>/sys/wrapping/lookup</tt></a>
          </li>
          <li<%= sidebar_current("docs-http-system-wrapping-rewrap") %>>
            <a href="/api/system/wrapping-rewrap.html"><tt>/sys/wrapping/rewrap</tt></a>
          </li>
          <li<%= sidebar_current("docs-http-system-wrapping-unwrap") %>>
            <a href="/api/system/wrapping-unwrap.html"><tt>/sys/wrapping/unwrap</tt></a>
          </li>
          <li<%= sidebar_current("docs-http-system-wrapping-wrap") %>>
            <a href="/api/system/wrapping-wrap.html"><tt>/sys/wrapping/wrap</tt></a>
          </li>
        </ul>
      </li>
    </ul>
>>>>>>> db86d87c
  <% end %>

  <%= yield %>
<% end %><|MERGE_RESOLUTION|>--- conflicted
+++ resolved
@@ -59,111 +59,6 @@
         </ul>
       </li>
 
-<<<<<<< HEAD
-        <li<%= sidebar_current("docs-http-system")%>>
-          <a href="/api/system/index.html">System Backend</a>
-          <ul class="nav">
-            <li<%= sidebar_current("docs-http-system-audit/") %>>
-              <a href="/api/system/audit.html"><tt>/sys/audit</tt></a>
-            </li>
-            <li<%= sidebar_current("docs-http-system-audit-hash") %>>
-              <a href="/api/system/audit-hash.html"><tt>/sys/audit-hash</tt></a>
-            </li>
-            <li<%= sidebar_current("docs-http-system-auth") %>>
-              <a href="/api/system/auth.html"><tt>/sys/auth</tt></a>
-            </li>
-            <li<%= sidebar_current("docs-http-system-capabilities/") %>>
-              <a href="/api/system/capabilities.html"><tt>/sys/capabilities</tt></a>
-            </li>
-            <li<%= sidebar_current("docs-http-system-capabilities-accessor") %>>
-              <a href="/api/system/capabilities-accessor.html"><tt>/sys/capabilities-accessor</tt></a>
-            </li>
-            <li<%= sidebar_current("docs-http-system-capabilities-self") %>>
-              <a href="/api/system/capabilities-self.html"><tt>/sys/capabilities-self</tt></a>
-            </li>
-            <li<%= sidebar_current("docs-http-system-config-auditing") %>>
-              <a href="/api/system/config-auditing.html"><tt>/sys/config/auditing</tt></a>
-            </li>
-            <li<%= sidebar_current("docs-http-system-generate-root") %>>
-              <a href="/api/system/generate-root.html"><tt>/sys/generate-root</tt></a>
-            </li>
-            <li<%= sidebar_current("docs-http-system-generate-share") %>>
-              <a href="/api/system/generate-share.html"><tt>/sys/generate-share</tt></a>
-            </li>
-            <li<%= sidebar_current("docs-http-system-health") %>>
-              <a href="/api/system/health.html"><tt>/sys/health</tt></a>
-            </li>
-            <li<%= sidebar_current("docs-http-system-init") %>>
-              <a href="/api/system/init.html"><tt>/sys/init</tt></a>
-            </li>
-            <li<%= sidebar_current("docs-http-system-key-status") %>>
-              <a href="/api/system/key-status.html"><tt>/sys/key-status</tt></a>
-            </li>
-            <li<%= sidebar_current("docs-http-system-leader") %>>
-              <a href="/api/system/leader.html"><tt>/sys/leader</tt></a>
-            </li>
-            <li<%= sidebar_current("docs-http-system-mounts") %>>
-              <a href="/api/system/mounts.html"><tt>/sys/mounts</tt></a>
-            </li>
-            <li<%= sidebar_current("docs-http-system-policy") %>>
-              <a href="/api/system/policy.html"><tt>/sys/policy</tt></a>
-            </li>
-            <li<%= sidebar_current("docs-http-system-raw") %>>
-              <a href="/api/system/raw.html"><tt>/sys/raw</tt></a>
-            </li>
-            <li<%= sidebar_current("docs-http-system-rekey") %>>
-              <a href="/api/system/rekey.html"><tt>/sys/rekey</tt></a>
-            </li>
-            <li<%= sidebar_current("docs-http-system-remount") %>>
-              <a href="/api/system/remount.html"><tt>/sys/remount</tt></a>
-            </li>
-            <li<%= sidebar_current("docs-http-system-renew") %>>
-              <a href="/api/system/renew.html"><tt>/sys/renew</tt></a>
-            </li>
-            <li<%= sidebar_current("docs-http-system-replication") %>>
-              <a href="/api/system/replication.html"><tt>/sys/replication</tt></a>
-            </li>
-            <li<%= sidebar_current("docs-http-system-revoke/") %>>
-              <a href="/api/system/revoke.html"><tt>/sys/revoke</tt></a>
-            </li>
-            <li<%= sidebar_current("docs-http-system-revoke-force") %>>
-              <a href="/api/system/revoke-force.html"><tt>/sys/revoke-force</tt></a>
-            </li>
-            <li<%= sidebar_current("docs-http-system-revoke-prefix") %>>
-              <a href="/api/system/revoke-prefix.html"><tt>/sys/revoke-prefix</tt></a>
-            </li>
-            <li<%= sidebar_current("docs-http-system-rotate") %>>
-              <a href="/api/system/rotate.html"><tt>/sys/rotate</tt></a>
-            </li>
-            <li<%= sidebar_current("docs-http-system-seal/") %>>
-              <a href="/api/system/seal.html"><tt>/sys/seal</tt></a>
-            </li>
-            <li<%= sidebar_current("docs-http-system-seal-status") %>>
-              <a href="/api/system/seal-status.html"><tt>/sys/seal-status</tt></a>
-            </li>
-            <li<%= sidebar_current("docs-http-system-step-down") %>>
-              <a href="/api/system/step-down.html"><tt>/sys/step-down</tt></a>
-            </li>
-            <li<%= sidebar_current("docs-http-system-unseal") %>>
-              <a href="/api/system/unseal.html"><tt>/sys/unseal</tt></a>
-            </li>
-            <li<%= sidebar_current("docs-http-system-wrapping-lookup") %>>
-              <a href="/api/system/wrapping-lookup.html"><tt>/sys/wrapping/lookup</tt></a>
-            </li>
-            <li<%= sidebar_current("docs-http-system-wrapping-rewrap") %>>
-              <a href="/api/system/wrapping-rewrap.html"><tt>/sys/wrapping/rewrap</tt></a>
-            </li>
-            <li<%= sidebar_current("docs-http-system-wrapping-unwrap") %>>
-              <a href="/api/system/wrapping-unwrap.html"><tt>/sys/wrapping/unwrap</tt></a>
-            </li>
-            <li<%= sidebar_current("docs-http-system-wrapping-wrap") %>>
-              <a href="/api/system/wrapping-wrap.html"><tt>/sys/wrapping/wrap</tt></a>
-            </li>
-          </ul>
-        </li>
-      </ul>
-    </div>
-=======
       <li<%= sidebar_current("docs-http-system")%>>
         <a href="/api/system/index.html">System Backend</a>
         <ul class="nav">
@@ -190,6 +85,9 @@
           </li>
           <li<%= sidebar_current("docs-http-system-generate-root") %>>
             <a href="/api/system/generate-root.html"><tt>/sys/generate-root</tt></a>
+          </li>
+          <li<%= sidebar_current("docs-http-system-generate-share") %>>
+            <a href="/api/system/generate-share.html"><tt>/sys/generate-share</tt></a>
           </li>
           <li<%= sidebar_current("docs-http-system-health") %>>
             <a href="/api/system/health.html"><tt>/sys/health</tt></a>
@@ -263,7 +161,6 @@
         </ul>
       </li>
     </ul>
->>>>>>> db86d87c
   <% end %>
 
   <%= yield %>
