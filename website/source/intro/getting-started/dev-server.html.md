--- conflicted
+++ resolved
@@ -93,15 +93,14 @@
     4. Do the same as step 3, but with the root token. We'll use this later.
 
   ## Verify the Server is Running
+  
+  As instructed, copy and execute `export VAULT_ADDR='http://127.0.0.1:8200'`.
 
   Verify the server is running by running the `vault status` command. This should
-  succeed and exit with exit code 0. If you see an error about opening
-  a connection, make sure you copied and executed the `export VAULT_ADDR...`
-  command from above properly.
+  succeed and exit with exit code 0.
 
   If it ran successfully, the output should look like the below:
 
-<<<<<<< HEAD
   ```text
   $ vault status
   Key             Value
@@ -113,12 +112,6 @@
   Cluster ID      f6e0aa8a-700e-38b8-5dc5-4265c880b2a1
   HA Enabled      false
   ```
-=======
-As instructed, copy and execute `export VAULT_ADDR='http://127.0.0.1:8200'`.
-
-Verify the server is running by running the `vault status` command. This should
-succeed and exit with exit code 0.
->>>>>>> 4d879d20
 
   If the output looks different, especially if the numbers are different or the
   Vault is sealed, then restart the dev server and try again. The only reason
@@ -166,9 +159,7 @@
   ## Verify the Server is Running
 
   Verify the server is running by running the `vault status` command. This should
-  succeed and exit with exit code 0. If you see an error about opening
-  a connection, make sure you copied and executed the `export VAULT_ADDR...`
-  command from above properly.
+  succeed and exit with exit code 0.
 
   If it ran successfully, the output should look like the below:
 
