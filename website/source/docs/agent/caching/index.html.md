--- conflicted
+++ resolved
@@ -177,11 +177,9 @@
   configuration will be overridden and the token in the request will be used to
   forward the request to the Vault server.
 
-<<<<<<< HEAD
 ## Configuration (`listener`)
-=======
+
 - `listener` `(array of objects: required)` - Configuration for the listeners.
->>>>>>> 2759a750
 
 There can be one or more `listener` blocks at the top level.
 These configuration values are common to all `listener` blocks.
@@ -239,11 +237,8 @@
   address = "127.0.0.1:8200"
   tls_disable = true
 }
-<<<<<<< HEAD
 
 vault {
   address = "http://127.0.0.1:8200"
 }
-=======
->>>>>>> 2759a750
 ```