--- conflicted
+++ resolved
@@ -144,13 +144,8 @@
     ```yaml
     # Extra Environment Variables are defined as key/value strings.
      extraEnvironmentVars:
-<<<<<<< HEAD
-       GOOGLE_REGION: global,
-       GOOGLE_PROJECT: myproject,
-=======
        GOOGLE_REGION: global
        GOOGLE_PROJECT: myproject
->>>>>>> 14bfb250
        GOOGLE_APPLICATION_CREDENTIALS: /vault/userconfig/myproject/myproject-creds.json
     ```
 
