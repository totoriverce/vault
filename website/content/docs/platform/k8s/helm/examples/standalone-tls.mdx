---
layout: 'docs'
page_title: 'Standalone Server with TLS'
sidebar_current: 'docs-platform-k8s-examples-standalone-tls'
description: |-
  Describes how to set up a standalone Vault with TLS certificate
---

# Standalone server with TLS

@include 'helm/version.mdx'

This example can be used to set up a single server Vault cluster using TLS.

1. Create key & certificate using Kubernetes CA
2. Store key & cert into [Kubernetes secrets store](https://kubernetes.io/docs/concepts/configuration/secret/)
3. Configure helm chart to use Kubernetes secret from step 2

## 1. create key & certificate using kubernetes CA

There are four variables that will be used in this example.

```bash
# SERVICE is the name of the Vault service in kubernetes.
# It does not have to match the actual running service, though it may help for consistency.
export SERVICE=vault-server-tls

# NAMESPACE where the Vault service is running.
export NAMESPACE=vault-namespace

# SECRET_NAME to create in the kubernetes secrets store.
export SECRET_NAME=vault-server-tls

# TMPDIR is a temporary working directory.
<<<<<<< HEAD
TMPDIR=/tmp

# CSR_NAME can be any name you want. It's the name of the CSR as seen by Kubernetes
CSR_NAME=vault-csr
=======
export TMPDIR=/tmp

# CSR_NAME will be the name of our certificate signing request as seen by kubernetes.
export CSR_NAME=vault-csr
>>>>>>> 9bb921f5
```

1. Create a key for Kubernetes to sign.

   ```shell-session
   $ openssl genrsa -out ${TMPDIR}/vault.key 2048
   Generating RSA private key, 2048 bit long modulus
...................................................................................................+++
...............+++
e is 65537 (0x10001)
   ```

2. Create a Certificate Signing Request (CSR).

   1. Create a file `${TMPDIR}/csr.conf` with the following contents:

      ```bash
      cat <<EOF >${TMPDIR}/csr.conf
      [req]
      req_extensions = v3_req
      distinguished_name = req_distinguished_name
      [req_distinguished_name]
      [ v3_req ]
      basicConstraints = CA:FALSE
      keyUsage = nonRepudiation, digitalSignature, keyEncipherment
      extendedKeyUsage = serverAuth
      subjectAltName = @alt_names
      [alt_names]
      DNS.1 = *.${SERVICE}
      DNS.2 = *.${SERVICE}.${NAMESPACE}
      DNS.3 = *.${SERVICE}.${NAMESPACE}.svc
      DNS.4 = *.${SERVICE}.${NAMESPACE}.svc.cluster.local
      IP.1 = 127.0.0.1
      EOF
      ```

   2. Create a CSR.

<<<<<<< HEAD
      ```bash
      openssl req -new \
                  -key ${TMPDIR}/vault.key \
                  -subj "/CN=system:node:${SERVICE}.${NAMESPACE}.svc;/O=system:nodes" \
                  -out ${TMPDIR}/server.csr \
                  -config ${TMPDIR}/csr.conf
=======
      ```shell-session
      $ openssl req -new -key ${TMPDIR}/vault.key \
          -subj "/O=system:nodes/CN=system:node:${SERVICE}.${NAMESPACE}.svc" \
          -out ${TMPDIR}/server.csr \
          -config ${TMPDIR}/csr.conf
>>>>>>> 9bb921f5
      ```

3. Create the certificate

   ~> **Important Note:** If you are using EKS, certificate signing requirements have changed.  As per the AWS [certificate signing](https://docs.aws.amazon.com/eks/latest/userguide/cert-signing.html) documentation, EKS version `1.22` and later now requires the `signerName` to be `beta.eks.amazonaws.com/app-serving`, otherwise, the CSR will be approved but the certificate will not be issued.

   1. Create a file `${TMPDIR}/csr.yaml` with the following contents:

      ```bash
      cat <<EOF >${TMPDIR}/csr.yaml
      apiVersion: certificates.k8s.io/v1
      kind: CertificateSigningRequest
      metadata:
        name: ${CSR_NAME}
      spec:
        signerName: kubernetes.io/kubelet-serving
        groups:
        - system:authenticated
<<<<<<< HEAD
        request: $(base64 ${TMPDIR}/server.csr | tr -d '\n')
=======
        request: $(cat ${TMPDIR}/server.csr | base64 | tr -d '\r\n')
        signerName: kubernetes.io/kubelet-serving
>>>>>>> 9bb921f5
        usages:
        - digital signature
        - key encipherment
        - server auth
      EOF
      ```

   2. Send the CSR to Kubernetes.

      ```shell-session
      $ kubectl create -f ${TMPDIR}/csr.yaml
      certificatesigningrequest.certificates.k8s.io/vault-csr created
      ```

      -> If this process is automated, you may need to wait to ensure the CSR has been received and stored:
      `kubectl get csr ${CSR_NAME}`

   3. Approve the CSR in Kubernetes.

      ```shell-session
      $ kubectl certificate approve ${CSR_NAME}
      certificatesigningrequest.certificates.k8s.io/vault-csr approved
      ```

   4. Verify that the certificate was approved and issued.
      ```shell-session
      $ kubectl get csr ${CSR_NAME}
      NAME        AGE     SIGNERNAME                                    REQUESTOR                        CONDITION
      vault-csr   1m13s   kubernetes.io/kubelet-serving                 kubernetes-admin                 Approved,Issued
      ```

## 2. store key, cert, and kubernetes CA into kubernetes secrets store

1. Retrieve the certificate.

   ```shell-session
   $ serverCert=$(kubectl get csr ${CSR_NAME} -o jsonpath='{.status.certificate}')
   ```

   -> If this process is automated, you may need to wait to ensure the certificate has been created.
   If it hasn't, this will return an empty string.

2. Write the certificate out to a file.

   ```shell-session
   $ echo "${serverCert}" | openssl base64 -d -A -out ${TMPDIR}/vault.crt
   ```

3. Retrieve Kubernetes CA.

<<<<<<< HEAD
   ```bash
   kubectl get secret \
     -o jsonpath="{.items[?(@.type==\"kubernetes.io/service-account-token\")].data['ca\.crt']}" \
     | base64 --decode > ${TMPDIR}/vault.ca
=======
   ```shell-session
   $ kubectl config view --raw --minify --flatten -o jsonpath='{.clusters[].cluster.certificate-authority-data}' | base64 -d > ${TMPDIR}/vault.ca
>>>>>>> 9bb921f5
   ```

4. Create the namespace.

    ```shell-session
    $ kubectl create namespace ${NAMESPACE}
    namespace/vault-namespace created
    ```

5. Store the key, cert, and Kubernetes CA into Kubernetes secrets.

   ```shell-session
   $ kubectl create secret generic ${SECRET_NAME} \
       --namespace ${NAMESPACE} \
       --from-file=vault.key=${TMPDIR}/vault.key \
       --from-file=vault.crt=${TMPDIR}/vault.crt \
       --from-file=vault.ca=${TMPDIR}/vault.ca

   # secret/vault-server-tls created
   ```

## 3. helm configuration

The below `custom-values.yaml` can be used to set up a single server Vault cluster using TLS.
This assumes that a Kubernetes `secret` exists with the server certificate, key and
certificate authority:

```yaml
global:
  enabled: true
  tlsDisable: false

server:
  extraEnvironmentVars:
    VAULT_CACERT: /vault/userconfig/vault-server-tls/vault.ca

  volumes:
    - name: userconfig-vault-server-tls
      secret:
        defaultMode: 420
        secretName: vault-server-tls # Matches the ${SECRET_NAME} from above

  volumeMounts:
    - mountPath: /vault/userconfig/vault-server-tls
      name: userconfig-vault-server-tls
      readOnly: true

  standalone:
    enabled: true
    config: |
      listener "tcp" {
        address = "[::]:8200"
        cluster_address = "[::]:8201"
        tls_cert_file = "/vault/userconfig/vault-server-tls/vault.crt"
        tls_key_file  = "/vault/userconfig/vault-server-tls/vault.key"
        tls_client_ca_file = "/vault/userconfig/vault-server-tls/vault.ca"
      }

      storage "file" {
        path = "/vault/data"
      }
```<|MERGE_RESOLUTION|>--- conflicted
+++ resolved
@@ -32,17 +32,10 @@
 export SECRET_NAME=vault-server-tls
 
 # TMPDIR is a temporary working directory.
-<<<<<<< HEAD
-TMPDIR=/tmp
-
-# CSR_NAME can be any name you want. It's the name of the CSR as seen by Kubernetes
-CSR_NAME=vault-csr
-=======
 export TMPDIR=/tmp
 
 # CSR_NAME will be the name of our certificate signing request as seen by kubernetes.
 export CSR_NAME=vault-csr
->>>>>>> 9bb921f5
 ```
 
 1. Create a key for Kubernetes to sign.
@@ -81,20 +74,12 @@
 
    2. Create a CSR.
 
-<<<<<<< HEAD
       ```bash
       openssl req -new \
                   -key ${TMPDIR}/vault.key \
                   -subj "/CN=system:node:${SERVICE}.${NAMESPACE}.svc;/O=system:nodes" \
                   -out ${TMPDIR}/server.csr \
                   -config ${TMPDIR}/csr.conf
-=======
-      ```shell-session
-      $ openssl req -new -key ${TMPDIR}/vault.key \
-          -subj "/O=system:nodes/CN=system:node:${SERVICE}.${NAMESPACE}.svc" \
-          -out ${TMPDIR}/server.csr \
-          -config ${TMPDIR}/csr.conf
->>>>>>> 9bb921f5
       ```
 
 3. Create the certificate
@@ -113,12 +98,8 @@
         signerName: kubernetes.io/kubelet-serving
         groups:
         - system:authenticated
-<<<<<<< HEAD
         request: $(base64 ${TMPDIR}/server.csr | tr -d '\n')
-=======
-        request: $(cat ${TMPDIR}/server.csr | base64 | tr -d '\r\n')
         signerName: kubernetes.io/kubelet-serving
->>>>>>> 9bb921f5
         usages:
         - digital signature
         - key encipherment
@@ -169,15 +150,10 @@
 
 3. Retrieve Kubernetes CA.
 
-<<<<<<< HEAD
    ```bash
    kubectl get secret \
      -o jsonpath="{.items[?(@.type==\"kubernetes.io/service-account-token\")].data['ca\.crt']}" \
      | base64 --decode > ${TMPDIR}/vault.ca
-=======
-   ```shell-session
-   $ kubectl config view --raw --minify --flatten -o jsonpath='{.clusters[].cluster.certificate-authority-data}' | base64 -d > ${TMPDIR}/vault.ca
->>>>>>> 9bb921f5
    ```
 
 4. Create the namespace.
