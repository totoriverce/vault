---
layout: docs
page_title: Oracle - Database - Secrets Engines
description: |-
  Oracle is one of the supported plugins for the database secrets engine. This
  plugin generates database credentials dynamically based on configured roles
  for the Oracle database.
---

# Oracle Database Secrets Engine

This secrets engine is a part of the Database Secrets Engine. If you have not read the
[Database Backend](/docs/secrets/databases) page, please do so now as it explains how to set up the database backend and
gives an overview of how the engine functions.

Oracle is one of the supported plugins for the database secrets engine. It is capable of dynamically generating
credentials based on configured roles for Oracle databases. It also supports [Static Roles](/docs/secrets/databases#static-roles).

~> The Oracle database plugin is not bundled in the core Vault code tree and can be
found at its own git repository here:
[hashicorp/vault-plugin-database-oracle](https://github.com/hashicorp/vault-plugin-database-oracle)

## Capabilities

| Plugin Name                                                          | Root Credential Rotation | Dynamic Roles | Static Roles | Username Customization |
| -------------------------------------------------------------------- | ------------------------ | ------------- | ------------ | ---------------------- |
| Customizable (see: [Custom Plugins](/docs/secrets/databases/custom)) | Yes                      | Yes           | Yes          | Yes (1.7+)             |

## Setup

The Oracle Database Plugin does not live in the core Vault code tree and can be found
at its own git repository here: [hashicorp/vault-plugin-database-oracle](https://github.com/hashicorp/vault-plugin-database-oracle)

For linux/amd64, pre-built binaries can be found at [the releases page](https://releases.hashicorp.com/vault-plugin-database-oracle)

Before running the plugin you will need to have the the Oracle Instant Client
library installed. These can be downloaded from Oracle. The libraries will need to
be placed in the default library search path or defined in the ld.so.conf configuration files.

If you are running Vault with [mlock enabled](/docs/configuration#disable_mlock),
you will need to enable ipc_lock capabilities for the plugin binary.

1.  Enable the database secrets engine if it is not already enabled:

    ```shell
    $ vault secrets enable database
    Success! Enabled the database secrets engine at: database/
    ```

    By default, the secrets engine will enable at the name of the engine. To
    enable the secrets engine at a different path, use the `-path` argument.

1.  Download and register the plugin:

    ```shell
    $ vault write sys/plugins/catalog/database/oracle-database-plugin \
        sha256="..." \
        command=vault-plugin-database-oracle
    ```

1.  Configure Vault with the proper plugin and connection information:

    ```shell
    $ vault write database/config/my-oracle-database \
        plugin_name=oracle-database-plugin \
        connection_url="{{username}}/{{password}}@localhost:1521/OraDoc.localhost" \
        allowed_roles="my-role" \
        username="VAULT_SUPER_USER" \
        password="myreallysecurepassword"
    ```

If Oracle uses SSL, see the [connecting using SSL](/docs/secrets/databases/oracle#connect-using-ssl) example.

If the version of Oracle you are using has a container database, you will need to connect to one of the
pluggable databases rather than the container database in the `connection_url` field.

1. It is highly recommended that you immediately rotate the "root" user's password, see
   [Rotate Root Credentials](/api-docs/secret/databases#rotate-root-credentials) for more details.
   This will ensure that only Vault is able to access the "root" user that Vault uses to
   manipulate dynamic & static credentials.

   !> **Use caution:** the root user's password will not be accessible once rotated so it is highly
   recommended that you create a user for Vault to utilize rather than using the actual root user.

1. Configure a role that maps a name in Vault to an SQL statement to execute to
   create the database credential:

   ```shell
   $ vault write database/roles/my-role \
       db_name=my-oracle-database \
       creation_statements='CREATE USER {{username}} IDENTIFIED BY "{{password}}"; GRANT CONNECT TO {{username}}; GRANT CREATE SESSION TO {{username}};' \
       default_ttl="1h" \
       max_ttl="24h"
   Success! Data written to: database/roles/my-role
   ```

   Note: The `creation_statements` may be specified in a file and interpreted by the Vault CLI using the `@` symbol:

   ```shell
   $ vault write database/roles/my-role \
       creation_statements=@creation_statements.sql \
       ...
   ```

   See the [Commands](/docs/commands#files) docs for more details.

### Connect Using SSL

If the Oracle server Vault is trying to connect to uses an SSL listener, the database
plugin will require additional configuration using the `connection_url` parameter:

```shell
vault write database/config/oracle \
  plugin_name=vault-plugin-database-oracle \
  connection_url='{{ username }}/{{ password }}@(DESCRIPTION=(ADDRESS=(PROTOCOL=tcps)(HOST=<host>)(PORT=<port>))(CONNECT_DATA=(SERVICE_NAME=<service_name>))(SECURITY=(SSL_SERVER_CERT_DN="<cert_dn>")(MY_WALLET_DIRECTORY=<path_to_wallet>)))' \
  allowed_roles="my-role" \
  username="admin" \
  password="password"
```

For example, the SSL server certificate distinguished name and path to the Oracle Wallet
to use for connection and verification could be configured using:

```shell
vault write database/config/oracle \
  plugin_name=vault-plugin-database-oracle \
  connection_url='{{ username }}/{{ password }}@(DESCRIPTION=(ADDRESS=(PROTOCOL=tcps)(HOST=hashicorp.com)(PORT=1523))(CONNECT_DATA=(SERVICE_NAME=ORCL))(SECURITY=(SSL_SERVER_CERT_DN="CN=hashicorp.com,OU=TestCA,O=HashiCorp=com")(MY_WALLET_DIRECTORY=/etc/oracle/wallets)))' \
  allowed_roles="my-role" \
  username="admin" \
  password="password"
```

#### Wallet Permissions

~> **Note**: The wallets used when connecting via SSL should be available on every Vault
server when using high availability clusters.

The wallet used by Vault should be in a well known location with the proper filesystem permissions. For example, if Vault is running as the `vault` user, 
the wallet directory may be setup as follows:

```shell
mkdir -p /etc/vault/wallets
cp cwallet.sso /etc/vault/wallets/cwallet.sso
chown -R vault:vault /etc/vault
chmod 600 /etc/vault/wallets/cwallet.sso
```

### Using TNS Names

~> **Note**: The `tnsnames.ora` file and environment variable used when connecting via SSL should
be available on every Vault server when using high availability clusters.

Vault can optionally use TNS Names in the connection string when connecting to Oracle databases using a `tnsnames.ora` file. An example
of a `tnsnames.ora` file may look like the following:

```shell
AWSEAST=
(DESCRIPTION =
  (ADDRESS = (PROTOCOL = TCPS)(HOST = hashicorp.us-east-1.rds.amazonaws.com)(PORT = 1523))
  (CONNECT_DATA =
    (SERVER = DEDICATED)
    (SID = ORCL)
  )
  (SECURITY =
      (SSL_SERVER_CERT_DN = "CN=hashicorp.rds.amazonaws.com/OU=RDS/O=Amazon.com/L=Seattle/ST=Washington/C=US")
      (MY_WALLET_DIRECTORY = /etc/oracle/wallet/east)
  )
)

AWSWEST=
(DESCRIPTION =
  (ADDRESS = (PROTOCOL = TCPS)(HOST = hashicorp.us-west-1.rds.amazonaws.com)(PORT = 1523))
  (CONNECT_DATA =
    (SERVER = DEDICATED)
    (SID = ORCL)
  )
  (SECURITY =
      (SSL_SERVER_CERT_DN = "CN=hashicorp.rds.amazonaws.com/OU=RDS/O=Amazon.com/L=Seattle/ST=Washington/C=US")
      (MY_WALLET_DIRECTORY = /etc/oracle/wallet/west)
  )
)
```

To configure Vault to use TNS names, set the following environment variable on the Vault server:

```shell
TNS_ADMIN=/path/to/tnsnames/directory
```

<<<<<<< HEAD
~> **Note**: If Vault returns a "could not open file" error, double check that this environment
variable is available to the Vault server.
=======
~> **Note**: If Vault returns a "could not open file" error, double check that
the `TNS_ADMIN` environment variable is available to the Vault server.
>>>>>>> 67075015

Finally, use the alias in the `connection_url` parameter on the database configuration:

```
vault write database/config/oracle-east \
    plugin_name=vault-plugin-database-oracle \
    connection_url="{{ username }}/{{ password }}@AWSEAST" \
    allowed_roles="my-role" \
    username="VAULT_SUPER_USER" \
    password="myreallysecurepassword"

vault write database/config/oracle-west \
    plugin_name=vault-plugin-database-oracle \
    connection_url="{{ username }}/{{ password }}@AWSWEST" \
    allowed_roles="my-role" \
    username="VAULT_SUPER_USER" \
    password="myreallysecurepassword"
```

## Usage

### Dynamic Credentials

After the secrets engine is configured and a user/machine has a Vault token with
the proper permission, it can generate credentials.

1.  Generate a new credential by reading from the `/creds` endpoint with the name
    of the role:

    ```text
    $ vault read database/creds/my-role
    Key                Value
    ---                -----
    lease_id           database/creds/my-role/2f6a614c-4aa2-7b19-24b9-ad944a8d4de6
    lease_duration     1h
    lease_renewable    true
    password           yRUSyd-vPYDg5NkU9kDg
    username           V_VAULTUSE_MY_ROLE_SJJUK3Q8W3BKAYAN8S62_1602543009
    ```

## API

The full list of configurable options can be seen in the [Oracle database plugin
API](/api-docs/secret/databases/oracle) page.

For more information on the database secrets engine's HTTP API please see the
[Database secrets engine API](/api-docs/secret/databases) page.<|MERGE_RESOLUTION|>--- conflicted
+++ resolved
@@ -187,13 +187,8 @@
 TNS_ADMIN=/path/to/tnsnames/directory
 ```
 
-<<<<<<< HEAD
-~> **Note**: If Vault returns a "could not open file" error, double check that this environment
-variable is available to the Vault server.
-=======
 ~> **Note**: If Vault returns a "could not open file" error, double check that
 the `TNS_ADMIN` environment variable is available to the Vault server.
->>>>>>> 67075015
 
 Finally, use the alias in the `connection_url` parameter on the database configuration:
 
