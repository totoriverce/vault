---
layout: docs
page_title: Upgrading Vault - Guides
description: |-
  These are general upgrade instructions for Vault for both non-HA and HA
  setups. Please ensure that you also read the version-specific upgrade notes.
---

# Upgrading Vault

These are general upgrade instructions for Vault for both non-HA and HA setups.
_Please ensure that you also read any version-specific upgrade notes which can be
found in the sidebar._

!> **Important:** Always back up your data before upgrading! Vault does not
make backward-compatibility guarantees for its data store. Simply replacing the
newly-installed Vault binary with the previous version will not cleanly
downgrade Vault, as upgrades may perform changes to the underlying data
structure that make the data incompatible with a downgrade. If you need to roll
back to a previous version of Vault, you should roll back your data store as
well.

Vault upgrades are designed such that large jumps (ie 1.3.10 -> 1.7.x) are
supported. The upgrade notes for each intervening version must be reviewed. The
upgrade notes may describe additional steps or configuration to update before,
during, or after the upgrade.

<<<<<<< HEAD
We also recommend you consult the
[deprecation notices](/vault/docs/deprecation). The notice page includes
a comprehensive list of deprecated features and the Vault versions where
the feature was removed or is scheduled to be removed.
=======
@include 'versions.mdx'
>>>>>>> 1b214001

## Integrated storage autopilot

Vault 1.11 introduced [automated
upgrades](/vault/docs/concepts/integrated-storage/autopilot#automated-upgrades) as
part of the Integrated Storage Autopilot feature. If your Vault environment is
configured to use Integrated Storage, consider leveraging this new feature to
upgrade your Vault environment.

-> **Tutorial:** Refer to the [Automate Upgrades with Vault
 Enterprise](/vault/tutorials/raft/raft-upgrade-automation)
 tutorial for more details.

## Agent

The Vault Agent is an API client of the Vault Server. Vault APIs are almost
always backwards compatible. When they are not, this is called out in the
upgrade guide for the new Vault version, and there is a lengthy deprecation
period. The Vault Agent version can lag behind the Vault Server version, though
we recommend keeping all Vault instances up to date with the most recent minor Vault version
to the extent possible.

## Testing the upgrade

It's always a good idea to try to ensure that the upgrade will be successful in
your environment. The ideal way to do this is to take a snapshot of your data
and load it into a test cluster. However, if you are issuing secrets to third
party resources (cloud credentials, database credentials, etc.) ensure that you
do not allow external network connectivity during testing, in case credentials
expire. This prevents the test cluster from trying to revoke these resources
along with the non-test cluster.

## Upgrading from Community to Enterprise editions

Upgrading to Vault Enterprise installations follow the same steps as Community edition upgrades except that the Vault Enterprise binary is to be used and the license file [applied](/vault/api-docs/system/license#install-license), when applicable. The Enterprise binary and license file can be obtained through your HashiCorp sales team.

## Non-HA installations

Upgrading non-HA installations of Vault is as simple as replacing the Vault
binary with the new version and restarting Vault. Any upgrade tasks that can be
performed for you will be taken care of when Vault is unsealed.

Always use `SIGINT` or `SIGTERM` to properly shut down Vault.

Be sure to also read and follow any instructions in the version-specific
upgrade notes.

## HA installations

The recommended upgrade procedure depends on the version of Vault you're currently on and the storage backend of Vault. If you're currently running on Vault 1.11 or later with Integrated Storage and you have Autopilot enabled, you should let Autopilot do the upgrade for you, as that's easier and
less prone to human error. Please refer to our [automated
upgrades](/vault/docs/concepts/integrated-storage/autopilot#automated-upgrades) documentation for information on this feature and our
[Automate Upgrades with Vault
Enterprise](/vault/tutorials/raft/raft-upgrade-automation)
tutorial for more details.

If you're currently on a version of Vault before 1.11, or you've chosen to opt-out the Autopilot automated upgrade features when running Vault after 1.11 with Integrated Storage, or if you are running Vault with other storage backend such as Consul. Please refer to our [Vault HA upgrades Pre 1.11/Without Autopilot Upgrade Automation](/vault/docs/upgrading/vault-ha-upgrade) documentation for more details. Please note that this upgrade procedure also applies if you are upgrading Vault from pre 1.11 to post 1.11.

## Enterprise replication installations

<Note>

Prior to any upgrade, be sure to also read and follow any instructions in the
version-specific upgrade notes which are found in the navigation menu for this
documentation.

</Note>

Upgrading Vault Enterprise clusters which participate in [Enterprise
Replication](/vault/docs/enterprise/replication) requires the following basic
order of operations:

- **Upgrade the replication secondary instances first** using appropriate
  guidance from the previous sections
- Verify functionality of each secondary instance after upgrading
- When satisfied with functionality of upgraded secondary instances, upgrade
  the primary instance

<Note>

It is not safe to replicate from a newer version of Vault to an older version.
When upgrading replicated clusters, ensure that upstream clusters are always on
older versions of Vault than downstream clusters.

</Note>

Here is an example of upgrading four Vault replicated Vault clusters:

![Upgrading multiple replicated clusters](/img/vault-replication-upgrade.png)

In the above scenario, the ideal upgrade procedure would be as follows,
verifying functionality after each cluster upgrade.

1. Upgrade Clusters B and D. These clusters have no downstream clusters, so they
   should be upgraded first, but the ordering of B vs D does not matter.
2. Upgrade Cluster C, which now has an upgraded downstream cluster (Cluster D).
   Because Cluster C is a cluster, it should also use the HA upgrade process.
3. Finally, upgrade Cluster A. All clusters downstream of A will already be
   upgraded. It should be upgraded last, as it is a Performance Primary and a DR
   Primary.<|MERGE_RESOLUTION|>--- conflicted
+++ resolved
@@ -25,14 +25,12 @@
 upgrade notes may describe additional steps or configuration to update before,
 during, or after the upgrade.
 
-<<<<<<< HEAD
 We also recommend you consult the
 [deprecation notices](/vault/docs/deprecation). The notice page includes
 a comprehensive list of deprecated features and the Vault versions where
 the feature was removed or is scheduled to be removed.
-=======
+
 @include 'versions.mdx'
->>>>>>> 1b214001
 
 ## Integrated storage autopilot
 
