--- conflicted
+++ resolved
@@ -25,23 +25,10 @@
 upgrade notes may describe additional steps or configuration to update before,
 during, or after the upgrade.
 
-<<<<<<< HEAD
-## Learn
-=======
 ## Tutorial
->>>>>>> 67075015
 
 Refer to the [Vault Upgrade Standard Procedure](https://learn.hashicorp.com/tutorials/vault/sop-upgrade)
 tutorial to learn how to upgrade Vault Enterprise.
-
-## Agent
-
-The Vault Agent is an API client of the Vault Server. Vault APIs are almost
-always backwards compatible. When they are not, this is called out in the
-upgrade guide for the new Vault version, and there is a lengthy deprecation
-period. The Vault Agent version can lag behind the Vault Server version, though
-we recommend keeping all Vault instances up to date with the most recent minor Vault version
-to the extent possible.
 
 ## Agent
 
