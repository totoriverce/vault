---
layout: docs
page_title: Upgrading to Vault 1.10.x - Guides
description: |-
  This page contains the list of deprecations and important or breaking changes
  for Vault 1.10.x. Please read it carefully.
---

# Overview

This page contains the list of deprecations and important or breaking changes
for Vault 1.10.x compared to 1.9. Please read it carefully.

## SSH Secrets Engine

The new default value of `algorithm_signer` for SSH CA roles has been changed
to `rsa-sha2-256` from `ssh-rsa`. Existing roles will be migrated to
explicitly specify the `algorithm_signer=ssh-rsa` for RSA keys if they used
the implicit (empty) default, but newly created roles will use the new default
value (preferring a literal `default` which presently uses `rsa-sha2-256`).

## Etcd v2 API no longer supported

Support for the Etcd v2 API is removed in Vault 1.10. The Etcd v2 API
was deprecated with the release of [Etcd v3.5](https://etcd.io/blog/2021/announcing-etcd-3.5/),
and will be decommissioned in a forthcoming Etcd release.

Users of the `etcd` storage backend with the etcdv2 API that are
upgrading to Vault 1.10 should [migrate](/docs/commands/operator/migrate)
Vault storage to an Etcd v3 cluster prior to upgrading to Vault 1.10.
All storage migrations should have
[backups](/docs/concepts/storage#backing-up-vault-s-persisted-data)
taken prior to migration.

## OTP Generation Process

Customers passing in OTPs during the process of generating root tokens must modify
the OTP generation to include an additional 2 characters before upgrading so that the
OTP can be xor-ed with the encoded root token. This change was implemented as a result
of the change in the prefix from hvs. to s. for service tokens.

## New error response for requests to perf standbys lagging behind active node

The introduction of [Server Side Consistent Tokens](/docs/faq/ssct) means that
when issuing a request to a perf standby right after having obtained a token (e.g.
via login), if the token and its lease haven't yet been replicated to the perf
standby, an HTTP 412 error will be returned.  Before 1.10.0 this typically would've
resulted in a 400, 403, or 50x response.

## Token Format Change

Token prefixes were updated to be more easily identifiable.

- Service tokens previously started with s. now start with hvs.
- Batch tokens previously started with b. now start with hvb.
- Recovery tokens previously started with r. now start with hvr.

Additionally, non-root service tokens are now longer than before. Previously, service tokens
were 26 characters; they now have a minimum of 95 characters. However, existing tokens will
still work.

Refer to the [Server Side Consistent Token FAQ](/docs/faq/ssct) for details.

## OIDC Provider Built-in Resources

In Vault 1.9, the [OIDC identity provider](/docs/secrets/identity/oidc-provider) feature
was released as a tech preview. In Vault 1.10, built-in resources were introduced to the
OIDC provider system to reduce configuration steps and enhance usability.

The following built-in resources are included in each Vault namespace starting with Vault
1.10:

<<<<<<< HEAD
- A "default" OIDC provider that's usable by all client applications
- A "default" key for signing and verification of ID tokens
- An "allow_all" assignment which authorizes all Vault entities to authenticate via a
  client application

If you created an [OIDC provider](/api-docs/secret/identity/oidc-provider#create-or-update-a-provider)
with the name "default", [key](/api-docs/secret/identity/tokens#create-a-named-key) with the
name "default", or [assignment](/api-docs/secret/identity/oidc-provider#create-or-update-an-assignment)
with the name "allow_all" using the Vault 1.9 tech preview, the installation of these built-in
resources will be skipped. We *strongly* recommend that you delete any resources that have
naming collisions before upgrading to Vault 1.10. Failing to delete resources with naming
collisions could result unexpected default behavior. Additionally, we recommend reading the
corresponding details in the OIDC provider [concepts](/docs/concepts/oidc-provider) document
=======
 - A `default` OIDC provider that's usable by all client applications
 - A `default` key for signing and verification of ID tokens
 - An `allow_all` assignment which authorizes all Vault entities to authenticate via a
   client application

If you created an [OIDC provider](/api-docs/secret/identity/oidc-provider#create-or-update-a-provider)
with the name `default`, [key](/api-docs/secret/identity/tokens#create-a-named-key) with the
name `default`, or [assignment](/api-docs/secret/identity/oidc-provider#create-or-update-an-assignment)
with the name `allow_all` using the Vault 1.9 tech preview, the installation of these built-in
resources will be skipped. We _strongly recommend_ that you delete any existing resources
that have naming collisions before upgrading to Vault 1.10. Failing to delete resources with
naming collisions could result unexpected default behavior. Additionally, we recommend reading
the corresponding details in the OIDC provider [concepts](/docs/concepts/oidc-provider) document
>>>>>>> b193dcac
to understand how the built-in resources are used in the system.

## Known Issues

<<<<<<< HEAD
=======
@include 'raft-retry-join-failure.mdx'

@include 'raft-panic-old-tls-key.mdx'

@include 'tokenization-rotation-persistence.mdx'

### Errors returned by perf standbys lagging behind active node with Consul storage

The introduction of [Server Side Consistent Tokens](/docs/faq/ssct) means that
when issuing a request to a perf standby right after having obtained a token (e.g.
via login), if the token and its lease haven't yet been replicated to the perf
standby, an HTTP 412 error will be returned.  Before 1.10.0 this wouldn't have
resulted in the client seeing errors with Consul storage.

>>>>>>> b193dcac
### Single Vault follower restart causes election even with established quorum

We now support Server Side Consistent Tokens (See [Replication](/docs/configuration/replication) and [Vault Eventual Consistency](/docs/enterprise/consistency)), which introduces a new token format that can only be used on nodes of 1.10 or higher version. This new format is enabled by default upon upgrading to the new version. Old format tokens can be read by Vault 1.10, but the new format Vault 1.10 tokens cannot be read by older Vault versions.

For more details, see the [Server Side Consistent Tokens FAQ](/docs/faq/ssct).

Since service tokens are always created on the leader, as long as the leader is not upgraded before performance standbys, service tokens will be of the old format and still be usable during the upgrade process. However, the usual upgrade process we recommend can't be relied upon to always upgrade the leader last. Due to this known [issue](https://github.com/hashicorp/vault/issues/14153), a Vault cluster using Integrated Storage may result in a leader not being upgraded last, and this can trigger a re-election. This re-election can cause the upgraded node to become the leader, resulting in the newly created tokens on the leader to be unusable on nodes that have not yet been upgraded. Note that this issue does not impact Vault OSS users.

<<<<<<< HEAD
We will have a fix for this issue in Vault 1.10.1. Until this issue is fixed, you may be at risk of having performance standbys unable to service requests until all nodes are upgraded. We recommended that you plan for a maintenance window to upgrade.
=======
We will have a fix for this issue in Vault 1.10.3. Until this issue is fixed, you may be at risk of having performance standbys unable to service requests until all nodes are upgraded. We recommended that you plan for a maintenance window to upgrade.
>>>>>>> b193dcac

### Limited policy shows unhelpful message in UI after mounting a secret engine

When a user has a policy that allows creating a secret engine but not reading it, after successful creation, the user sees a message n is undefined instead of a permissions error. We will have a fix for this issue in an upcoming minor release.

### Adding/Modifying Duo MFA method for Enterprise MFA triggers a panic error

<<<<<<< HEAD
When adding or modifying a Duo MFA method for step-up Enterprise MFA using the `sys/mfa/method/duo` endpoint, a panic gets triggered due to a missing schema field. We will have a fix for this in Vault 1.10.1. Until this issue is fixed, avoid making any changes to your Duo configuration if you are upgrading Vault to v1.10.0.
=======
When adding or modifying a Duo MFA method for step-up Enterprise MFA using the `sys/mfa/method/duo` endpoint, a panic gets triggered due to a missing schema field. We will have a fix for this in Vault 1.10.1. Until this issue is fixed, avoid making any changes to your Duo configuration if you are upgrading Vault to v1.10.0.

### Sign in to UI using OIDC auth method results in an error

Signing in to the Vault UI using an OIDC auth mount listed in the "tabs" of the form will result
in the following error: "Authentication failed: role with oidc role_type is not allowed".
The auth mounts listed in the "tabs" of the form are those that have [listing_visibility](/api-docs/system/auth#listing_visibility-1)
set to `unauth`.

There is a workaround for this error that will allow you to sign in to Vault using the OIDC
auth method. Select the "Other" tab instead of selecting the specific OIDC auth mount tab.
From there, select "OIDC" from the "Method" select box and proceed to sign in to Vault.

### Login MFA not enforced after restart

A serious bug was identified in the Login MFA feature introduced in 1.10.0:
[#15108](https://github.com/hashicorp/vault/issues/15108).
Upon restart, Vault is not populating its in-memory MFA data structures based
on what is found in storage. Although Vault is persisting to storage MFA methods
and login enforcement configs populated via /identity/mfa, they will effectively
disappear after the process is restarted.

We plan to issue a new 1.10.3 release to address this soon. We recommend delaying
any rollouts of Login MFA until that release.
>>>>>>> b193dcac
<|MERGE_RESOLUTION|>--- conflicted
+++ resolved
@@ -70,21 +70,6 @@
 The following built-in resources are included in each Vault namespace starting with Vault
 1.10:
 
-<<<<<<< HEAD
-- A "default" OIDC provider that's usable by all client applications
-- A "default" key for signing and verification of ID tokens
-- An "allow_all" assignment which authorizes all Vault entities to authenticate via a
-  client application
-
-If you created an [OIDC provider](/api-docs/secret/identity/oidc-provider#create-or-update-a-provider)
-with the name "default", [key](/api-docs/secret/identity/tokens#create-a-named-key) with the
-name "default", or [assignment](/api-docs/secret/identity/oidc-provider#create-or-update-an-assignment)
-with the name "allow_all" using the Vault 1.9 tech preview, the installation of these built-in
-resources will be skipped. We *strongly* recommend that you delete any resources that have
-naming collisions before upgrading to Vault 1.10. Failing to delete resources with naming
-collisions could result unexpected default behavior. Additionally, we recommend reading the
-corresponding details in the OIDC provider [concepts](/docs/concepts/oidc-provider) document
-=======
  - A `default` OIDC provider that's usable by all client applications
  - A `default` key for signing and verification of ID tokens
  - An `allow_all` assignment which authorizes all Vault entities to authenticate via a
@@ -98,13 +83,10 @@
 that have naming collisions before upgrading to Vault 1.10. Failing to delete resources with
 naming collisions could result unexpected default behavior. Additionally, we recommend reading
 the corresponding details in the OIDC provider [concepts](/docs/concepts/oidc-provider) document
->>>>>>> b193dcac
 to understand how the built-in resources are used in the system.
 
 ## Known Issues
 
-<<<<<<< HEAD
-=======
 @include 'raft-retry-join-failure.mdx'
 
 @include 'raft-panic-old-tls-key.mdx'
@@ -119,7 +101,6 @@
 standby, an HTTP 412 error will be returned.  Before 1.10.0 this wouldn't have
 resulted in the client seeing errors with Consul storage.
 
->>>>>>> b193dcac
 ### Single Vault follower restart causes election even with established quorum
 
 We now support Server Side Consistent Tokens (See [Replication](/docs/configuration/replication) and [Vault Eventual Consistency](/docs/enterprise/consistency)), which introduces a new token format that can only be used on nodes of 1.10 or higher version. This new format is enabled by default upon upgrading to the new version. Old format tokens can be read by Vault 1.10, but the new format Vault 1.10 tokens cannot be read by older Vault versions.
@@ -128,11 +109,7 @@
 
 Since service tokens are always created on the leader, as long as the leader is not upgraded before performance standbys, service tokens will be of the old format and still be usable during the upgrade process. However, the usual upgrade process we recommend can't be relied upon to always upgrade the leader last. Due to this known [issue](https://github.com/hashicorp/vault/issues/14153), a Vault cluster using Integrated Storage may result in a leader not being upgraded last, and this can trigger a re-election. This re-election can cause the upgraded node to become the leader, resulting in the newly created tokens on the leader to be unusable on nodes that have not yet been upgraded. Note that this issue does not impact Vault OSS users.
 
-<<<<<<< HEAD
-We will have a fix for this issue in Vault 1.10.1. Until this issue is fixed, you may be at risk of having performance standbys unable to service requests until all nodes are upgraded. We recommended that you plan for a maintenance window to upgrade.
-=======
 We will have a fix for this issue in Vault 1.10.3. Until this issue is fixed, you may be at risk of having performance standbys unable to service requests until all nodes are upgraded. We recommended that you plan for a maintenance window to upgrade.
->>>>>>> b193dcac
 
 ### Limited policy shows unhelpful message in UI after mounting a secret engine
 
@@ -140,9 +117,6 @@
 
 ### Adding/Modifying Duo MFA method for Enterprise MFA triggers a panic error
 
-<<<<<<< HEAD
-When adding or modifying a Duo MFA method for step-up Enterprise MFA using the `sys/mfa/method/duo` endpoint, a panic gets triggered due to a missing schema field. We will have a fix for this in Vault 1.10.1. Until this issue is fixed, avoid making any changes to your Duo configuration if you are upgrading Vault to v1.10.0.
-=======
 When adding or modifying a Duo MFA method for step-up Enterprise MFA using the `sys/mfa/method/duo` endpoint, a panic gets triggered due to a missing schema field. We will have a fix for this in Vault 1.10.1. Until this issue is fixed, avoid making any changes to your Duo configuration if you are upgrading Vault to v1.10.0.
 
 ### Sign in to UI using OIDC auth method results in an error
@@ -166,5 +140,4 @@
 disappear after the process is restarted.
 
 We plan to issue a new 1.10.3 release to address this soon. We recommend delaying
-any rollouts of Login MFA until that release.
->>>>>>> b193dcac
+any rollouts of Login MFA until that release.