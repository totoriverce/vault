---
layout: docs
page_title: Etcd - Storage Backends - Configuration
description: |-
  The Etcd storage backend is used to persist Vault's data in Etcd. It supports
  both the v2 and v3 Etcd APIs, and the version is automatically detected based
  on the version of the Etcd cluster.
---

# Etcd storage backend

The Etcd storage backend is used to persist Vault's data in [Etcd][etcd]. It
supports both the v2 and v3 Etcd APIs, and the version is automatically detected
based on the version of the Etcd cluster.

~> The Etcd v2 API has been deprecated with the release of Etcd v3.5, and will
be decommissioned by Etcd v3.6. It will be removed from Vault in Vault 1.10.
Users of the Etcd storage backend should prepare to
[migrate](/vault/docs/commands/operator/migrate) Vault storage to an Etcd v3 cluster
prior to upgrading to Vault 1.10. All storage migrations should have
[backups](/vault/docs/concepts/storage#backing-up-vault-s-persisted-data) taken prior
to migration.

- **High Availability** – the Etcd storage backend supports high availability.
  The v2 API has known issues with HA support and should not be used in HA
  scenarios.

- **Community Supported** – the Etcd storage backend is supported by CoreOS.
  While it has undergone review by HashiCorp employees, they may not be as
  knowledgeable about the technology. If you encounter problems with them, you
  may be referred to the original author.

```hcl
storage "etcd" {
  address  = "http://localhost:2379"
  etcd_api = "v3"
}
```

## `etcd` parameters

- `address` `(string: "http://localhost:2379")` – Specifies the addresses of the
  Etcd instances as a comma-separated list. This can also be provided via the
  environment variable `ETCD_ADDR`.

- `discovery_srv` `(string: "example.com")` - Specifies the domain name to
  query for SRV records describing cluster endpoints. This can also be provided
  via the environment variable `ETCD_DISCOVERY_SRV`.

- `discovery_srv_name` `(string: "vault")` - Specifies the service name to use
  when querying for SRV records describing cluster endpoints. This can also be
  provided via the environment variable `ETCD_DISCOVERY_SRV_NAME`.

- `etcd_api` `(string: "<varies>")` – Specifies the version of the API to
  communicate with. By default, this is derived automatically. If the cluster
  version is 3.1+ and there has been no data written using the v2 API, the
  auto-detected default is v3.

- `ha_enabled` `(string: "false")` – Specifies if high availability should be
  enabled. This can also be provided via the environment variable
  `ETCD_HA_ENABLED`.

- `path` `(string: "/vault/")` – Specifies the path in Etcd where Vault data will
  be stored.

- `sync` `(string: "true")` – Specifies whether to sync the list of available
  Etcd services on startup. This is a string that is coerced into a boolean
  value. You may want to set this to false if your cluster is behind a proxy
  server and syncing causes Vault to fail.

- `username` `(string: "")` – Specifies the username to use when authenticating
  with the Etcd server. This can also be provided via the environment variable
  `ETCD_USERNAME`.

- `password` `(string: "")` – Specifies the password to use when authenticating
  with the Etcd server. This can also be provided via the environment variable
  `ETCD_PASSWORD`.

- `tls_ca_file` `(string: "")` – Specifies the path to the CA certificate used
  for Etcd communication. This defaults to system bundle if not specified.

- `tls_cert_file` `(string: "")` – Specifies the path to the certificate for
  Etcd communication.

- `tls_key_file` `(string: "")` – Specifies the path to the private key for Etcd
  communication.

- `request_timeout` `(string: "5s")` – Specifies timeout for requests
  to etcd. 5 seconds should be long enough for most cases, even with internal
  retry.

- `lock_timeout` `(string: "15s")` – Specifies lock timeout for master
  Vault instance. Set bigger value if you don't need faster recovery.

<<<<<<< HEAD
- `max_receive_size` `(int)` – Specifies the client-side response receive limit.
Make sure that "max_receive_size" >= server-side default send/recv limit.
("--max-request-bytes" flag to etcd or "embed.Config.MaxRequestBytes").

- `max_send_size` `(int)` – Specifies the client-side request send limit in bytes.
Make sure that "max_send_size" < server-side default send/recv limit.
("--max-request-bytes" flag to etcd or "embed.Config.MaxRequestBytes").

## `etcd` Examples
=======
## `etcd` examples
>>>>>>> d3d5e0e9

### DNS discovery of cluster members

This example configures vault to discover the Etcd cluster members via SRV
records as outlined in the
[DNS Discovery protocol documentation][dns discovery].

```hcl
storage "etcd" {
  discovery_srv = "example.com"
}
```

### Custom authentication

This example shows connecting to the Etcd cluster using a username and password.

```hcl
storage "etcd" {
  username = "user1234"
  password = "pass5678"
}
```

### Custom path

This example shows storing data in a custom path.

```hcl
storage "etcd" {
  path = "my-vault-data/"
}
```

### Enabling high availability

This example shows enabling high availability for the Etcd storage backend.

```hcl
api_addr = "https://vault-leader.my-company.internal"

storage "etcd" {
  ha_enabled    = "true"
  ...
}
```

[etcd]: https://coreos.com/etcd 'Etcd by CoreOS'
[dns discovery]: https://coreos.com/etcd/docs/latest/op-guide/clustering.html#dns-discovery 'Etcd cluster DNS Discovery'<|MERGE_RESOLUTION|>--- conflicted
+++ resolved
@@ -92,7 +92,6 @@
 - `lock_timeout` `(string: "15s")` – Specifies lock timeout for master
   Vault instance. Set bigger value if you don't need faster recovery.
 
-<<<<<<< HEAD
 - `max_receive_size` `(int)` – Specifies the client-side response receive limit.
 Make sure that "max_receive_size" >= server-side default send/recv limit.
 ("--max-request-bytes" flag to etcd or "embed.Config.MaxRequestBytes").
@@ -102,9 +101,6 @@
 ("--max-request-bytes" flag to etcd or "embed.Config.MaxRequestBytes").
 
 ## `etcd` Examples
-=======
-## `etcd` examples
->>>>>>> d3d5e0e9
 
 ### DNS discovery of cluster members
 
