--- conflicted
+++ resolved
@@ -30,8 +30,4 @@
 If autoloading is used, any existing stored license will be ignored. The presence
 of a stored license in conjunction with an autoloaded license will also result in
 logged warnings. Once a migration to autoloading is completed, it is recommended to use
-<<<<<<< HEAD
-the [DELETE API](/api/system/license#delete-license) to remove the stored license.
-=======
-the [DELETE API](/api-docs/system/license#delete-license) to remove the stored license.
->>>>>>> 67075015
+the [DELETE API](/api-docs/system/license#delete-license) to remove the stored license.