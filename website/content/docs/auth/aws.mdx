--- conflicted
+++ resolved
@@ -761,11 +761,7 @@
 	"fmt"
 
 	vault "github.com/hashicorp/vault/api"
-<<<<<<< HEAD
-	auth "github.com/hashicorp/vault/api/auth/aws"
-=======
 	auth "github.com/hashicorp/vault/api-docs/auth/aws"
->>>>>>> 67075015
 )
 
 // Fetches a key-value secret (kv-v2) after authenticating to Vault via AWS IAM,
