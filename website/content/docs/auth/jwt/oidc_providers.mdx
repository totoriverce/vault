---
layout: docs
page_title: OIDC Provider Setup - Auth Methods
description: OIDC provider configuration quick starts
---

# OIDC Provider Configuration

This page collects high-level setup steps on how to configure an OIDC
application for various providers. For more general usage and operation
information, see the [Vault JWT/OIDC method documentation](/docs/auth/jwt).

OIDC providers are often highly configurable and you should become familiar with
their recommended settings and best practices. The instructions below are
largely community-driven and intended to help you get started. Corrections
and additions may be submitted via the [Vault Github repository](https://github.com/hashicorp/vault).

## Azure Active Directory (AAD)

~> **Note:** Azure Active Directory Applications that have custom signing keys as a result of using
the [claims-mapping](https://docs.microsoft.com/en-us/azure/active-directory/develop/active-directory-claims-mapping)
feature are currently not supported for OIDC authentication.

Reference: [Azure Active Directory v2.0 and the OpenID Connect protocol](https://docs.microsoft.com/en-us/azure/active-directory/develop/v2-protocols-oidc)

1. Choose your Azure tenant.

1. Go to **Azure Active Directory** and
   [register an application](https://docs.microsoft.com/en-us/azure/active-directory/develop/quickstart-register-app)
   for Vault.

1. Add Redirect URIs with the "Web" type. You may include two redirect URIs,
   one for CLI access another one for Vault UI access.
   - `http://localhost:8250/oidc/callback`
   - `https://hostname:port_number/ui/vault/auth/oidc/oidc/callback`

1. Record the "Application (client) ID" as you will need it as the `oidc_client_id`.

1. Under **Endpoints**, copy the OpenID Connect metadata document URL, omitting the `/well-known...` portion.
   - The endpoint URL (`oidc_discovery_url`) will look like: https://login.microsoftonline.com/tenant-guid-dead-beef-aaaa-aaaa/v2.0

1. Under **Certificates & secrets**,
   [add a client secret](https://docs.microsoft.com/en-us/azure/active-directory/develop/quickstart-register-app#add-a-client-secret)
   Record the secret's value as you will need it as the `oidc_client_secret` for Vault.

### Connect AD group with Vault external group

Reference: [Azure Active Directory with OIDC Auth Method and External Groups](https://learn.hashicorp.com/tutorials/vault/oidc-auth-azure)

To connect the AD group with a [Vault external groups](/docs/secrets/identity#external-vs-internal-groups),
you will need
[Azure AD v2.0 endpoints](https://docs.microsoft.com/en-gb/azure/active-directory/develop/azure-ad-endpoint-comparison).
You should set up a [Vault policy](https://learn.hashicorp.com/tutorials/vault/policies) for the Azure AD group to use.

1. Go to **Azure Active Directory** and choose your Vault application.

1. Go to **Token configuration** and **Add groups claim**. Select "All" or "SecurityGroup" based on
   [which groups for a user](https://docs.microsoft.com/en-us/azure/active-directory/hybrid/how-to-connect-fed-group-claims)
   you want returned in the claim.

1. In Vault, enable the OIDC auth method.

1. Configure the OIDC auth method with the `oidc_client_id` (application ID), `oidc_client_secret`
   (client secret), and `oidc_discovery_url` (endpoint URL) you recorded from Azure.
   ```shell
   vault write auth/oidc/config \
      oidc_client_id="your_client_id" \
      oidc_client_secret="your_client_secret" \
      default_role="your_default_role" \
      oidc_discovery_url="https://login.microsoftonline.com/tenant_id/v2.0"
   ```

1. Configure the [OIDC Role](/api-docs/auth/jwt#create-role) with the following:
   - `user_claim` should be `"email"`.
   - `allowed_redirect_uris` should be the two redirect URIs for Vault CLI and UI access.
   - `groups_claim` should be set to `"groups"`.
   - `oidc_scopes` should be set to `"https://graph.microsoft.com/.default"`.
   ```shell
   vault write auth/oidc/role/your_default_role \
      user_claim="email" \
      allowed_redirect_uris="http://localhost:8250/oidc/callback,https://online_version_hostname:port_number/ui/vault/auth/oidc/oidc/callback"  \
      groups_claim="groups" \
      oidc_scopes="https://graph.microsoft.com/.default" \
      policies=default
   ```

1. In Vault, create the [external group](/api-docs/secret/identity/group).
   Record the group ID as you will need it for the group alias.

1. From Vault, retrieve the [OIDC accessor ID](/api-docs/system/auth#list-auth-methods)
   from the OIDC auth method as you will need it for the group alias's `mount_accessor`.

1. Go to the Azure AD Group you want to attach to Vault's external group. Record the `objectId`
   as you will need it as the group alias name in Vault.

1. In Vault, create a [group alias](/api-docs/secret/identity/group-alias)
   for the external group and set the `objectId` as the group alias name.
   ```shell
   vault write identity/group-alias \
      name="your_ad_group_object_id" \
      mount_accessor="vault_oidc_accessor_id" \
      canonical_id="vault_external_group_id"
   ```

### Optional Azure-specific Configuration

If a user is a member of more than 200 groups (directly or indirectly), extra configuration
is required so that Vault can fetch the groups properly.

- In Azure, under the applications **API Permissions**, grant the following permissions:
   - Microsoft Graph API permission [Directory.Read.All](https://docs.microsoft.com/en-us/graph/permissions-reference#application-permissions-19)

- In Vault, set `"provider_config"` to Azure.
  ```shell
  vault write auth/oidc/config -<<"EOH"
  {
     "oidc_client_id": "your_client_id",
     "oidc_client_secret": "your_client_secret",
     "default_role": "your_default_role",
     "oidc_discovery_url": "https://login.microsoftonline.com/tenant_id/v2.0",
     "provider_config": {
        "provider": "azure"
     }
  }
  EOH
  ```

- In Vault, add `"profile"` to `oidc_scopes` so the user's id comes back on the JWT.
  ```shell
  vault write auth/oidc/role/your_default_role \
   user_claim="email" \
   allowed_redirect_uris="http://localhost:8250/oidc/callback,https://online_version_hostname:port_number/ui/vault/auth/oidc/oidc/callback"  \
   groups_claim="groups" \
   oidc_scopes="profile" \
   policies="default"
  ```

## Auth0

1. Select Create Application (Regular Web App).
1. Configure Allowed Callback URLs.
1. Copy client ID and secret.
1. If you see Vault errors involving signature, check the application's Advanced > OAuth settings
   and verify that signing algorithm is "RS256".

## Gitlab

1. Visit Settings > Applications.
1. Fill out Name and Redirect URIs.
1. Making sure to select the "openid" scope.
1. Copy client ID and secret.

## Google

Main reference: [Using OAuth 2.0 to Access Google APIs](https://developers.google.com/identity/protocols/OAuth2)

1. Visit the [Google API Console](https://console.developers.google.com).
1. Create or a select a project.
1. Create a new credential via Credentials > Create Credentials > OAuth Client ID.
1. Configure the OAuth Consent Screen. Application Name is required. Save.
1. Select application type: "Web Application".
1. Configure Authorized Redirect URIs.
1. Save client ID and secret.

### Optional Google-specific Configuration

Google-specific configuration is available when using Google as an identity provider from the
Vault JWT/OIDC auth method. The configuration allows Vault to obtain Google Workspace group membership and
user information during the JWT/OIDC authentication flow. The group membership obtained from Google Workspace
may be used for Identity group alias association. The user information obtained from Google Workspace can be
used to copy claims data into resulting auth token and alias metadata via [claim_mappings](/api-docs/auth/jwt#claim_mappings).

#### Setup

To set up the Google-specific handling, you'll need:

- A Google Workspace account with the [super admin role](https://support.google.com/a/answer/2405986?hl=en)
  for granting domain-wide delegation API client access.
- The ability to create a service account in [Google Cloud Platform](https://console.developers.google.com/iam-admin/serviceaccounts).

The Google-specific handling that's used to fetch Google Workspace groups and user information in Vault uses
[Google Workspace Domain-Wide Delegation of Authority](https://developers.google.com/admin-sdk/directory/v1/guides/delegation)
for authentication and authorization. You need to follow **all steps** in the [guide](https://developers.google.com/admin-sdk/directory/v1/guides/delegation)
to obtain the key file for a Google service account capable of making requests to the Google Workspace
[User Accounts](https://developers.google.com/admin-sdk/directory/v1/guides/manage-users) and
[Groups](https://developers.google.com/admin-sdk/directory/v1/guides/manage-groups) APIs.

In **step 5** within the section titled
[Delegate domain-wide authority to your service account](https://developers.google.com/admin-sdk/directory/v1/guides/delegation#delegate_domain-wide_authority_to_your_service_account),
the only OAuth scopes that should be granted are:

- `https://www.googleapis.com/auth/admin.directory.group.readonly`
- `https://www.googleapis.com/auth/admin.directory.user.readonly`

~> This is an **important security step** in order to give the service account the least set of privileges
that enable the feature.

The Google service account key file obtained from the steps in the guide must be made available on the
host that Vault is running on.

#### Configuration

- `provider` `(string: <required>)` - Name of the provider. Must be set to "gsuite".
- `gsuite_service_account` `(string: <required>)` - Either the path to or the contents of a Google service
  account key file in JSON format. If given as a file path, it must refer to a file that's readable on
  the host that Vault is running on. If given directly as JSON contents, the JSON must be properly escaped.
- `gsuite_admin_impersonate` `(string: <required>)` - Email address of a Google Workspace admin to impersonate.
- `fetch_groups` `(bool: false)` - If set to true, groups will be fetched from Google Workspace.
- `fetch_user_info` `(bool: false)` - If set to true, user info will be fetched from Google Workspace using the configured [user_custom_schemas](#user_custom_schemas).
- `groups_recurse_max_depth` `(int: <optional>)` - Group membership recursion max depth. Defaults to 0, which means don't recurse.
- `user_custom_schemas` `(string: <optional>)` - Comma-separated list of Google Workspace [custom schemas](https://developers.google.com/admin-sdk/directory/v1/guides/manage-schemas).
  Values set for Google Workspace users using custom schema fields will be fetched and made available as claims that can be used with [claim_mappings](/api-docs/auth/jwt#claim_mappings). Required if [fetch_user_info](#fetch_user_info) is set to true.

Example configuration:

```
vault write auth/oidc/config -<<EOF
{
    "oidc_discovery_url": "https://accounts.google.com",
    "oidc_client_id": "your_client_id",
    "oidc_client_secret": "your_client_secret",
    "default_role": "your_default_role",
    "provider_config": {
        "provider": "gsuite",
        "gsuite_service_account": "/path/to/service-account.json",
        "gsuite_admin_impersonate": "admin@gsuitedomain.com",
        "fetch_groups": true,
        "fetch_user_info": true,
        "groups_recurse_max_depth": 5,
        "user_custom_schemas": "Education,Preferences"
    }
}
EOF
```

Example role:

```
vault write auth/oidc/role/your_default_role \
    allowed_redirect_uris="http://localhost:8200/ui/vault/auth/oidc/oidc/callback,http://localhost:8250/oidc/callback" \
    user_claim="sub" \
    groups_claim="groups" \
    claim_mappings="/Education/graduation_date"="graduation_date" \
    claim_mappings="/Preferences/shirt_size"="shirt_size"
```

## Keycloak

1. Select/create a Realm and Client. Select a Client and visit Settings.
1. Client Protocol: openid-connect
1. Access Type: confidential
1. Standard Flow Enabled: On
1. Configure Valid Redirect URIs.
1. Save.
1. Visit Credentials. Select Client ID and Secret and note the generated secret.

## Kubernetes

Kubernetes can function as an OIDC provider such that Vault can validate its
service account tokens using JWT/OIDC auth.

-> **Note:** The JWT auth engine does **not** use Kubernetes' `TokenReview` API
during authentication, and instead uses public key cryptography to verify the
contents of JWTs. This means tokens that have been revoked by Kubernetes will
still be considered valid by Vault until their expiry time. To mitigate this
risk, use short TTLs for service account tokens or use
[Kubernetes auth](/docs/auth/kubernetes) which _does_ use the `TokenReview` API.

### Using service account issuer discovery

When using service account issuer discovery, you only need to provide the JWT
auth mount with an OIDC discovery URL, and sometimes a TLS certificate authority
to trust. This makes it the most straightforward method to configure if your
Kubernetes cluster meets the requirements.

Kubernetes cluster requirements:

* [`ServiceAccountIssuerDiscovery`][k8s-sa-issuer-discovery] feature enabled.
   * Present from 1.18, defaults to enabled from 1.20.
* kube-apiserver's `--service-account-issuer` flag is set to a URL that is
  reachable from Vault. Public by default for most managed Kubernetes solutions.
* Must use short-lived service account tokens when logging in.
   * Tokens mounted into pods default to short-lived from 1.21.

Configuration steps:

1. Ensure OIDC discovery URLs do not require authentication, as detailed
   [here][k8s-sa-issuer-discovery]:

   ```bash
   kubectl create clusterrolebinding oidc-reviewer  \
      --clusterrole=system:service-account-issuer-discovery \
      --group=system:unauthenticated
   ```

1. Find the issuer URL of the cluster.

   ```bash
   kubectl proxy &
   ISSUER="$(curl --fail --silent --show-error 127.0.0.1:8001/.well-known/openid-configuration | jq -r '.issuer')"

   # Kill the background proxy process when you're done
   kill %%
   ```

1. Enable and configure JWT auth in Vault.

   1. If Vault is running in Kubernetes:

      ```bash
      kubectl exec vault-0 -- vault auth enable jwt
      kubectl exec vault-0 -- vault write auth/jwt/config \
         oidc_discovery_url=https://kubernetes.default.svc.cluster.local \
         oidc_discovery_ca_pem=@/var/run/secrets/kubernetes.io/serviceaccount/ca.crt
      ```

   1. Alternatively, if Vault is _not_ running in Kubernetes:

      -> **Note:** When Vault is outside the cluster, the `$ISSUER` endpoint below may
         or may not be reachable. If not, you can configure JWT auth using
         [`jwt_validation_pubkeys`](#using-jwt-validation-public-keys) instead.

      ```bash
      vault auth enable jwt
      vault write auth/jwt/config oidc_discovery_url="${ISSUER}"
      ```

1. Configure a role and log in as detailed [below](#creating-a-role-and-logging-in).

[k8s-sa-issuer-discovery]: https://kubernetes.io/docs/tasks/configure-pod-container/configure-service-account/#service-account-issuer-discovery

### Using JWT validation public keys

This method can be useful if Kubernetes' API is not reachable from Vault or if
you would like a single JWT auth mount to service multiple Kubernetes clusters
by chaining their public signing keys.

Kubernetes cluster requirements:

* [`ServiceAccountIssuerDiscovery`][k8s-sa-issuer-discovery] feature enabled.
   * Present from 1.18, defaults to enabled from 1.20.
   * This requirement can be avoided if you can access the Kubernetes master
      nodes to read the public signing key directly from disk at
      `/etc/kubernetes/pki/sa.pub`. In this case, you can skip the steps to
      retrieve and then convert the key as it will already be in PEM format.
* Must use short-lived service account tokens when logging in.
   * Tokens mounted into pods default to short-lived from 1.21.

Configuration steps:

1. Fetch the service account signing public key from your cluster's JWKS URI.

   ```bash
   # 1. Find the issuer URL of the cluster.
   kubectl proxy &
   ISSUER="$(curl --fail --silent --show-error 127.0.0.1:8001/.well-known/openid-configuration | jq -r '.issuer')"

   # 2. Query the jwks_uri specified in /.well-known/openid-configuration
   # NB: You may need to run this from a pod within the cluster if the $ISSUER
   # URL is not available outside the cluster.
   curl "$(curl --fail --silent --show-error "${ISSUER}/.well-known/openid-configuration" | jq -r '.jwks_uri')"

   # Kill the background proxy process when you're done
   kill %%
   ```

1. Convert the keys from JWK format to PEM. You can use a CLI tool or an online
   converter such as [this one][jwk-to-pem].

1. Configure the JWT auth mount with those public keys.

   ```bash
   vault write auth/jwt/config \
      jwt_validation_pubkeys="-----BEGIN PUBLIC KEY-----
   MIIBIjANBgkqhkiG9...
   -----END PUBLIC KEY-----","-----BEGIN PUBLIC KEY-----
   MIIBIjANBgkqhkiG9...
   -----END PUBLIC KEY-----"
   ```

1. Configure a role and log in as detailed [below](#creating-a-role-and-logging-in).

[jwk-to-pem]: https://8gwifi.org/jwkconvertfunctions.jsp

### Creating a role and logging in

Once your JWT auth mount is configured, you're ready to configure a role and
log in.

1. Create a role for JWT auth that the `default` service account from the
   `default` namespace can use. The audience of tokens defaults to the same as
   the issuer, but it is configurable.

   ```bash
   vault write auth/jwt/role/my-role \
      role_type="jwt" \
      bound_audiences="${ISSUER}" \
      user_claim="sub" \
      bound_subject="system:serviceaccount:default:default" \
      policies="default" \
      ttl="1h"
   ```

1. Pods or other clients with access to a service account JWT can then log in.

   ```bash
   vault write auth/jwt/login \
      role=my-role \
      jwt=@/var/run/secrets/kubernetes.io/serviceaccount/token
   # OR equivalent to:
   curl \
      --fail \
<<<<<<< HEAD
      --request PUT \
=======
      --request POST \
>>>>>>> 67075015
      --header "X-Vault-Request: true" \
      --data '{"jwt":"<JWT-TOKEN-HERE>","role":"my-role"}' \
      "${VAULT_ADDR}/v1/auth/jwt/login"
   ```

### Specifying TTL and audience

If you would like to specify a custom TTL or audience for service account tokens,
the following pod spec illustrates a volume mount that overrides the default
admission injected token. This is especially relevant if you are unable to
disable the [--service-account-extend-token-expiration][k8s-extended-tokens]
flag for `kube-apiserver` and want to use short TTLs.

When using the resulting token, you will need to set `bound_audiences=vault`
when creating roles in Vault's JWT auth mount.

```yaml
apiVersion: v1
kind: Pod
metadata:
  name: nginx
spec:
  # automountServiceAccountToken is redundant in this example because the
  # mountPath overlapping with the default path below will already stop the
  # default admission injected token from being created. Use this option if you
  # choose a different mount path.
  automountServiceAccountToken: false
  containers:
    - name: nginx
      image: nginx
      volumeMounts:
      - name: custom-token
        mountPath: /var/run/secrets/kubernetes.io/serviceaccount
  volumes:
  - name: custom-token
    projected:
      defaultMode: 420
      sources:
      - serviceAccountToken:
          path: token
          expirationSeconds: 600 # 10 minutes is the minimum TTL
          audience: vault
      - configMap:
          name: kube-root-ca.crt
          items:
          - key: ca.crt
            path: ca.crt
      - downwardAPI:
          items:
          - fieldRef:
              apiVersion: v1
              fieldPath: metadata.namespace
            path: namespace
```

[k8s-extended-tokens]: https://kubernetes.io/docs/reference/command-line-tools-reference/kube-apiserver/#options

## Okta

1. Make sure an Authorization Server has been created. The "Issuer" field shown on the Setting page
   will be used as the `oidc_discovery_url`.
1. Visit Applications > Add Application (Web).
1. Configure Login redirect URIs. Save.
1. Save client ID and secret.

Note your policy will need `oidc_scopes` to include `profile` to get a full profile ("[Fat Token](https://support.okta.com/help/s/article/Okta-Groups-or-Attribute-Missing-from-Id-Token)"). You will also need to configure bound audience along the lines of `"bound_audiences": ["api://default", "0a4........."]` if you are using the default authorization server.<|MERGE_RESOLUTION|>--- conflicted
+++ resolved
@@ -410,11 +410,7 @@
    # OR equivalent to:
    curl \
       --fail \
-<<<<<<< HEAD
-      --request PUT \
-=======
       --request POST \
->>>>>>> 67075015
       --header "X-Vault-Request: true" \
       --data '{"jwt":"<JWT-TOKEN-HERE>","role":"my-role"}' \
       "${VAULT_ADDR}/v1/auth/jwt/login"
