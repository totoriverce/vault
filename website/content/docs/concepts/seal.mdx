---
layout: docs
page_title: Seal/Unseal
description: >-
  A Vault must be unsealed before it can access its data. Likewise, it can be
  sealed to lock it down.
---

# Seal/Unseal

When a Vault server is started, it starts in a _sealed_ state. In this
state, Vault is configured to know where and how to access the physical
storage, but doesn't know how to decrypt any of it.

_Unsealing_ is the process of obtaining the plaintext root key necessary to
read the decryption key to decrypt the data, allowing access to the Vault.

Prior to unsealing, almost no operations are possible with Vault. For
example authentication, managing the mount tables, etc. are all not possible.
The only possible operations are to unseal the Vault and check the status
of the seal.

## Why?

The data stored by Vault is encrypted. Vault needs the _encryption key_ in order
to decrypt the data. The encryption key is also stored with the data
(in the _keyring_), but encrypted with another encryption key known as the _root key_.

Therefore, to decrypt the data, Vault must decrypt the encryption key
which requires the root key. Unsealing is the process of getting access to
this root key. The root key is stored alongside all other Vault data,
but is encrypted by yet another mechanism: the unseal key.

To recap: most Vault data is encrypted using the encryption key in the keyring;
the keyring is encrypted by the root key; and the root key is encrypted by
the unseal key.

## Shamir seals

![Shahir seals](/img/vault-shamir-seal.png)

The default Vault config uses a Shamir seal. Instead of distributing the unseal
key as a single key to an operator, Vault uses an algorithm known as
[Shamir's Secret Sharing](https://en.wikipedia.org/wiki/Shamir%27s_Secret_Sharing)
to split the key into shares. A certain threshold of shares is required to
reconstruct the unseal key, which is then used to decrypt the root key.

This is the _unseal_ process: the shares are added one at a time (in any
order) until enough shares are present to reconstruct the key and
decrypt the root key.

## Unsealing

The unseal process is done by running `vault operator unseal` or via the API.
This process is stateful: each key can be entered via multiple mechanisms from
multiple client machines and it will work. This allows each shares of the root
key to be on a distinct client machine for better security.

Note that when using the Shamir seal with multiple nodes, each node must be
unsealed with the required threshold of shares. Partial unsealing of each node
is not distributed across the cluster.

Once a Vault node is unsealed, it remains unsealed until one of these things happens:

1. It is resealed via the API (see below).

2. The server is restarted.

3. Vault's storage layer encounters an unrecoverable error.

-> **Note:** Unsealing makes the process of automating a Vault install
difficult. Automated tools can easily install, configure, and start Vault,
but unsealing it using Shamir is a very manual process. For most users
Auto Unseal will provide a better experience.

## Sealing

There is also an API to seal the Vault. This will throw away the root
key in memory and require another unseal process to restore it. Sealing
only requires a single operator with root privileges.

This way, if there is a detected intrusion, the Vault data can be locked
quickly to try to minimize damages. It can't be accessed again without
access to the root key shares.

## Auto unseal

Auto unseal was developed to aid in reducing the operational complexity of
keeping the unseal key secure. This feature delegates the responsibility of
securing the unseal key from users to a trusted device or service. At startup
Vault will connect to the device or service implementing the seal and ask it
to decrypt the root key Vault read from storage.

![Auto Unseal](/img/vault-auto-unseal.png)

There are certain operations in Vault besides unsealing that
require a quorum of users to perform, e.g. generating a root token. When
using a Shamir seal the unseal keys must be provided to authorize these
operations. When using Auto Unseal these operations require _recovery
keys_ instead.

Just as the initialization process with a Shamir seal yields unseal keys,
initializing with an Auto Unseal yields recovery keys.

It is still possible to seal a Vault node using the API. In this case Vault
will remain sealed until restarted, or the unseal API is used, which with Auto
Unseal requires the recovery key fragments instead of the unseal key fragments
that would be provided with Shamir. The process remains the same.

For a list of examples and supported providers, please see the
[seal documentation](/vault/docs/configuration/seal).

When DR replication is enabled in Vault Enterprise, [Performance Standby](/vault/docs/enterprise/performance-standby) nodes on the DR cluster will seal themselves, so they must be restarted to be unsealed.

-> **Warning:** Recovery keys cannot decrypt the root key, and thus are not
<<<<<<< HEAD
sufficient to unseal Vault if the auto unseal mechanism isn't working. They
are purely an authorization mechanism.  Using auto unseal 
creates a strict Vault lifecycle dependency on the underlying seal mechanism. 
This means that if the seal mechanism (such as the Cloud KMS key) becomes unavailable, 
or deleted before the seal is migrated, then there is no ability to recover 
access to the Vault cluster until the mechanism is available again. **If the seal 
=======
sufficient to unseal Vault if the Auto Unseal mechanism isn't working. They
are purely an authorization mechanism.  Using Auto Unseal
creates a strict Vault lifecycle dependency on the underlying seal mechanism.
This means that if the seal mechanism (such as the Cloud KMS key) becomes unavailable,
or deleted before the seal is migrated, then there is no ability to recover
access to the Vault cluster until the mechanism is available again. **If the seal
>>>>>>> 6573fdb6
mechanism or its keys are permanently deleted, then the Vault cluster cannot be recovered, even
from backups.**
To mitigate this risk, we recommend careful controls around management of the seal
mechanism, for example using
[AWS Service Control Policies](https://docs.aws.amazon.com/organizations/latest/userguide/orgs_manage_policies_scps.html)
or similar.
With Vault Enterprise secondary clusters (disaster or performance) can have a
seal configured independently of the primary, and when properly configured guards
against *some* of this risk.  Unreplicated items such as local mounts could still
be lost.


## Recovery key

When Vault is initialized while using an HSM or KMS, rather than unseal keys
being returned to the operator, recovery keys are returned. These are generated
from an internal recovery key that is split via Shamir's Secret Sharing, similar
to Vault's treatment of unseal keys when running without an HSM or KMS.

Details about initialization and rekeying follow. When performing an operation
that uses recovery keys, such as `generate-root`, selection of the recovery
keys for this purpose, rather than the barrier unseal keys, is automatic.

### Initialization

When initializing, the split is performed according to the following CLI flags
and their API equivalents in the [/sys/init](/vault/api-docs/system/init) endpoint:

- `recovery-shares`: The number of shares into which to split the recovery
  key. This value is equivalent to the `recovery_shares` value in the API
  endpoint.
- `recovery-threshold`: The threshold of shares required to reconstruct the
  recovery key. This value is equivalent to the `recovery_threshold` value in
  the API endpoint.
- `recovery-pgp-keys`: The PGP keys to use to encrypt the returned recovery
  key shares. This value is equivalent to the `recovery_pgp_keys` value in the
  API endpoint, although as with `pgp_keys` the object in the API endpoint is
  an array, not a string.

Additionally, Vault will refuse to initialize if the option has not been set to
generate a key, and no key is found. See
[Configuration](/vault/docs/configuration/seal/pkcs11) for more details.

### Rekeying

#### Unseal key

Vault's unseal key can be rekeyed using a normal `vault operator rekey`
operation from the CLI or the matching API calls. The rekey operation is
authorized by meeting the threshold of recovery keys. After rekeying, the new
barrier key is wrapped by the HSM or KMS and stored like the previous key; it is not
returned to the users that submitted their recovery keys.

<EnterpriseAlert product="vault">
  Seal wrapping requires Vault Enterprise
</EnterpriseAlert>

#### Recovery key

The recovery key can be rekeyed to change the number of shares/threshold or to
target different key holders via different PGP keys. When using the Vault CLI,
this is performed by using the `-target=recovery` flag to `vault operator rekey`.

Via the API, the rekey operation is performed with the same parameters as the
[normal `/sys/rekey`
endpoint](/vault/api-docs/system/rekey); however, the
API prefix for this operation is at `/sys/rekey-recovery-key` rather than
`/sys/rekey`.

## Seal migration

The seal migration process cannot be performed without downtime, and due to the
technical underpinnings of the seal implementations, the process requires that
you briefly take the whole cluster down. While experiencing some downtime may
be unavoidable, we believe that switching seals is a rare event and that the
inconvenience of the downtime is an acceptable trade-off.

~> **NOTE**: A backup should be taken before starting seal migration in case
something goes wrong.

~> **NOTE**: Seal migration operation will require both old and new seals to be
available during the migration. For example, migration from auto unseal to Shamir
seal will require that the service backing the auto unseal is accessible during
the migration.

~> **NOTE**: Seal migration from auto unseal to auto unseal of the same type is
supported since Vault 1.6.0. However, there is a current limitation that
prevents migrating from AWSKMS to AWSKMS; all other seal migrations of the same
type are supported. Seal migration from one auto unseal type (AWS KMS) to
different auto unseal type (HSM, Azure KMS, etc.) is also supported on older
versions as well.

### Migration post Vault 1.16.0 via Seal HA for Auto Seals (Enterprise)

@include 'alerts/beta.mdx'

With Seal HA, migration between auto-unseal types (not including any Shamir
seals) can be done fully online using Seal High Availability (Seal HA) without
any downtime.

1. Edit the Vault configuration, and add the new, target seal configuration.
1. Send the Vault process the SIGHUP signal, triggering a configuration reload.
1. Monitor the [`sys/sealwrap/rewrap`](/vault/api-docs/system/sealwrap-rewrap) endpoints,
to see that rewrap is running, and/or [`sys/seal-backend-status`](/vault/api-docs/system/seal-backend-status),
endpoints, waiting for `fully_wrapped` to be true, indicating all seal wrapped values are now
wrapped by the new seal.  The logs also contain information about the rewrap progress.
1. Edit the Vault configuration, removing the old seal configuration.
1. Send the Vault process the SIGHUP signal, again allowing re-wrapping to complete.

### Migration post Vault 1.5.1

These steps are common for seal migrations between any supported kinds and for
any storage backend.

1. Take a standby node down and update the [seal
   configuration](/vault/docs/configuration/seal).

   - If the migration is from Shamir seal to Auto seal, add the desired new Auto
     seal block to the configuration.
   - If the migration is from Auto seal to Shamir seal, add `disabled = "true"`
     to the old seal block.
   - If the migration is from Auto seal to another Auto seal, add `disabled =
     "true"` to the old seal block and add the desired new Auto seal block.

   Now, bring the standby node back up and run the unseal command on each key, by
   supplying the `-migrate` flag.

   - Supply Shamir unseal keys if the old seal was Shamir, which will be migrated
     as the recovery keys for the Auto seal.
   - Supply recovery keys if the old seal is one of Auto seals, which will be
     migrated as the recovery keys of the new Auto seal, or as Shamir unseal
     keys if the new seal is Shamir.

1. Perform step 1 for all the standby nodes, one at a time. It is necessary to
   bring back the downed standby node before moving on to the other standby nodes,
   specifically when Integrated Storage is in use for it helps to retain the
   quorum.

1. [Step down](/vault/docs/commands/operator/step-down) the
   active node. One of the standby nodes will become the new active node.
   When using Integrated Storage, ensure that quorum is reached and a leader is
   elected.

1. The new active node will perform the migration. Monitor the server log in
   the active node to witness the completion of the seal migration process.
   Wait for a little while for the migration information to replicate to all the
   nodes in case of Integrated Storage. In enterprise Vault, switching an Auto seal
   implies that the seal wrapped storage entries get re-wrapped. Monitor the log
   and wait until this process is complete (look for `seal re-wrap completed`).

1. Seal migration is now completed. Take down the old active node, update its
   configuration to use the new seal blocks (completely unaware of the old seal type)
   ,and bring it back up. It will be auto-unsealed if the new seal is one of the
   auto seals, or will require unseal keys if the new seal is Shamir.

1. At this point, configuration files of all the nodes can be updated to only have the
   new seal information. Standby nodes can be restarted right away and the active
   node can be restarted upon a leadership change.

### Migration pre 1.5.1

#### Migration from shamir to auto unseal

To migrate from Shamir keys to Auto Unseal, take your server cluster offline and
update the [seal configuration](/vault/docs/configuration/seal) with the appropriate
seal configuration. Bring your server back up and leave the rest of the nodes
offline if using multi-server mode, then run the unseal process with the
`-migrate` flag and bring the rest of the cluster online.

All unseal commands must specify the `-migrate` flag. Once the required
threshold of unseal keys are entered, unseal keys will be migrated to recovery
keys.

`$ vault operator unseal -migrate`

#### Migration from auto unseal to shamir

To migrate from auto unseal to Shamir keys, take your server cluster offline
and update the [seal configuration](/vault/docs/configuration/seal) and add `disabled
= "true"` to the seal block. This allows the migration to use this information
to decrypt the key but will not unseal Vault. When you bring your server back
up, run the unseal process with the `-migrate` flag and use the Recovery Keys
to perform the migration. All unseal commands must specify the `-migrate` flag.
Once the required threshold of recovery keys are entered, the recovery keys
will be migrated to be used as unseal keys.

#### Migration from auto unseal to auto unseal

~> **NOTE**: Migration between same Auto Unseal types is supported in Vault
1.6.0 and higher. For these pre-1.5.1 steps, it is only possible to migrate from
one type of auto unseal to a different type (ie Transit -> AWSKMS).

To migrate from auto unseal to a different auto unseal configuration, take your
server cluster offline and update the existing [seal
configuration](/vault/docs/configuration/seal) and add `disabled = "true"` to the seal
block. Then add another seal block to describe the new seal.

When you bring your server back up, run the unseal process with the `-migrate`
flag and use the Recovery Keys to perform the migration. All unseal commands
must specify the `-migrate` flag. Once the required threshold of recovery keys
are entered, the recovery keys will be kept and used as recovery keys in the new
seal.

#### Migration with integrated storage

Integrated Storage uses the Raft protocol underneath, which requires a quorum of
servers to be online before the cluster is functional. Therefore, bringing the
cluster back up one node at a time with the seal configuration updated, will not
work in this case. Follow the same steps for each kind of migration described
above with the exception that after the cluster is taken offline, update the
seal configurations of all the nodes appropriately and bring them all back up.
When the quorum of nodes are back up, Raft will elect a leader and the leader
node that will perform the migration. The migrated information will be replicated to
all other cluster peers and when the peers eventually become the leader,
migration will not happen again on the peer nodes.

<<<<<<< HEAD
## Seal high availability (Enterprise, Beta)
=======
## Seal High Availability (Enterprise)
>>>>>>> 6573fdb6

@include 'alerts/beta.mdx'

<<<<<<< HEAD
-> **Warning:** This feature is available as a Beta for evaluation and should not 
be used in production deployments of Vault.

Seal high availability (Seal HA) allows the configuration of more than one auto 
seal mechanism such that Vault can tolerate the temporary loss of a seal service 
=======
Seal High Availability (Seal HA) allows the configuration of more than one auto
seal mechanism such that Vault can tolerate the temporary loss of a seal service
>>>>>>> 6573fdb6
or device for a time.  With Seal HA configured with at least two and no more than
three auto seals, Vault can also start up and unseal if one of the
configured seals is still available (though Vault will remain in a degraded mode in
this case). While seals are unavailable, seal wrapping and entropy augmentation can
still occur using the remaining seals, and values produced while a seal is down will
be re-wrapped with all the seals when all seals become healthy again.

An operator should choose two seals that are unlikely to become unavailable at the
same time.  For example, they may choose KMS keys in two cloud regions, from
two different providers; or a mix of HSM, KMS, or Transit seals.

When an operator configures an additional seal or removes a seal (one at a time)
<<<<<<< HEAD
and restarts Vault, Vault will automatically detect that it needs to re-wrap
CSPs and seal wrapped values, and will start the process.  Seal re-wrapping can
be monitored via the logs or via the `sys/seal-status` endpoint.  While a 
re-wrap is in progress (or could not complete successfully), changes to the
seal configuration are not allowed.

In additional to high availability, seal HA can be used to migrate between two 
auto seals in a simplified manner.  To migrate in this way:

1. Edit the Vault configuration, and add the new, target seal configuration.
1. Restart Vault, allowing re-wrapping to complete.
1. Edit the Vault configuration, removing the old seal configuration.
1. Restart Vault, again allowing re-wrapping to complete.
=======
and restarts or triggers a configuration reload on receipt of a `SIGHUP` signal,
Vault will automatically detect that it needs to re-wrap CSPs and seal wrapped
values, and will start the process.  Seal re-wrapping can be monitored via the
logs or via the `sys/seal-status` endpoint.  While a re-wrap is in progress (or
could not complete successfully), changes to the seal configuration are not
allowed.
>>>>>>> 6573fdb6

In additional to high availability, Seal HA can be used to migrate between two
auto seals in a [simplified manner.](#migration-post-vault-1-16-0-via-seal-ha-for-auto-seals-enterprise)

Note that Shamir seals are not auto seals and cannot be included in a Seal
HA setup.  This is because auto seals support seal wrap while Shamir seals
do not, so the loss of the auto seal does not necessarily leave Vault in a
fully available state. 

### Use and Configuration

Refer to the [configuration](/vault/docs/configuration/seal/seal-ha) section
for details on configuring Seal HA.

### Seal Re-Wrapping

Whenever seal configuration changes, Vault must re-wrap all CSPs and seal
wrapped values, to ensure each value has an entry encrypted by all configured
seals.  Vault detects these configuration changes automatically, and triggers
a re-wrap.  Re-wraps can take some time, depending on the number of
seal wrapped values.  While re-wrapping is in progress, no configuration changes
to the seals can be made.

Progress of the re-wrap can be monitored using
the [`sys/sealwrap/rewrap`](/vault/api-docs/system/sealwrap-rewrap) endpoint.

### Limitations and Known Issues

In order to limit complexity and increase safety, there are some limitations
to the use and configuration of Seal HA:

* Vault must be configured for a single seal at the time of initialization.
Extra seals can then be added.
* Seals must be added or removed one at a time.
* Only auto seals can be used in HA configurations.  Shamir and auto cannot
be mixed.
* A maximum of three seals can be configured.
* As seal wrapped values must be wrapped by all configured seals, it is possible
that large values may fail to persist as the size of the entry is multiplied by
the number of seals causing it to exceed the storage entry size limit.   An example
would be storing a large document in KVv2 with seal wrapping enabled.
* It is not possible to rotate the data encryption key nor the recovery keys while
unless all seals are healthy.<|MERGE_RESOLUTION|>--- conflicted
+++ resolved
@@ -113,21 +113,13 @@
 When DR replication is enabled in Vault Enterprise, [Performance Standby](/vault/docs/enterprise/performance-standby) nodes on the DR cluster will seal themselves, so they must be restarted to be unsealed.
 
 -> **Warning:** Recovery keys cannot decrypt the root key, and thus are not
-<<<<<<< HEAD
+
 sufficient to unseal Vault if the auto unseal mechanism isn't working. They
 are purely an authorization mechanism.  Using auto unseal 
 creates a strict Vault lifecycle dependency on the underlying seal mechanism. 
 This means that if the seal mechanism (such as the Cloud KMS key) becomes unavailable, 
 or deleted before the seal is migrated, then there is no ability to recover 
 access to the Vault cluster until the mechanism is available again. **If the seal 
-=======
-sufficient to unseal Vault if the Auto Unseal mechanism isn't working. They
-are purely an authorization mechanism.  Using Auto Unseal
-creates a strict Vault lifecycle dependency on the underlying seal mechanism.
-This means that if the seal mechanism (such as the Cloud KMS key) becomes unavailable,
-or deleted before the seal is migrated, then there is no ability to recover
-access to the Vault cluster until the mechanism is available again. **If the seal
->>>>>>> 6573fdb6
 mechanism or its keys are permanently deleted, then the Vault cluster cannot be recovered, even
 from backups.**
 To mitigate this risk, we recommend careful controls around management of the seal
@@ -344,24 +336,13 @@
 all other cluster peers and when the peers eventually become the leader,
 migration will not happen again on the peer nodes.
 
-<<<<<<< HEAD
-## Seal high availability (Enterprise, Beta)
-=======
-## Seal High Availability (Enterprise)
->>>>>>> 6573fdb6
+## Seal high availability <EnterpriseAlert inline="true" />
 
 @include 'alerts/beta.mdx'
-
-<<<<<<< HEAD
--> **Warning:** This feature is available as a Beta for evaluation and should not 
-be used in production deployments of Vault.
 
 Seal high availability (Seal HA) allows the configuration of more than one auto 
 seal mechanism such that Vault can tolerate the temporary loss of a seal service 
-=======
-Seal High Availability (Seal HA) allows the configuration of more than one auto
-seal mechanism such that Vault can tolerate the temporary loss of a seal service
->>>>>>> 6573fdb6
+
 or device for a time.  With Seal HA configured with at least two and no more than
 three auto seals, Vault can also start up and unseal if one of the
 configured seals is still available (though Vault will remain in a degraded mode in
@@ -374,7 +355,6 @@
 two different providers; or a mix of HSM, KMS, or Transit seals.
 
 When an operator configures an additional seal or removes a seal (one at a time)
-<<<<<<< HEAD
 and restarts Vault, Vault will automatically detect that it needs to re-wrap
 CSPs and seal wrapped values, and will start the process.  Seal re-wrapping can
 be monitored via the logs or via the `sys/seal-status` endpoint.  While a 
@@ -383,19 +363,6 @@
 
 In additional to high availability, seal HA can be used to migrate between two 
 auto seals in a simplified manner.  To migrate in this way:
-
-1. Edit the Vault configuration, and add the new, target seal configuration.
-1. Restart Vault, allowing re-wrapping to complete.
-1. Edit the Vault configuration, removing the old seal configuration.
-1. Restart Vault, again allowing re-wrapping to complete.
-=======
-and restarts or triggers a configuration reload on receipt of a `SIGHUP` signal,
-Vault will automatically detect that it needs to re-wrap CSPs and seal wrapped
-values, and will start the process.  Seal re-wrapping can be monitored via the
-logs or via the `sys/seal-status` endpoint.  While a re-wrap is in progress (or
-could not complete successfully), changes to the seal configuration are not
-allowed.
->>>>>>> 6573fdb6
 
 In additional to high availability, Seal HA can be used to migrate between two
 auto seals in a [simplified manner.](#migration-post-vault-1-16-0-via-seal-ha-for-auto-seals-enterprise)
