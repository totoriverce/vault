---
layout: docs
page_title: Client Count
description: Counting the number of clients accessing Vault.
---

# What is a Client?

Before we dive into understanding the approach used to [count the number of clients](#client-count) accessing Vault, we need to first understand what clients represent.
Clients basically represent anything that has authenticated to Vault to do _something_. **Users** are people who log into the cluster to manage policies, set up dynamic secret rotation, and more. So every user that logs into the Vault is considered a **client**. Whereas every application, service, or any other machine-based system that authenticates to Vault is also considered a **client**.

![Vault Client Workflows](https://www.datocms-assets.com/2885/1617325020-valult-client-workflows.png)

There are three main ways clients are assigned an identity:

1. **External Identity Management Platform or SSO:** Active Directory, LDAP, OIDC, JWT, GitHub, Username/password, etc.
2. **Platform or server-based identities:** Kubernetes, AWS, GCP, Azure, PKI, Cloud Foundry, etc.
3. **Self Identity:** AppRole, tokens (without an associated auth path or role)

![Vault Client Types](https://www.datocms-assets.com/2885/1617325030-vault-clients.png)

There can be many different types of clients that authenticate and communicate with Vault using one of the above identities, including:

1. **[Human users](https://learn.hashicorp.com/tutorials/vault/pattern-centralized-secrets?in=vault/recommended-patterns#human-authentication):** GitHub ID, username/password, LDAP, Active Directory, Kerberos, JWT/ OIDC claims, OKTA
2. **Applications or Microservices:** 2-Factor Authentication methods such as AppRole, or by LDAP, Active Directory, or based on the platform’s identity, such as credentials from AWS, Azure, GCP, AliCloud, OCI, Kubernetes, Cloud Foundry, etc.
3. **[Servers and Platforms](https://learn.hashicorp.com/tutorials/vault/pattern-centralized-secrets?in=vault/recommended-patterns#machine-programmatic-authentication):** VMs, Containers, Pods (Identified by LDAP, Active Directory service accounts, AWS, Azure, GCP, AliCloud, OCI, Kubernetes, TLS Certs
4. **Orchestrators:** Nomad, Terraform, Ansible, or Continuous Integration Continuous Delivery (CI/CD) Pipelines where each pipeline usually identified by 2FA
5. **[Vault Agents](/docs/agent/autoauth):** acting on behalf of a app/microservice, typically identified by App role, Cloud credentials, Kubernetes, TLS Certs
6. **Tokens**: which are not tied to any identities at all. **_These should be used sparingly._**
   Hashicorp recommends always associating tokens to an entity alias and token role.

## How do Clients work in Vault?

When anything authenticates to Vault, be it a user, application, machine, etc., it is associated with a unique **entity** within the [Vault identity system](https://www.vaultproject.io/docs/secrets/identity). The name reported to the identity systems by the different types of authentication methods varies ([list below](#authentication-methods-and-how-they-re-counted-in-vault)), each entity is created or verified during authorization. There are scenarios where tokens can be created outside of the identity system, without an associated entity. In this scenario, these tokens are considered **clients** (for production usage, it should be rare to have any tokens created outside any identity systems).

## But wait, there’s more...

Want to take full advantage of the Vault identity system and how clients are counted? The Vault identity system also has [Entity Aliases](/api-docs/secret/identity/entity-alias) and [Identity Groups](/api-docs/secret/identity/group-alias).

![Vault Identity Entities and Aliases](https://www.datocms-assets.com/2885/1617325026-vault-clients-identity-entity-aliases.png)

### Entity Aliases

Entity Aliases enable users or services to authenticate with more than one method and are associated with the same policy to share resources and count as unique entities.

### Identity Groups

Identity Groups within Vault leverage entities, in that Vault enables teams to create and manage logical groupings of entities. **Identity Groups** that can be based on organizations or teams within companies and can be used to assign policies and metadata, making user management dramatically simpler, especially for automating workflows by using Identity Groups to quickly and easily grant access to secrets and functionality within Vault.

For more on managing access with identity, entities, and more, check out [Identity-based Security and Low-trust Networks](https://www.hashicorp.com/identity-based-security-and-low-trust-networks) and the HashiCorp Learn tutorial [Identity: Entities and Groups | Vault](https://learn.hashicorp.com/tutorials/vault/identity)

## How does Vault avoid counting the same entity twice?

Using the identity system allows for Vault to make sure that entities aren’t counted more than once. Once you determine the identity and authentication method to be used for each, human, application, platform, and CI/CD pipeline, upon authentication for the first time in a billing period, Vault instantiates a unique entity. For example, say you have an application “AppX” that needs to get a secret from Vault using the AppRole method. Since AppX has an associated entity within Vault with associated policies, Vault knows every time that AppX is authenticating and authorizing, so AppX is only counted once.

### Non-entity Tokens

If you chose to use the [Token Auth Method](/docs/auth/token) without an identity, always assign each token to a role and entity alias. HashiCorp recommends creating a [Token Role](/api-docs/auth/token#create-update-token-role) first, with allowable entity aliases and issuing your token with the appropriate [role and entity alias name](/api-docs/auth/token#create-token). This is the name that will uniquely identify the client, no matter how many tokens are issued. See more on entity alias below.

### Differences between a direct entity and a non-entity token

While the definition of clients appears to be simple on the surface, there are many nuances involved in the computation of clients. As mentioned, clients are unique applications, services, and/or users that authenticate to a Vault cluster. When anything authenticates to Vault, it is associated with a unique identity entity within the [Vault Identity system](/docs/secrets/identity). The name reported to the identity systems by the different types of authentication methods varies, and each entity is created or verified during authorization.

One thing to note is that Vault clients are a combination of active identities as well as non-entity tokens. Identity entities are unique users, and when identities authenticate to Vault, corresponding tokens are generated. However, there are some situations in which tokens are generated without corresponding identities (e.g., when using the token auth method to create a token for someone else whose identity is unknown). As such, these non-entity tokens also represent users, and are counted towards the overall client aggregates. Here are some situations in which non-entity tokens get created within Vault.

- Tokens within Vault are the core method for authentication. You can use Tokens to authenticate directly, or use the [auth methods](/docs/concepts/auth) to dynamically generate tokens based on external identities.
- There are scenarios where tokens are created outside of the identity system without an associated entity. For this reason, unique identity entities alone cannot always add up to the total unique authentications made to Vault over a stipulated time period.
- In a scenario where tokens are created outside of the identity system, these tokens are considered clients. Note that it should be rare for production usage to have any tokens created outside any identity systems.
- There are a few ways of creating tokens without entities: _Token Roles_, _Token Create APIs_, _Wrapping Tokens_, and _Control Groups_. For more information, refer to the [What is a Client?](/docs/concepts/client-count/#what-is-a-client) documentation.

## Considerations for Namespaces

Since namespaces represent logical isolations within a single Vault cluster for administrative purposes, consideration must be made on how Vault clients are determined in this context.

1. If a client authenticates to Vault in a parent or root namespaces, it is considered the same client in all child namespaces. This is obvious as it is within the same logical isolation.
2. However if a client authenticates to Vault in two separate namespaces, because of logical isolation they are not considered as the same client. As an example, `/namespaceA/ldap/auth/login/bob` is not related to `/namespaceB/ldap/auth/login/bob`. If the intent is that “Bob” is the same client, authenticate into two namespaces:
   1. Move the auth to the parent workspace and any auth to child namespaces would be considered as the same client
   2. Place that auth in the root namespace to be considered as 1 client in all namespaces.

See also the guide [Secure Multi-Tenancy with Namespaces | Vault](https://learn.hashicorp.com/tutorials/vault/namespaces).

## Authentication Methods and how they’re counted in Vault

Below is a list of supported authentication methods within Vault. You can also set up custom auth methods with secure plugins.

Each authentication method has a unique identifier to determine unique identity, similar to a driver license number, that uniquely determines an identity with a driver’s license.

How does this relate to Vault clients? As outlined above, and as an example, if you chose to identify a microservice by AppRole auth method, then assign a role id for that microservice. A role id is the microservice’s username and identity. You should not have different microservices use the same role id. Different microservices should use different role ids. However if microservices (or multiple VMs, or containers), are exact copies using the same role id, they will all have the same identity. This is the appropriate security posture to mitigate any risk, and an operator can easily approve or deny access to secrets for that one role id, without affecting other services. It is important as you choose an identity for each human, app, service, platform, server and pipeline, that you pay attention to the name below that makes each method unique and be given an identity.

| **Auth method**                                                                                  | **Name reported by auth method**                                                   |
| ------------------------------------------------------------------------------------------------ | ---------------------------------------------------------------------------------- |
| **[AliCloud](https://www.vaultproject.io/docs/auth/alicloud)**                                   | Principal ID                                                                       |
<<<<<<< HEAD
| **[AppRole](https://www.vaultproject.io/api-docs/auth/approle#create-update-approle)**           | Role ID                                                                            |
| **[AWS IAM](https://www.vaultproject.io/docs/auth/aws#iam-auth-method)**                         | Configurable via iam_alias to one of: Role ID (default), IAM unique ID, Full ARN   |
| **[AWS EC2](https://www.vaultproject.io/docs/auth/aws#ec2-auth-method)**                         | Configurable via ec2_alias to one of: Role ID (default), EC2 instance ID, AMI ID   |
| **[Azure](https://www.vaultproject.io/api-docs/auth/azure#create-role)**                         | Subject (from JWT claim)                                                           |
| **[Cloud Foundry](https://www.vaultproject.io/docs/auth/cf)**                                    | App ID                                                                             |
| **[GitHub](https://www.vaultproject.io/docs/auth/github)**                                       | User login name associated with token                                              |
| **[Google Cloud](https://www.vaultproject.io/api-docs/auth/gcp#create-role)**                    | Configurable via iam_alias to one of: Role ID (default), Service account unique ID |
| **[JWT/OIDC](https://www.vaultproject.io/api-docs/auth/jwt#create-role)**                        | Configurable via user_claim to one of the presented claims (no default value)      |
| **[Kerberos](https://www.vaultproject.io/docs/auth/kerberos)**                                   | Username                                                                           |
| **[Kubernetes](https://www.vaultproject.io/api-docs/auth/kubernetes#create-role)**               | Service account UID                                                                |
| **[LDAP](https://www.vaultproject.io/docs/auth/ldap)**                                           | Username                                                                           |
| **[OCI](https://www.vaultproject.io/api-docs/auth/oci#create-role)**                             | Rolename                                                                           |
| **[Okta](https://www.vaultproject.io/api-docs/auth/okta#register-user)**                         | Username                                                                           |
| **[RADIUS](https://www.vaultproject.io/docs/auth/radius)**                                       | Username                                                                           |
| **[TLS Certificate](https://www.vaultproject.io/api-docs/auth/cert#create-ca-certificate-role)** | Subject CommonName                                                                 |
| **[Token](https://www.vaultproject.io/docs/auth/token)**                                         | entity_alias, if provided (Note: please ensure that entity_alias is always used)   |
| **[Username/Password](https://www.vaultproject.io/api-docs/auth/userpass#create-update-user)**   | Username                                                                           |
=======
| **[AppRole](/api-docs/auth/approle#create-update-approle)**           | Role ID                                                                            |
| **[AWS IAM](https://www.vaultproject.io/docs/auth/aws#iam-auth-method)**                         | Configurable via iam_alias to one of: Role ID (default), IAM unique ID, Full ARN   |
| **[AWS EC2](https://www.vaultproject.io/docs/auth/aws#ec2-auth-method)**                         | Configurable via ec2_alias to one of: Role ID (default), EC2 instance ID, AMI ID   |
| **[Azure](/api-docs/auth/azure#create-role)**                         | Subject (from JWT claim)                                                           |
| **[Cloud Foundry](https://www.vaultproject.io/docs/auth/cf)**                                    | App ID                                                                             |
| **[GitHub](https://www.vaultproject.io/docs/auth/github)**                                       | User login name associated with token                                              |
| **[Google Cloud](/api-docs/auth/gcp#create-role)**                    | Configurable via iam_alias to one of: Role ID (default), Service account unique ID |
| **[JWT/OIDC](/api-docs/auth/jwt#create-role)**                        | Configurable via user_claim to one of the presented claims (no default value)      |
| **[Kerberos](https://www.vaultproject.io/docs/auth/kerberos)**                                   | Username                                                                           |
| **[Kubernetes](/api-docs/auth/kubernetes#create-role)**               | Service account UID                                                                |
| **[LDAP](https://www.vaultproject.io/docs/auth/ldap)**                                           | Username                                                                           |
| **[OCI](/api-docs/auth/oci#create-role)**                             | Rolename                                                                           |
| **[Okta](/api-docs/auth/okta#register-user)**                         | Username                                                                           |
| **[RADIUS](https://www.vaultproject.io/docs/auth/radius)**                                       | Username                                                                           |
| **[TLS Certificate](/api-docs/auth/cert#create-ca-certificate-role)** | Subject CommonName                                                                 |
| **[Token](https://www.vaultproject.io/docs/auth/token)**                                         | entity_alias, if provided (Note: please ensure that entity_alias is always used)   |
| **[Username/Password](/api-docs/auth/userpass#create-update-user)**   | Username                                                                           |
>>>>>>> 67075015

## Considerations with CI/CD

**Orchestrators and Continuous Integration Continuous Delivery (CI/CD) Pipelines** such as Nomad, Terraform, Ansible and the like, along with CI/CD tools such as Jenkins, Bamboo, Azure Devops, GitLab and GitHub Ops, and the like, can be used to authenticate to and request secrets from Vault during infrastructure or application/ service deployment. While the discussion below focuses on CI/CD, it is also applicable to orchestrators.

A CI/CD workflow can encompass many pipelines. Let us consider your options:

1. **Master CI/CD identity**: Would the overall CI/CD orchestrator be given a master identity (e.g. app role, token with an entity alias), authenticate to Vault, and receive all secrets for all pipelines and all applications/infrastructure to be deployed?
2. **Pipeline Identity**: Or would every CI/CD pipeline be given an identity (e.g. app role, token with an entity alias), authenticate to Vault once and retrieve all the secrets for each application/ infrastructure to be deployed??
3. **Pipeline and App/ Service/ Infra identity**: Or would every CI/CD pipeline be given an identity (e.g. app role, token with an entity alias), authenticate to Vault once and then give each application/ service/ infrastructure deployed, workflow its own identity, which upon bootstrap, in turn, authenticates to Vault on its own to retrieve a secret?

From a threat model and security assessment perspective, **_option 3_** above, where the pipeline does not have access to any secret, but allows applications, services or infrastructure to get its own secrets upon bootstrapping, is the most secure approach. With **_options 1_** and **_2_**, there is a risk that if someone gets access to your CI/CD workflow **_(option 1)_**, or your pipelines **_(option 2)_**, they would gain access to every or some of the secrets used by your apps and services. Using the [principle of least privilege](https://learn.hashicorp.com/tutorials/vault/pattern-centralized-secrets?in=vault/recommended-patterns#the-principle-of-least-privilege-polp), where you only want to give access to secrets where necessary, there should be little or no gap between your secrets distribution and when it is accessed. Therefore one should avoid inadvertently giving your orchestrator and CI/CD tool god-like privileges where it potentially can access every secret for every app, service or infrastructure you deploy.

If someone goes wrong in **_option 1_** and you revoke access, all pipelines are affected. If something goes wrong in **_option 2_** and you revoke access to a pipeline, only that pipeline is affected, and you limit your security risk blast radius. If something goes wrong in **_option 3_** you can just revoke an app or service without affecting everything else. Please carefully consider your security options as you manage security in a dynamic world.

From a Vault client perspective, **_option 1_** is one client, the Master CI/CD identity; **_option 2_** is one client for the Master CI/CD identity, and one client for each pipeline; **_option 3_** is one client for the Master CI/CD identity, one client for each pipeline, and one for each app, service deployed.

## Client Count

The number of active clients using a Vault cluster is the total of:

- active entities: identity entities that create a token via a login
- active non-entity tokens: clients associated with tokens created via a method
  that is not associated with an entity

Prior to Vault 1.6, this metric could only be measured from the audit log, using the
[`vault-auditor`](https://learn.hashicorp.com/tutorials/vault/usage-metrics#vault-auditor-tool) tool. Starting with Vault 1.6, the number of clients per month, or for
a contiguous sequence of months, can be measured by Vault itself.

As of Vault 1.9, the total client count should always be measured using Vault itself. The
metrics shown by the Vault UI are the source of truth for this data.

Please refer to [Vault Usage Metrics](https://learn.hashicorp.com/tutorials/vault/usage-metrics) for a
step-by-step tutorial and description of how to use the UI.

## Measuring clients

Each time a token is used, Vault checks to see whether it belongs to an identity entity
that has already been active in the current month. New entities are added to a log in Vault storage
periodically. Tokens without entities are tracked separately and added to the "non_entity_tokens" count.
Please see the 'Tracking non-entity tokens' subsection below for a detailed explanation of how such
tokens are tracked by Vault.

At the end of each month, Vault creates precomputed reports listing the number of active entities,
per namespace, in each time period within a configurable retention period. This process deduplicates
entities by ID, so that if an entity is active within every calendar month, it still only counts as
one client for the entire year.

There are no client count metrics available until after the first calendar month finishes.

The client counts sum activity from all nodes in a cluster, including batch tokens created by performance
standby nodes. Performance secondary clusters have their own client population, and their own client metrics;
Vault does not aggregate or deduplicate clients across clusters. However, the logs and precomputed
reports are included in DR replication.

### Costs of measurement

Each active entity in the log consumes a few bytes of storage. Vault limits the number of identity
entities it records per month (to 656,000) as a safety measure to prevent unbounded storage growth. However,
typical storage costs should be much less. 1000 monthly active entities will require about 1.5 MiB of storage
capacity over the default 24-month retention period. A smaller amount of additional storage is used for
precomputed reports for all valid start/end pairs of months.

### Disabling measurement

To avoid this potentially unwanted storage usage, the client count feature can be disabled via the UI or API.
By default, the client count is disabled on open source builds, and enabled on Enterprise binaries. The CLI command
to change its state is:

```shell-session
# To enable
$ vault write sys/internal/counters/config enabled=enable

# To disable
$ vault write sys/internal/counters/config enabled=disable
```

If you disable the client counter, then all complete months and all precomputed reports will remain in storage
until their normal expiration time. This allows queries to be run on older data, even if no new data is being collected.

Vault does not report across a disable/enable cycle of the client count. All subsequent reports will start at the
time that the feature is enabled.

## Understanding non-entity tokens

A token without an entity can be created in any of the following ways:

- A root token creates a token via `auth/token/create`.
- Any other token without an entity creates a child token via `auth/token/create` or a token role.
- An orphan token is created via `auth/token/create-orphan`; such a token does not inherit the entity of its creator.
- A token is created using a token role that specifies `orphan=true`.
- An auth method would normally create an entity, but is not allowed to do so, such as:
  - A batch token is created on a performance standby node.
  - A service token is created on a performance secondary replica, using a local mount.

The `entity_id` field will be empty, or show as `n/a`, for any token that is classified as a non-entity token:

```shell-session
$ vault token lookup
Key                 Value
---                 -----
entity_id           n/a
```

To reduce the number of non-entity tokens in use, consider switching to an authentication method such as
[AppRole](/docs/auth/approle) instead of handing out directly-created tokens. Ensure that entities and
[entity aliases](/api-docs/secret/identity/entity-alias) exist for all login methods used to create batch tokens.

### Tracking non-entity tokens

As of Vault 1.9, non-entity tokens are tracked as unique clients based on the policies the token
has access to and the namespace in which it was created. Non-entity tokens that are assigned
the same set of policies and are created in the same namespace will be tracked as the same client.
Conversely, if two non-entity tokens have a different policy set or are created in different namespaces,
they will be tracked as two separate clients.

Please note that before the release of Vault 1.9, non-entity tokens were each tracked separately. That is
to say, two non-entity tokens would always be counted as two separate clients.

## Auditing clients

As of Vault 1.9, the Vault Audit Log contains a `client_id` field in the request. The `client_id` field
contains an Entity ID for requests that are made with tokens with entities, or a unique client ID for
non-entity tokens.

Consumers of the audit log will be able to distinguish between these two types of client IDs by comparing
the value in the `client_id` with the value of the `entity_id` in the `Auth` section of the response. If
the two values are the same, then the `client_id` is an `entity_id`. If not, then the `client_id` was
generated from the use of a non-entity token.

An empty `client_id` field in a request means that Vault did not track a client for that
request; this can happen if the request is unauthenticated, or made with a root token or wrapped token.

## API and Permissions

Please see [Client Count API](/api-docs/system/internal-counters#client-count) for more details. Note that this API is marked as
"internal" so its behavior or format may change without warning. The UI is the preferred means of interacting with the
client count feature.

For the UI to be able to use the client count feature, it needs `read` permission to the following paths:

- `sys/internal/counters/activity`
- `sys/internal/counters/config`

For the UI to be able to modify the configuration settings, it additionally needs `update` permission to
`sys/internal/counters/config`.<|MERGE_RESOLUTION|>--- conflicted
+++ resolved
@@ -90,25 +90,6 @@
 | **Auth method**                                                                                  | **Name reported by auth method**                                                   |
 | ------------------------------------------------------------------------------------------------ | ---------------------------------------------------------------------------------- |
 | **[AliCloud](https://www.vaultproject.io/docs/auth/alicloud)**                                   | Principal ID                                                                       |
-<<<<<<< HEAD
-| **[AppRole](https://www.vaultproject.io/api-docs/auth/approle#create-update-approle)**           | Role ID                                                                            |
-| **[AWS IAM](https://www.vaultproject.io/docs/auth/aws#iam-auth-method)**                         | Configurable via iam_alias to one of: Role ID (default), IAM unique ID, Full ARN   |
-| **[AWS EC2](https://www.vaultproject.io/docs/auth/aws#ec2-auth-method)**                         | Configurable via ec2_alias to one of: Role ID (default), EC2 instance ID, AMI ID   |
-| **[Azure](https://www.vaultproject.io/api-docs/auth/azure#create-role)**                         | Subject (from JWT claim)                                                           |
-| **[Cloud Foundry](https://www.vaultproject.io/docs/auth/cf)**                                    | App ID                                                                             |
-| **[GitHub](https://www.vaultproject.io/docs/auth/github)**                                       | User login name associated with token                                              |
-| **[Google Cloud](https://www.vaultproject.io/api-docs/auth/gcp#create-role)**                    | Configurable via iam_alias to one of: Role ID (default), Service account unique ID |
-| **[JWT/OIDC](https://www.vaultproject.io/api-docs/auth/jwt#create-role)**                        | Configurable via user_claim to one of the presented claims (no default value)      |
-| **[Kerberos](https://www.vaultproject.io/docs/auth/kerberos)**                                   | Username                                                                           |
-| **[Kubernetes](https://www.vaultproject.io/api-docs/auth/kubernetes#create-role)**               | Service account UID                                                                |
-| **[LDAP](https://www.vaultproject.io/docs/auth/ldap)**                                           | Username                                                                           |
-| **[OCI](https://www.vaultproject.io/api-docs/auth/oci#create-role)**                             | Rolename                                                                           |
-| **[Okta](https://www.vaultproject.io/api-docs/auth/okta#register-user)**                         | Username                                                                           |
-| **[RADIUS](https://www.vaultproject.io/docs/auth/radius)**                                       | Username                                                                           |
-| **[TLS Certificate](https://www.vaultproject.io/api-docs/auth/cert#create-ca-certificate-role)** | Subject CommonName                                                                 |
-| **[Token](https://www.vaultproject.io/docs/auth/token)**                                         | entity_alias, if provided (Note: please ensure that entity_alias is always used)   |
-| **[Username/Password](https://www.vaultproject.io/api-docs/auth/userpass#create-update-user)**   | Username                                                                           |
-=======
 | **[AppRole](/api-docs/auth/approle#create-update-approle)**           | Role ID                                                                            |
 | **[AWS IAM](https://www.vaultproject.io/docs/auth/aws#iam-auth-method)**                         | Configurable via iam_alias to one of: Role ID (default), IAM unique ID, Full ARN   |
 | **[AWS EC2](https://www.vaultproject.io/docs/auth/aws#ec2-auth-method)**                         | Configurable via ec2_alias to one of: Role ID (default), EC2 instance ID, AMI ID   |
@@ -126,7 +107,6 @@
 | **[TLS Certificate](/api-docs/auth/cert#create-ca-certificate-role)** | Subject CommonName                                                                 |
 | **[Token](https://www.vaultproject.io/docs/auth/token)**                                         | entity_alias, if provided (Note: please ensure that entity_alias is always used)   |
 | **[Username/Password](/api-docs/auth/userpass#create-update-user)**   | Username                                                                           |
->>>>>>> 67075015
 
 ## Considerations with CI/CD
 
