---
layout: docs
page_title: Vault Agent Auto-Auth
description: |-
  Vault Agent's Auto-Auth functionality allows easy and automatic
  authentication to Vault in a variety of environments.
---

# Vault Agent Auto-Auth

The Auto-Auth functionality of Vault Agent allows for easy authentication in a
wide variety of environments.

## Functionality

Auto-Auth consists of two parts: a Method, which is the authentication method
that should be used in the current environment; and any number of Sinks, which
are locations where the agent should write a token any time the current token
value has changed.

When the agent is started with Auto-Auth enabled, it will attempt to acquire a
Vault token using the configured Method. On failure, it will exponentially back
off and then retry. On success, unless the auth method is configured to wrap
the tokens, it will keep the resulting token renewed until renewal is no longer
allowed or fails, at which point it will attempt to reauthenticate.

Every time an authentication is successful, the token is written to the
configured Sinks, subject to their configuration.

## Advanced Functionality

Sinks support some advanced features, including the ability for the written
values to be encrypted or
[response-wrapped](/docs/concepts/response-wrapping).

Both mechanisms can be used concurrently; in this case, the value will be
response-wrapped, then encrypted.

### Response-Wrapping Tokens

There are two ways that tokens can be response-wrapped by the agent:

1. By the auth method. This allows the end client to introspect the
   `creation_path` of the token, helping prevent Man-In-The-Middle (MITM)
   attacks. However, because the agent cannot then unwrap the token and rewrap
   it without modifying the `creation_path`, the agent is not able to renew the
   token; it is up to the end client to renew the token. The agent stays
   daemonized in this mode since some auth methods allow for reauthentication
   on certain events.

2. By any of the token sinks. Because more than one sink can be configured, the
   token must be wrapped after it is fetched, rather than wrapped by Vault as
   it's being returned. As a result, the `creation_path` will always be
   `sys/wrapping/wrap`, and validation of this field cannot be used as
   protection against MITM attacks. However, this mode allows the agent to keep
   the token renewed for the end client and automatically reauthenticate when
   it expires.

### Encrypting Tokens

~> Support for encrypted tokens is experimental; if input/output formats
change, we will make every effort to provide backwards compatibility.

Tokens can be encrypted, using a Diffie-Hellman exchange to generate an
ephemeral key. In this mechanism, the client receiving the token writes a
generated public key to a file. The sink responsible for writing the token to
that client looks for this public key and uses it to compute a shared secret
key, which is then used to encrypt the token via AES-GCM. The nonce, encrypted
payload, and the sink's public key are then written to the output file, where
the client can compute the shared secret and decrypt the token value.

~> NOTE: Token encryption is not a protection against MITM attacks! The purpose
of this feature is for forward-secrecy and coverage against bare token values
being persisted. A MITM that can write to the sink's output and/or client
public-key input files could attack this exchange. Using TLS to protect the
transit of tokens is highly recommended.

To help mitigate MITM attacks, additional authenticated data (AAD) can be
provided to the agent. This data is written as part of the AES-GCM tag and must
match on both the agent and the client. This of course means that protecting
this AAD becomes important, but it provides another layer for an attacker to
have to overcome. For instance, if the attacker has access to the file system
where the token is being written, but not to read agent configuration or read
environment variables, this AAD can be generated and passed to the agent and
the client in ways that would be difficult for the attacker to find.

When using AAD, it is always a good idea for this to be as fresh as possible;
generate a value and pass it to your client and agent on startup. Additionally,
agent uses a Trust On First Use model; after it finds a generated public key,
it will reuse that public key instead of looking for new values that have been
written.

If writing a client that uses this feature, it will likely be helpful to look
at the
[dhutil](https://github.com/hashicorp/vault/blob/main/helper/dhutil/dhutil.go)
library. This shows the expected format of the public key input and envelope
output formats.

## Configuration

The top level `auto_auth` block has two configuration entries:

- `method` `(object: required)` - Configuration for the method

- `sinks` `(array of objects: optional)` - Configuration for the sinks

### Configuration (Method)

~> Auto-auth does not support using tokens with a limited number of uses. Vault
Agent does not track the number of uses remaining, and may allow the token to
expire before attempting to renew it. For example, if using AppRole auto-auth,
you must use 0 (meaning unlimited) as the value for
[`token_num_uses`](https://www.vaultproject.io/api-docs/auth/approle#token_num_uses).

These are common configuration values that live within the `method` block:

- `type` `(string: required)` - The type of the method to use, e.g. `aws`,
  `gcp`, `azure`, etc. _Note_: when using HCL this can be used as the key for
  the block, e.g. `method "aws" {...}`.

- `mount_path` `(string: optional)` - The mount path of the method. If not
  specified, defaults to a value of `auth/<method type>`.

- `namespace` `(string: optional)` - Namespace in which the mount lives.
  The order of precedence is: this setting lowest, followed by the
  environment variable `VAULT_NAMESPACE`, and then the highest precedence
  command-line option `-namespace`.
  If none of these are specified, defaults to the root namespace.
  Note that because sink response wrapping and templating are also based
  on the client created by auto-auth, they use the same namespace.

- `wrap_ttl` `(string or integer: optional)` - If specified, the written token
  will be response-wrapped by the agent. This is more secure than wrapping by
  sinks, but does not allow the agent to keep the token renewed or
  automatically reauthenticate when it expires. Rather than a simple string,
  the written value will be a JSON-encoded
  [SecretWrapInfo](https://godoc.org/github.com/hashicorp/vault/api#SecretWrapInfo)
  structure. Values can be an integer number of seconds or a stringish value
  like `5m`.

- `min_backoff` `(string or integer: "1s")` - The minimum backoff time Agent 
  will delay before retrying after a failed auth attempt. The backoff will start 
  at the configured value and double (with some randomness) after successive 
  failures, capped by `max_backoff.` If Agent templating is being used, this 
  value is also used as the min backoff time for the templating server.

- `max_backoff` `(string or integer: "5m")` - The maximum time Agent will delay
<<<<<<< HEAD
  before retrying after a failed auth attempt. The backoff will start at 1 second
  and double (with some randomness) after successive failures, capped by
  `max_backoff.` `max_backoff` is the duration between retries, and **not** the
  duration that retries will be performed before giving up.
=======
  before retrying after a failed auth attempt. The backoff will start at `min_backoff` 
  and double (with some randomness) after successive failures, capped by `max_backoff.`
  If Agent templating is being used, this value is also used as the max backoff time 
  for the templating server.
>>>>>>> 81f9ec7d

- `config` `(object: required)` - Configuration of the method itself. See the
  sidebar for information about each method.

### Configuration (Sinks)

These configuration values are common to all Sinks:

- `type` `(string: required)` - The type of the method to use, e.g. `file`.
  _Note_: when using HCL this can be used as the key for the block, e.g. `sink "file" {...}`.

- `wrap_ttl` `(string or integer: optional)` - If specified, the written token
  will be response-wrapped by the sink. This is less secure than wrapping by
  the method, but allows the agent to keep the token renewed and automatically
  reauthenticate when it expires. Rather than a simple string, the written
  value will be a JSON-encoded
  [SecretWrapInfo](https://godoc.org/github.com/hashicorp/vault/api#SecretWrapInfo)
  structure. Values can be an integer number of seconds or a stringish value
  like `5m`.

- `dh_type` `(string: optional)` - If specified, the type of Diffie-Hellman exchange to
  perform, meaning, which ciphers and/or curves. Currently only `curve25519` is
  supported.

- `dh_path` `(string: required if dh_type is set)` - The path from which the
  agent should read the client's initial parameters (e.g. curve25519 public
  key).

- `derive_key` `(bool: false)` - If specified, the final encryption key is
  calculated by using HKDF-SHA256 to derive a key from the calculated shared
  secret and the two public keys for enhanced security. This is recommended
  if backward compatibility isn't a concern.

- `aad` `(string: optional)` - If specified, additional authenticated data to
  use with the AES-GCM encryption of the token. Can be any string, including
  serialized data.

- `aad_env_var` `(string: optional)` - If specified, AAD will be read from the
  given environment variable rather than a value in the configuration file.

- `config` `(object: required)` - Configuration of the sink itself. See the
  sidebar for information about each sink.

### Auto Auth Example

```hcl
# Other Vault Agent configuration blocks
# ...

auto_auth {
  method {
    type = "approle"

    config = {
      role_id_file_path = "/etc/vault/roleid"
      secret_id_file_path = "/etc/vault/secretid"
    }
  }

  sink {
    type = "file"

    config = {
      path = "/tmp/file-foo"
    }
  }
}
```<|MERGE_RESOLUTION|>--- conflicted
+++ resolved
@@ -138,24 +138,19 @@
   structure. Values can be an integer number of seconds or a stringish value
   like `5m`.
 
-- `min_backoff` `(string or integer: "1s")` - The minimum backoff time Agent 
-  will delay before retrying after a failed auth attempt. The backoff will start 
-  at the configured value and double (with some randomness) after successive 
-  failures, capped by `max_backoff.` If Agent templating is being used, this 
+- `min_backoff` `(string or integer: "1s")` - The minimum backoff time Agent
+  will delay before retrying after a failed auth attempt. The backoff will start
+  at the configured value and double (with some randomness) after successive
+  failures, capped by `max_backoff.` If Agent templating is being used, this
   value is also used as the min backoff time for the templating server.
 
 - `max_backoff` `(string or integer: "5m")` - The maximum time Agent will delay
-<<<<<<< HEAD
-  before retrying after a failed auth attempt. The backoff will start at 1 second
-  and double (with some randomness) after successive failures, capped by
-  `max_backoff.` `max_backoff` is the duration between retries, and **not** the
-  duration that retries will be performed before giving up.
-=======
-  before retrying after a failed auth attempt. The backoff will start at `min_backoff` 
-  and double (with some randomness) after successive failures, capped by `max_backoff.`
-  If Agent templating is being used, this value is also used as the max backoff time 
-  for the templating server.
->>>>>>> 81f9ec7d
+  before retrying after a failed auth attempt. The backoff will start at
+  `min_backoff` and double (with some randomness) after successive failures,
+  capped by `max_backoff.` If Agent templating is being used, this value is also
+  used as the max backoff time for the templating server. `max_backoff` is the
+  duration between retries, and **not** the duration that retries will be
+  performed before giving up.
 
 - `config` `(object: required)` - Configuration of the method itself. See the
   sidebar for information about each method.
