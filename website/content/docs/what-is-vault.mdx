--- conflicted
+++ resolved
@@ -11,12 +11,12 @@
 
 HashiCorp Vault is an identity-based secrets and encryption management system. A _secret_ is anything that you want to tightly control access to, such as API encryption keys, passwords, and certificates. Vault provides encryption services that are gated by authentication and authorization methods. Using Vault’s UI, CLI, or HTTP API, access to secrets and other sensitive data can be securely stored and managed, tightly controlled (restricted), and auditable.
 
-<<<<<<< HEAD
 If you are already familiar with the basics of Vault, the
 [documentation](/docs) provides a better reference guide for all
 available features as well as internals.
 
 ## What is Vault?
+
 HashiCorp Vault is an identity-based secrets and encryption management system.
 It provides encryption services that are gated by authentication and authorization 
 methods to ensure secure, auditable and restricted access to _secrets_. 
@@ -27,10 +27,6 @@
 Vault provides a unified interface to any secret, while providing tight access
 control and recording a detailed audit log.
 
-A modern system requires access to a multitude of secrets: database credentials,
-=======
-A modern system requires access to a multitude of secrets, including database credentials,
->>>>>>> d8be27ac
 API keys for external services, credentials for service-oriented architecture
 communication, etc. It can be difficult to understand who is accessing which secrets, especially since this can be platform-specific. Adding on key rolling, secure storage, and
 detailed audit logs is almost impossible without a custom solution. This is
