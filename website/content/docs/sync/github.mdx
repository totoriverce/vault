--- conflicted
+++ resolved
@@ -25,11 +25,6 @@
 
 1. Configure the sync destination:
 
-<<<<<<< HEAD
-=======
-1. Store any KV secret into Vault.
-
->>>>>>> 4293919d
   ```shell-session
   $ vault write sys/sync/destinations/gh/my-gh-1 \
       access_token="$ACCESS_TOKEN" \
@@ -40,7 +35,6 @@
   **Output:**
 
   <CodeBlockConfig hideClipboard>
-<<<<<<< HEAD
   
   ```text
   Key                   Value
@@ -48,9 +42,6 @@
   connection_details    map[access_token:***** app_config:map[] repository_name:<repo name> repository_owner:<repo owner>]
   name                  my-gh-1
   type                  gh
-=======
-
->>>>>>> 4293919d
   ```
 
   </CodeBlockConfig>
@@ -99,40 +90,12 @@
 	
 	</CodeBlockConfig>
 
-<<<<<<< HEAD
 1. Create an association between the destination and a secret to synchronize:
 
-=======
-  </CodeBlockConfig>
-
-1.	Configure the sync destination.
-
-  ```shell-session
-  $ vault write sys/sync/destinations/gh/my-gh-1 \
-      access_token=$ACCESS_TOKEN \
-      repository_owner=$REPOSITORY_OWNER \
-      repository_name=$REPOSITORY_NAME
-  ```
-
-  **Output:**
-
-  <CodeBlockConfig hideClipboard>
-
-  ```text
-  Key                   Value
-  ---                   -----
-  connection_details    map[access_token:***** app_config:map[] repository_name:<repo name> repository_owner:<repo owner>]
-  name                  my-gh-1
-  type                  gh
-  ```
-
-  </CodeBlockConfig>
-
-1.	Set a secret to be associated with the configured secret destination.
-
->>>>>>> 4293919d
   ```shell-session
   $ vault write sys/sync/destinations/gh/my-gh-1/associations/set \
+      mount='secret' \
+      secret_name='foo'
       mount='secret' \
       secret_name='foo'
   ```
@@ -140,19 +103,16 @@
   **Output:**
 
   <CodeBlockConfig hideClipboard>
-<<<<<<< HEAD
   
   ```text
-=======
-
-  ```
->>>>>>> 4293919d
   Key                   Value
   ---                   -----
   associated_secrets    map[kv_7532a8b4/foo:map[accessor:kv_7532a8b4 secret_name:foo sync_status:SYNCED updated_at:2023-09-22T14:45:28.031262-07:00]]
   store_name            my-gh-1
   store_type            gh
   ```
+
+  </CodeBlockConfig>
 
   </CodeBlockConfig>
 
