--- conflicted
+++ resolved
@@ -398,7 +398,6 @@
     http://127.0.0.1:8200/v1/auth/approle/role/application1/secret-id/lookup
 ```
 
-<<<<<<< HEAD
 ### Sample Response
 
 ```json
@@ -427,9 +426,6 @@
 ```
 
 ## Destroy AppRole Secret ID
-=======
-## Destroy AppRole secret ID
->>>>>>> ea56dd7e
 
 Destroy an AppRole secret ID.
 
@@ -491,7 +487,6 @@
     http://127.0.0.1:8200/v1/auth/approle/role/application1/secret-id-accessor/lookup
 ```
 
-<<<<<<< HEAD
 ### Sample Response
 
 ```json
@@ -520,9 +515,6 @@
 ```
 
 ## Destroy AppRole Secret ID Accessor
-=======
-## Destroy AppRole secret ID accessor
->>>>>>> ea56dd7e
 
 Destroy an AppRole secret ID by its accessor.
 
