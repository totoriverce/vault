--- conflicted
+++ resolved
@@ -260,13 +260,7 @@
           echo "Some of the required build and test workflows have failed!"
           exit 1
 
-<<<<<<< HEAD
-  notify-completed-successfully-failures-oss:
     if: ${{ always() && github.repository == 'hashicorp/vault' && needs.completed-successfully.result == 'failure' && (github.ref_name == 'main' || startsWith(github.ref_name, 'release/')) }}
-=======
-  notify-completed-successfully-failures:
-    if: ${{ always() && needs.completed-successfully.result == 'failure' && (github.ref_name == 'main' || startsWith(github.ref_name, 'release/')) }}
->>>>>>> 78a86b45
     runs-on: ubuntu-latest
     permissions:
       id-token: write
@@ -285,7 +279,6 @@
         with:
           channel-id: "C05AABYEA9Y" # sent to #feed-vault-ci-official
           payload: |
-<<<<<<< HEAD
             {"text":"OSS build failures on ${{ github.ref_name }}","blocks":[{"type":"header","text":{"type":"plain_text","text":":rotating_light: OSS build failures :rotating_light:","emoji":true}},{"type":"divider"},{"type":"section","text":{"type":"mrkdwn","text":"build(s) failed on ${{ github.ref_name }}"},"accessory":{"type":"button","text":{"type":"plain_text","text":"View Failing Workflow","emoji":true},"url":"${{ github.server_url }}/${{ github.repository }}/actions/runs/${{ github.run_id }}"}}]}
 
   notify-completed-successfully-failures-ent:
@@ -317,7 +310,4 @@
           channel-id: "C05AABYEA9Y" # sent to #feed-vault-ci-official
           slack-bot-token: ${{ steps.secrets.outputs.SLACK_BOT_TOKEN }}
           payload: |
-            {"text":"Enterprise build failures on ${{ github.ref_name }}","blocks":[{"type":"header","text":{"type":"plain_text","text":":rotating_light: Enterprise build failures :rotating_light:","emoji":true}},{"type":"divider"},{"type":"section","text":{"type":"mrkdwn","text":"build(s) failed on ${{ github.ref_name }}"},"accessory":{"type":"button","text":{"type":"plain_text","text":"View Failing Workflow","emoji":true},"url":"${{ github.server_url }}/${{ github.repository }}/actions/runs/${{ github.run_id }}"}}]}
-=======
-            {"text":"OSS build failures on ${{ github.ref_name }}","blocks":[{"type":"header","text":{"type":"plain_text","text":":rotating_light: OSS build failures :rotating_light:","emoji":true}},{"type":"divider"},{"type":"section","text":{"type":"mrkdwn","text":"build(s) failed on ${{ github.ref_name }}"},"accessory":{"type":"button","text":{"type":"plain_text","text":"View Failing Workflow","emoji":true},"url":"${{ github.server_url }}/${{ github.repository }}/actions/runs/${{ github.run_id }}"}}]}
->>>>>>> 78a86b45
+            {"text":"Enterprise build failures on ${{ github.ref_name }}","blocks":[{"type":"header","text":{"type":"plain_text","text":":rotating_light: Enterprise build failures :rotating_light:","emoji":true}},{"type":"divider"},{"type":"section","text":{"type":"mrkdwn","text":"build(s) failed on ${{ github.ref_name }}"},"accessory":{"type":"button","text":{"type":"plain_text","text":"View Failing Workflow","emoji":true},"url":"${{ github.server_url }}/${{ github.repository }}/actions/runs/${{ github.run_id }}"}}]}