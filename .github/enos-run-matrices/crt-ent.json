{
  "include": [
    {
      "scenario": "smoke backend:consul consul_version:1.13.2 distro:ubuntu seal:awskms arch:amd64 artifact_source:crt edition:ent artifact_type:bundle",
      "aws_region": "us-west-1"
    },
    {
      "scenario": "smoke backend:raft consul_version:1.13.2 distro:ubuntu seal:shamir arch:amd64 artifact_source:crt edition:ent artifact_type:bundle",
      "aws_region": "us-west-2"
    },
    {
      "scenario": "upgrade backend:raft consul_version:1.12.5 distro:rhel seal:shamir arch:amd64 artifact_source:crt edition:ent artifact_type:bundle",
      "aws_region": "us-west-1"
    },
    {
      "scenario": "upgrade backend:consul consul_version:1.12.5 distro:rhel seal:awskms arch:amd64 artifact_source:crt edition:ent artifact_type:bundle",
      "aws_region": "us-west-2"
    },
    {
<<<<<<< HEAD
      "scenario": "autopilot distro:ubuntu seal:shamir arch:amd64 artifact_source:crt edition:ent undo_logs_status:0",
      "aws_region": "us-west-1"
    },
    {
      "scenario": "autopilot distro:ubuntu seal:shamir arch:amd64 artifact_source:crt edition:ent undo_logs_status:1",
=======
      "scenario": "autopilot distro:ubuntu seal:shamir arch:amd64 artifact_source:crt edition:ent artifact_type:bundle",
>>>>>>> c8be54cd
      "aws_region": "us-west-1"
    }
  ]
}<|MERGE_RESOLUTION|>--- conflicted
+++ resolved
@@ -17,15 +17,11 @@
       "aws_region": "us-west-2"
     },
     {
-<<<<<<< HEAD
-      "scenario": "autopilot distro:ubuntu seal:shamir arch:amd64 artifact_source:crt edition:ent undo_logs_status:0",
+      "scenario": "autopilot distro:ubuntu seal:shamir arch:amd64 artifact_source:crt edition:ent artifact_type:bundle undo_logs_status:0",
       "aws_region": "us-west-1"
     },
     {
-      "scenario": "autopilot distro:ubuntu seal:shamir arch:amd64 artifact_source:crt edition:ent undo_logs_status:1",
-=======
-      "scenario": "autopilot distro:ubuntu seal:shamir arch:amd64 artifact_source:crt edition:ent artifact_type:bundle",
->>>>>>> c8be54cd
+      "scenario": "autopilot distro:ubuntu seal:shamir arch:amd64 artifact_source:crt edition:ent artifact_type:bundle undo_logs_status:1",
       "aws_region": "us-west-1"
     }
   ]
