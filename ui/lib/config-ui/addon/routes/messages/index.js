/**
 * Copyright (c) HashiCorp, Inc.
 * SPDX-License-Identifier: BUSL-1.1
 */

import Route from '@ember/routing/route';
import { inject as service } from '@ember/service';
import { hash } from 'rsvp';

export default class MessagesRoute extends Route {
  @service store;

  queryParams = {
    page: {
      refreshModel: true,
    },
    authenticated: {
      refreshModel: true,
    },
    pageFilter: {
      refreshModel: true,
    },
  };

  model(params) {
    try {
<<<<<<< HEAD
      const { authenticated, page, pageFilter } = params;
      const filter = pageFilter
        ? (dataset) => dataset.filter((item) => item?.title.toLowerCase().includes(pageFilter.toLowerCase()))
        : null;
      return hash({
        pageFilter,
        messages: this.store.lazyPaginatedQuery('config-ui/message', {
          authenticated,
          pageFilter: filter,
          responsePath: 'data.keys',
          page: page || 1,
        }),
=======
      const { authenticated, page } = params;
      return await this.store.lazyPaginatedQuery('config-ui/message', {
        authenticated,
        responsePath: 'data.keys',
        page: page || 1,
        size: 10,
>>>>>>> 0bc863f7
      });
    } catch (e) {
      if (e.httpStatus === 404) {
        return [];
      }

      throw e;
    }
  }

  setupController(controller, resolvedModel) {
    super.setupController(controller, resolvedModel);
    const label = controller.authenticated ? 'After User Logs In' : 'On Login Page';
    controller.breadcrumbs = [{ label: 'Messages' }, { label }];
  }
}<|MERGE_RESOLUTION|>--- conflicted
+++ resolved
@@ -24,7 +24,6 @@
 
   model(params) {
     try {
-<<<<<<< HEAD
       const { authenticated, page, pageFilter } = params;
       const filter = pageFilter
         ? (dataset) => dataset.filter((item) => item?.title.toLowerCase().includes(pageFilter.toLowerCase()))
@@ -36,15 +35,8 @@
           pageFilter: filter,
           responsePath: 'data.keys',
           page: page || 1,
+           size: 10,
         }),
-=======
-      const { authenticated, page } = params;
-      return await this.store.lazyPaginatedQuery('config-ui/message', {
-        authenticated,
-        responsePath: 'data.keys',
-        page: page || 1,
-        size: 10,
->>>>>>> 0bc863f7
       });
     } catch (e) {
       if (e.httpStatus === 404) {
