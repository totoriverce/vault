import Engine from '@ember/engine';

import loadInitializers from 'ember-load-initializers';
import Resolver from 'ember-resolver';

import config from './config/environment';

const { modulePrefix } = config;

export default class PkiEngine extends Engine {
  modulePrefix = modulePrefix;
  Resolver = Resolver;
  dependencies = {
    services: [
      'auth',
<<<<<<< HEAD
      'download-file',
=======
      'download',
>>>>>>> 58e9f4fc
      'flash-messages',
      'namespace',
      'path-help',
      'router',
      'secret-mount-path',
      'store',
      'version',
      'wizard',
    ],
    externalRoutes: ['secrets'],
  };
}

loadInitializers(PkiEngine, modulePrefix);<|MERGE_RESOLUTION|>--- conflicted
+++ resolved
@@ -13,11 +13,7 @@
   dependencies = {
     services: [
       'auth',
-<<<<<<< HEAD
-      'download-file',
-=======
       'download',
->>>>>>> 58e9f4fc
       'flash-messages',
       'namespace',
       'path-help',
