--- conflicted
+++ resolved
@@ -16,13 +16,8 @@
   </ToolbarActions>
 </Toolbar>
 
-<<<<<<< HEAD
-{{#if (gt this.model.model.length 0)}}
-  {{#each this.model.model as |pkiRole|}}
-=======
 {{#if (gt this.model.roleModel.length 0)}}
   {{#each this.model.roleModel as |pkiRole|}}
->>>>>>> 71fa6048
     <LinkedBlock class="list-item-row" @params={{array "roles.role.details" pkiRole.id}} @linkPrefix={{this.mountPoint}}>
       <div class="level is-mobile">
         <div class="level-left">
