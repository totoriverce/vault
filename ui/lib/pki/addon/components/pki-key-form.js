--- conflicted
+++ resolved
@@ -34,19 +34,9 @@
     try {
       const { isNew, keyName } = this.args.model;
       const { isValid, state, invalidFormMessage } = this.args.model.validate();
-<<<<<<< HEAD
-      this.modelValidations = isValid ? null : state;
-      this.invalidFormAlert = invalidFormMessage;
-      if (isValid) {
-        const { isNew, keyName } = this.args.model;
-        yield this.args.model.save({ adapterOptions: { import: false } });
-        this.flashMessages.success(`Successfully ${isNew ? 'generated' : 'updated'} key ${keyName}.`);
-        this.args.onSave();
-=======
       if (isNew) {
         this.modelValidations = isValid ? null : state;
         this.invalidFormAlert = invalidFormMessage;
->>>>>>> 6f5082ac
       }
       if (!isValid && isNew) return;
       yield this.args.model.save();
