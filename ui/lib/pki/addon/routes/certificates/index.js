--- conflicted
+++ resolved
@@ -8,7 +8,7 @@
 
   async fetchCertificates() {
     try {
-      return await this.store.query('pki/certificate', { backend: this.secretMountPath.currentPath });
+      return await this.store.query('pki/certificate/base', { backend: this.secretMountPath.currentPath });
     } catch (e) {
       if (e.httpStatus === 404) {
         return { parentModel: this.modelFor('certificates') };
@@ -19,25 +19,10 @@
   }
 
   model() {
-<<<<<<< HEAD
-    return this.store
-      .query('pki/certificate/base', { backend: this.secretMountPath.currentPath })
-      .then((certificates) => {
-        return { certificates, parentModel: this.modelFor('certificates') };
-      })
-      .catch((err) => {
-        if (err.httpStatus === 404) {
-          return { parentModel: this.modelFor('certificates') };
-        } else {
-          throw err;
-        }
-      });
-=======
     return hash({
       hasConfig: this.hasConfig(),
       certificates: this.fetchCertificates(),
       parentModel: this.modelFor('certificates'),
     });
->>>>>>> 519fb70b
   }
 }