/**
 * Copyright (c) HashiCorp, Inc.
 * SPDX-License-Identifier: BUSL-1.1
 */

import Component from '@glimmer/component';
import { action } from '@ember/object';
import { later } from '@ember/runloop';
import { tracked } from '@glimmer/tracking';
import { assert } from '@ember/debug';

/**
 * @module AlertInline
 * * Use Hds::Alert @type="compact" for displaying alert messages.
 * This component renders a compact Hds::Alert that displays a loading icon if the
 * @message arg changes and then re-renders the updated @message text.
 * (Example: submitting a form and displaying the number of errors because on re-submit the number may change)
 *
 * @example
 * ```
 * <AlertInline @type="danger" @message="There are 2 errors with this form."/>
 * ```
 *
 * @deprecated {string} type - color getter maps type to the Hds::Alert @color
 * @param {string} color - Styles alert color and icon, can be one of: critical, warning, success, highlight, neutral
 * @param {string} message - The message to display within the alert.
 */

export default class AlertInlineComponent extends Component {
  @tracked isRefreshing = false;

<<<<<<< HEAD
  get mimicRefresh() {
    return this.args.mimicRefresh || false;
  }

  get paddingTop() {
    return this.args.paddingTop ? ' has-top-padding-xs' : '';
  }

  get isMarginless() {
    return this.args.isMarginless ? ' is-marginless' : '';
  }

  get sizeSmall() {
    return this.args.sizeSmall ? ' size-small' : '';
  }

  get textClass() {
    if (this.args.type === 'danger') {
      return this.alertType.glyphClass;
=======
  constructor() {
    super(...arguments);
    assert('@type arg is deprecated, pass @color="critical" instead', this.args.type !== 'critical');
    if (this.args.color) {
      const possibleColors = ['critical', 'warning', 'success', 'highlight', 'neutral'];
      assert(
        `${this.args.color} is not a valid color. @color must be one of: ${possibleColors.join(', ')}`,
        possibleColors.includes(this.args.color)
      );
>>>>>>> 8f69e495
    }
  }

  get color() {
    if (this.args.color) return this.args.color;
    // @type arg is deprecated, this is for backward compatibility of old implementation
    switch (this.args.type) {
      case 'danger':
        return 'critical';
      case 'success':
        return 'success';
      case 'warning':
        return 'warning';
      case 'info':
        return 'highlight';
      default:
        return 'neutral';
    }
  }

  @action
  refresh() {
    this.isRefreshing = true;
    later(() => {
      this.isRefreshing = false;
    }, 200);
  }
}<|MERGE_RESOLUTION|>--- conflicted
+++ resolved
@@ -29,27 +29,6 @@
 export default class AlertInlineComponent extends Component {
   @tracked isRefreshing = false;
 
-<<<<<<< HEAD
-  get mimicRefresh() {
-    return this.args.mimicRefresh || false;
-  }
-
-  get paddingTop() {
-    return this.args.paddingTop ? ' has-top-padding-xs' : '';
-  }
-
-  get isMarginless() {
-    return this.args.isMarginless ? ' is-marginless' : '';
-  }
-
-  get sizeSmall() {
-    return this.args.sizeSmall ? ' size-small' : '';
-  }
-
-  get textClass() {
-    if (this.args.type === 'danger') {
-      return this.alertType.glyphClass;
-=======
   constructor() {
     super(...arguments);
     assert('@type arg is deprecated, pass @color="critical" instead', this.args.type !== 'critical');
@@ -59,7 +38,6 @@
         `${this.args.color} is not a valid color. @color must be one of: ${possibleColors.join(', ')}`,
         possibleColors.includes(this.args.color)
       );
->>>>>>> 8f69e495
     }
   }
 
