{{!
  Copyright (c) HashiCorp, Inc.
  SPDX-License-Identifier: BUSL-1.1
~}}

<<<<<<< HEAD
<nav class="breadcrumb" aria-label="breadcrumbs" data-test-breadcrumbs>
  <ul>
    {{#each @breadcrumbs as |breadcrumb idx|}}
      <li data-test-crumb="{{idx}}">
        <span class="sep">/</span>
        {{#if breadcrumb.linkExternal}}
          <LinkToExternal @route={{breadcrumb.route}} data-test-breadcrumb={{breadcrumb.label}}>
            {{breadcrumb.label}}
          </LinkToExternal>
        {{else if breadcrumb.route}}
          {{#if breadcrumb.model}}
            <LinkTo @route={{breadcrumb.route}} @model={{breadcrumb.model}} data-test-breadcrumb={{breadcrumb.label}}>
              {{breadcrumb.label}}
            </LinkTo>
          {{else if breadcrumb.query}}
            <LinkTo @route={{breadcrumb.route}} @query={{breadcrumb.query}} data-test-breadcrumb={{breadcrumb.label}}>
              {{breadcrumb.label}}
            </LinkTo>
          {{else}}
            <LinkTo @route={{breadcrumb.route}} data-test-breadcrumb={{breadcrumb.label}}>
              {{breadcrumb.label}}
            </LinkTo>
          {{/if}}
        {{else}}
          {{breadcrumb.label}}
        {{/if}}
      </li>
    {{/each}}
  </ul>
</nav>
=======
<Hds::Breadcrumb data-test-breadcrumbs>
  {{#each @breadcrumbs as |breadcrumb|}}
    <Hds::Breadcrumb::Item
      data-test-breadcrumb={{breadcrumb.label}}
      @text={{breadcrumb.label}}
      @icon={{breadcrumb.icon}}
      @route={{breadcrumb.route}}
      @model={{breadcrumb.model}}
      @models={{breadcrumb.models}}
      @query={{breadcrumb.query}}
      @isRouteExternal={{breadcrumb.linkExternal}}
      {{! only generate a link for crumbs with a route, otherwise assume it's the current view }}
      @current={{not breadcrumb.route}}
    />
  {{/each}}
</Hds::Breadcrumb>
>>>>>>> 3925b75f
<|MERGE_RESOLUTION|>--- conflicted
+++ resolved
@@ -3,38 +3,6 @@
   SPDX-License-Identifier: BUSL-1.1
 ~}}
 
-<<<<<<< HEAD
-<nav class="breadcrumb" aria-label="breadcrumbs" data-test-breadcrumbs>
-  <ul>
-    {{#each @breadcrumbs as |breadcrumb idx|}}
-      <li data-test-crumb="{{idx}}">
-        <span class="sep">/</span>
-        {{#if breadcrumb.linkExternal}}
-          <LinkToExternal @route={{breadcrumb.route}} data-test-breadcrumb={{breadcrumb.label}}>
-            {{breadcrumb.label}}
-          </LinkToExternal>
-        {{else if breadcrumb.route}}
-          {{#if breadcrumb.model}}
-            <LinkTo @route={{breadcrumb.route}} @model={{breadcrumb.model}} data-test-breadcrumb={{breadcrumb.label}}>
-              {{breadcrumb.label}}
-            </LinkTo>
-          {{else if breadcrumb.query}}
-            <LinkTo @route={{breadcrumb.route}} @query={{breadcrumb.query}} data-test-breadcrumb={{breadcrumb.label}}>
-              {{breadcrumb.label}}
-            </LinkTo>
-          {{else}}
-            <LinkTo @route={{breadcrumb.route}} data-test-breadcrumb={{breadcrumb.label}}>
-              {{breadcrumb.label}}
-            </LinkTo>
-          {{/if}}
-        {{else}}
-          {{breadcrumb.label}}
-        {{/if}}
-      </li>
-    {{/each}}
-  </ul>
-</nav>
-=======
 <Hds::Breadcrumb data-test-breadcrumbs>
   {{#each @breadcrumbs as |breadcrumb|}}
     <Hds::Breadcrumb::Item
@@ -50,5 +18,4 @@
       @current={{not breadcrumb.route}}
     />
   {{/each}}
-</Hds::Breadcrumb>
->>>>>>> 3925b75f
+</Hds::Breadcrumb>