{{!
  Copyright (c) HashiCorp, Inc.
  SPDX-License-Identifier: BUSL-1.1
~}}

<nav class="breadcrumb" aria-label="breadcrumbs" data-test-breadcrumbs>
  <ul>
    {{#each @breadcrumbs as |breadcrumb idx|}}
      <li data-test-crumb="{{idx}}">
        <span class="sep">/</span>
        {{#if breadcrumb.linkExternal}}
          <LinkToExternal @route={{breadcrumb.route}} data-test-breadcrumb={{breadcrumb.label}}>
            {{breadcrumb.label}}
          </LinkToExternal>
        {{else if breadcrumb.route}}
<<<<<<< HEAD
          <LinkTo @route={{breadcrumb.route}} data-test-breadcrumb={{breadcrumb.label}}>
            {{breadcrumb.label}}
          </LinkTo>
=======
          {{#if breadcrumb.model}}
            <LinkTo @route={{breadcrumb.route}} @model={{breadcrumb.model}}>
              {{breadcrumb.label}}
            </LinkTo>
          {{else}}
            <LinkTo @route={{breadcrumb.route}}>
              {{breadcrumb.label}}
            </LinkTo>
          {{/if}}
>>>>>>> d06b57e6
        {{else}}
          {{breadcrumb.label}}
        {{/if}}
      </li>
    {{/each}}
  </ul>
</nav><|MERGE_RESOLUTION|>--- conflicted
+++ resolved
@@ -13,11 +13,6 @@
             {{breadcrumb.label}}
           </LinkToExternal>
         {{else if breadcrumb.route}}
-<<<<<<< HEAD
-          <LinkTo @route={{breadcrumb.route}} data-test-breadcrumb={{breadcrumb.label}}>
-            {{breadcrumb.label}}
-          </LinkTo>
-=======
           {{#if breadcrumb.model}}
             <LinkTo @route={{breadcrumb.route}} @model={{breadcrumb.model}}>
               {{breadcrumb.label}}
@@ -27,7 +22,6 @@
               {{breadcrumb.label}}
             </LinkTo>
           {{/if}}
->>>>>>> d06b57e6
         {{else}}
           {{breadcrumb.label}}
         {{/if}}
