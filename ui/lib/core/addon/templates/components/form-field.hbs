{{#unless
  (or
    (eq attr.type "boolean")
    (contains
      attr.options.editType
      (array
        "boolean"
        "optionalText"
        "searchSelect"
        "mountAccessor"
        "kv"
        "file"
        "ttl"
        "stringArray"
        "json"
      )
    )
  )
}}
  <label for="{{attr.name}}" class="is-label">
    {{labelString}}
    {{#if attr.options.helpText}}
      {{#info-tooltip}}
        <span data-test-help-text>
          {{attr.options.helpText}}
        </span>
      {{/info-tooltip}}
    {{/if}}
  </label>
    {{#if attr.options.subText}}
      <p class="sub-text">{{attr.options.subText}} {{#if attr.options.docLink}}<a href="{{attr.options.docLink}}" target="_blank" rel="noopener noreferrer">See our documentation</a> for help.{{/if}}</p>
    {{/if}}
{{/unless}}
{{#if attr.options.possibleValues}}
  <div class="control is-expanded">
    <div class="select is-fullwidth">
      <select name="{{attr.name}}" id="{{attr.name}}" onchange={{action
          (action "setAndBroadcast" valuePath)
          value="target.value"
        }} data-test-input={{attr.name}}>
        {{#if attr.options.noDefault}}
          <option value="">
            Select one
          </option>
        {{/if}}
        {{#each (path-or-array attr.options.possibleValues model) as |val|}}
          <option selected={{eq (get model valuePath) (or val.value val)}} value={{or val.value val}}>
            {{or val.displayName val}}
          </option>
        {{/each}}
      </select>
    </div>
  </div>
{{else if (and (eq attr.type "string") (eq attr.options.editType "boolean"))}}
  <div class="b-checkbox">
    <input type="checkbox" id="{{attr.name}}" class="styled" checked={{eq (get model valuePath) attr.options.trueValue}}
      onchange={{action
        (action
          "setAndBroadcastBool"
          valuePath
          attr.options.trueValue
          attr.options.falseValue
        )
        value="target.checked"
      }} data-test-input={{attr.name}} />

    <label for="{{attr.name}}" class="is-label">
      {{labelString}}
      {{#if attr.options.helpText}}
        {{#info-tooltip}}{{attr.options.helpText}}{{/info-tooltip}}
      {{/if}}
    </label>
  </div>
{{else if (eq attr.options.editType "searchSelect")}}
  <div class="form-section">
    <SearchSelect
      @id={{attr.name}}
      @models={{attr.options.models}}
      @onChange={{action (action "setAndBroadcast" valuePath)}}
      @inputValue={{get model valuePath}}
      @helpText={{attr.options.helpText}}
      @subText={{attr.options.subText}}
      @wildcardLabel={{attr.options.wildcardLabel}}
      @label={{labelString}}
      @subLabel={{attr.options.subLabel}}
      @fallbackComponent={{attr.options.fallbackComponent}}
      @selectLimit={{attr.options.selectLimit}}
      @backend={{model.backend}}
      @disallowNewItems={{attr.options.onlyAllowExisting}}
    />
  </div>
{{else if (eq attr.options.editType "mountAccessor")}}
  {{mount-accessor-select
    name=attr.name
    label=labelString
    warning=attr.options.warning
    helpText=attr.options.helpText
    value=(get model valuePath)
    onChange=(action "setAndBroadcast" valuePath)
  }}
{{else if (eq attr.options.editType "kv")}}
{{!-- KV Object Editor --}}
  {{kv-object-editor
    value=(get model valuePath)
    onChange=(action "setAndBroadcast" valuePath)
    label=labelString
    warning=attr.options.warning
    helpText=attr.options.helpText
  }}
{{else if (eq attr.options.editType "file")}}
{{!-- File Input --}}
  {{text-file
<<<<<<< HEAD
    helpText=attr.options.helpText
=======
    index=""
    fileHelpText=attr.options.helpText
    textareaHelpText=attr.options.helpText
>>>>>>> 999bd34f
    file=file
    onChange=(action "setFile")
    label=labelString
  }}
{{else if (eq attr.options.editType "ttl")}}
  {{!-- TTL Picker --}}
  <div class="field">
    <TtlPicker2
      @onChange={{action (action "setAndBroadcastTtl" valuePath)}}
      @label={{labelString}}
      @helperTextDisabled={{or attr.subText "Vault will use the default lease duration"}}
      @helperTextEnabled={{or attr.subText "Lease will expire after"}}
      @description={{attr.helpText}}
      @initialValue={{or (get model valuePath) attr.options.setDefault}}
    />
  </div>
{{else if (eq attr.options.editType "optionalText")}}
  {{!-- Togglable Text Input --}}
  <Toggle
    @name="show-{{attr.name}}"
    @status="success"
    @size="small"
    @onChange={{action 'toggleShow' attr.name}}
    @checked={{showInput}}
    data-test-toggle={{attr.name}}
  >
    <span class="ttl-picker-label is-large">{{labelString}}</span><br/>
    <div class="description has-text-grey">
      {{#if showInput}}
        <span>{{attr.options.subText}} {{#if attr.options.docLink}}<a href="{{attr.options.docLink}}" target="_blank" rel="noopener noreferrer">See our documentation</a> for help.{{/if}}</span>
      {{else}}
        <span>{{or attr.options.defaultSubText "Vault will use the engine default."}} {{#if attr.options.docLink}}<a href="{{attr.options.docLink}}" target="_blank" rel="noopener noreferrer">See our documentation</a> for help.{{/if}}</span>
      {{/if}}
    </div>
    {{#if showInput}}
      <input
        data-test-input={{attr.name}}
        id={{attr.name}}
        autocomplete="off"
        spellcheck="false"
        value={{or (get model valuePath)
        attr.options.defaultValue}}
        onChange={{action
          (action "setAndBroadcast" valuePath)
          value="target.value"
        }}
        class="input"
        maxLength={{attr.options.characterLimit}} />
    {{/if}}
  </Toggle>
{{else if (eq attr.options.editType "stringArray")}}
  {{string-list
    data-test-input=attr.name
    label=labelString
    warning=attr.options.warning
    helpText=attr.options.helpText
    inputValue=(get model valuePath)
    onChange=(action (action "setAndBroadcast" valuePath))
  }}
{{else if (eq attr.options.sensitive true)}}
{{!-- Masked Input --}}
  <MaskedInput
    @value={{or (get model valuePath) attr.options.defaultValue}}
    @allowCopy="true"
    @onChange={{action (action "setAndBroadcast" valuePath)}}
  />
{{else if (or (eq attr.type "number") (eq attr.type "string"))}}
  <div class="control">
    {{#if (eq attr.options.editType "textarea")}}
    {{!-- Text area --}}
      <textarea data-test-input={{attr.name}} id={{attr.name}}
        value={{or (get model valuePath) attr.options.defaultValue}} oninput={{action
          (action "setAndBroadcast" valuePath)
          value="target.value"
        }} class="textarea"></textarea>
    {{else if (eq attr.options.editType "password")}}
      <Input
        data-test-input={{attr.name}}
        @type="password"
        @value={{get model valuePath}}
        @name={{attr.name}}
        class="input"
        {{!-- Prevents browsers from auto-filling --}}
        @autocomplete="new-password"
        @spellcheck="false" />
    {{else if (eq attr.options.editType "json")}}
      {{!-- JSON Editor --}}
      <label for="{{attr.name}}" class="is-label">
        {{labelString}}
        {{#if attr.options.helpText}}
          {{#info-tooltip}}
            <span data-test-help-text>
              {{attr.options.helpText}}
            </span>
          {{/info-tooltip}}
        {{/if}}
      </label>
      {{#if attr.options.subText}}
        <p class="sub-text">{{attr.options.subText}} {{#if attr.options.docLink}}<a href="{{attr.options.docLink}}" target="_blank" rel="noopener noreferrer">See our documentation</a> for help.{{/if}}</p>
      {{/if}}
      <JsonEditor
        data-test-input={{attr.name}}
        @value={{if
          (get model valuePath)
          (stringify (jsonify (get model valuePath)))
          attr.options.defaultValue
        }}
        @valueUpdated={{action "codemirrorUpdated" attr.name "string"}}
        @options={{hash
          theme=(or attr.options.theme 'hashi')
        }}
      />
    {{else}}
      {{!-- Regular Text Input --}}
      <input data-test-input={{attr.name}} id={{attr.name}} autocomplete="off" spellcheck="false"
        value={{or (get model valuePath) attr.options.defaultValue}} onChange={{action
          (action "setAndBroadcast" valuePath)
          value="target.value"
        }} class="input" maxLength={{attr.options.characterLimit}} />

      {{#if attr.options.validationAttr}}
        {{#if
          (and
            (get model valuePath) (not (get model attr.options.validationAttr))
          )
        }}
          <AlertInline @type="danger" @message={{attr.options.invalidMessage}} />

        {{/if}}
      {{/if}}
    {{/if}}
  </div>
{{else if (eq attr.type "boolean")}}
  <div class="b-checkbox">
    <input disabled={{this.disabled}} type="checkbox" id="{{attr.name}}" class="styled" checked={{get model attr.name}} onchange={{action
        (action "setAndBroadcast" valuePath)
        value="target.checked"
      }} data-test-input={{attr.name}} />

    <label for="{{attr.name}}" class="is-label">
      {{labelString}}
      {{#if (and this.showHelpText attr.options.helpText)}}
        {{#info-tooltip}}{{attr.options.helpText}}{{/info-tooltip}}
      {{/if}}
    </label>
  </div>
{{else if (eq attr.type "object")}}
  {{json-editor
    value=(if (get model valuePath) (stringify (get model valuePath)) emptyData)
    valueUpdated=(action "codemirrorUpdated" attr.name false)
  }}
{{/if}}<|MERGE_RESOLUTION|>--- conflicted
+++ resolved
@@ -110,13 +110,7 @@
 {{else if (eq attr.options.editType "file")}}
 {{!-- File Input --}}
   {{text-file
-<<<<<<< HEAD
-    helpText=attr.options.helpText
-=======
-    index=""
-    fileHelpText=attr.options.helpText
-    textareaHelpText=attr.options.helpText
->>>>>>> 999bd34f
+    helpText=attr.options.helpText
     file=file
     onChange=(action "setFile")
     label=labelString
