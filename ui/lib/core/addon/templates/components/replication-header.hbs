--- conflicted
+++ resolved
@@ -52,29 +52,11 @@
       <ul>
         {{#link-to
           "vault.cluster.replication-dr-promote.details"
-<<<<<<< HEAD
           tagName="li"
           activeClass="is-active"
         }}
           {{#link-to "vault.cluster.replication-dr-promote.details"}}
             Details
-          {{/link-to}}
-        {{/link-to}}
-        {{#link-to
-          "vault.cluster.replication-dr-promote"
-          tagName="li"
-          activeClass="is-active"
-          current-when="vault.cluster.replication-dr-promote.index"
-        }}
-          {{#link-to "vault.cluster.replication-dr-promote"}}
-            Manage
-=======
-          tagName="li"
-          activeClass="is-active"
-        }}
-          {{#link-to "vault.cluster.replication-dr-promote.details"}}
-            Details
->>>>>>> 77c7f318
           {{/link-to}}
         {{/link-to}}
         {{#link-to
