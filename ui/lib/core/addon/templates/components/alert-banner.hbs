<div data-test-flash-message="true">
  <div class="columns is-mobile is-variable is-1">
    <div class="column is-narrow message-icon">
      <Icon
<<<<<<< HEAD
        @size="l"
        class="{{this.alertType.glyphClass}}"
        aria-hidden="true"
        @glyph={{this.alertType.glyph}}
        />
=======
        class={{alertType.glyphClass}}
        aria-hidden="true"
        @name={{alertType.glyph}}
      />
>>>>>>> 524ded98
    </div>
    {{#if @yieldWithoutColumn}}
      {{yield}}
    {{else}}
      <div class="column">
        <div class="message-title">
          {{or @title this.alertType.text}}
          {{#if @secondIconType}}
            <Icon
<<<<<<< HEAD
              @size="l"
              class="{{this.secondAlertType.glyphClass}}"
              aria-hidden="true"
              @glyph={{this.secondAlertType.glyph}}
=======
              class="{{secondAlertType.glyphClass}}"
              aria-hidden="true"
              @name={{secondAlertType.glyph}}
>>>>>>> 524ded98
            />
          {{/if}}
          {{#if @progressBar}}
            <progress
              value={{this.progressBar.value}}
              max={{this.progressBar.max}}
              class="progress is-success is-medium is-inline-block"
            ></progress>
          {{/if}}
        </div>
        {{#if @message}}
          <p class="alert-banner-message-body">
            {{@message}}
          </p>
        {{/if}}
        {{#if (has-block)}}
          <p class="message-actions">
            {{yield}}
          </p>
        {{/if}}
      </div>
    {{/if}}
  </div>
</div><|MERGE_RESOLUTION|>--- conflicted
+++ resolved
@@ -2,18 +2,10 @@
   <div class="columns is-mobile is-variable is-1">
     <div class="column is-narrow message-icon">
       <Icon
-<<<<<<< HEAD
-        @size="l"
-        class="{{this.alertType.glyphClass}}"
+        class={{this.alertType.glyphClass}}
         aria-hidden="true"
-        @glyph={{this.alertType.glyph}}
-        />
-=======
-        class={{alertType.glyphClass}}
-        aria-hidden="true"
-        @name={{alertType.glyph}}
+        @name={{this.alertType.glyph}}
       />
->>>>>>> 524ded98
     </div>
     {{#if @yieldWithoutColumn}}
       {{yield}}
@@ -23,16 +15,9 @@
           {{or @title this.alertType.text}}
           {{#if @secondIconType}}
             <Icon
-<<<<<<< HEAD
-              @size="l"
               class="{{this.secondAlertType.glyphClass}}"
               aria-hidden="true"
-              @glyph={{this.secondAlertType.glyph}}
-=======
-              class="{{secondAlertType.glyphClass}}"
-              aria-hidden="true"
-              @name={{secondAlertType.glyph}}
->>>>>>> 524ded98
+              @name={{this.secondAlertType.glyph}}
             />
           {{/if}}
           {{#if @progressBar}}
