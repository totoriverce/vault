--- conflicted
+++ resolved
@@ -1,12 +1,5 @@
-<<<<<<< HEAD
 {{#if this.isOpen}}
-  <Icon @glyph="chevron-up" />{{this.openLabel}}
+  <Icon @name="chevron-up" />{{this.openLabel}}
 {{else}}
-  <Icon @glyph="chevron-down" />{{this.closedLabel}}
-=======
-{{#if isOpen}}
-  <Icon @name="chevron-up" />{{openLabel}}
-{{else}}
-  <Icon @name="chevron-down" />{{closedLabel}}
->>>>>>> 524ded98
+  <Icon @name="chevron-down" />{{this.closedLabel}}
 {{/if}}