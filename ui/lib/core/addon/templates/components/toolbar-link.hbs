<<<<<<< HEAD
{{!-- template-lint-configure no-curly-component-invocation "warn" --}}
{{#link-to
  class="toolbar-link"
  disabled=this.disabled
  params=this.params
  data-test-secret-edit=this.data-test-secret-edit
  data-test-secondary-add=this.data-test-secondary-add
  data-test-configure-link=this.data-test-configure-link
  data-test-alias-edit-link=this.data-test-alias-edit-link
  data-test-entity-edit-link=this.data-test-entity-edit-link
  data-test-replication-link=this.data-test-replication-link
  data-test-entity-merge-link=this.data-test-entity-merge-link
  data-test-backend-view-link=this.data-test-backend-view-link
  data-test-entity-create-link=this.data-test-entity-create-link
  data-test-policy-create-link=this.data-test-policy-create-link
  data-test-policy-edit-toggle=this.data-test-policy-edit-toggle
  data-test-secret-backend-configure=this.data-test-secret-backend-configure
  data-test-enable-engine=this.data-test-enable-engine
  data-test-manage-link=this.data-test-manage-link
}}
  {{yield}}
  <Icon @glyph={{this.glyph}} />
{{/link-to}}
=======
{{#let (component "link-to"
  class="toolbar-link"
  disabled=disabled
  params=params
  data-test-secret-edit=data-test-secret-edit
  data-test-secondary-add=data-test-secondary-add
  data-test-configure-link=data-test-configure-link
  data-test-alias-edit-link=data-test-alias-edit-link
  data-test-entity-edit-link=data-test-entity-edit-link
  data-test-replication-link=data-test-replication-link
  data-test-entity-merge-link=data-test-entity-merge-link
  data-test-backend-view-link=data-test-backend-view-link
  data-test-entity-create-link=data-test-entity-create-link
  data-test-policy-create-link=data-test-policy-create-link
  data-test-policy-edit-toggle=data-test-policy-edit-toggle
  data-test-secret-backend-configure=data-test-secret-backend-configure
) as |LinkToComponent|}}
  {{#if (and disabled disabledTooltip)}}
    <ToolTip @verticalPosition="above" as |T|>
      <T.trigger tabindex="-1">
        <LinkToComponent ...attributes>
          {{yield}} <Icon @name={{glyph}} data-test-icon={{glyph}} />
        </LinkToComponent>
      </T.trigger>
      <T.content @class="tool-tip smaller-font">
        <div class="box" data-test-disabled-tooltip>
          {{disabledTooltip}}
        </div>
      </T.content>
    </ToolTip>
  {{else}}
    <LinkToComponent ...attributes>
      {{yield}} <Icon @name={{glyph}} data-test-icon={{glyph}} />
    </LinkToComponent>
  {{/if}}
{{/let}}
>>>>>>> 524ded98
<|MERGE_RESOLUTION|>--- conflicted
+++ resolved
@@ -1,6 +1,4 @@
-<<<<<<< HEAD
-{{!-- template-lint-configure no-curly-component-invocation "warn" --}}
-{{#link-to
+{{#let (component "link-to"
   class="toolbar-link"
   disabled=this.disabled
   params=this.params
@@ -18,45 +16,23 @@
   data-test-secret-backend-configure=this.data-test-secret-backend-configure
   data-test-enable-engine=this.data-test-enable-engine
   data-test-manage-link=this.data-test-manage-link
-}}
-  {{yield}}
-  <Icon @glyph={{this.glyph}} />
-{{/link-to}}
-=======
-{{#let (component "link-to"
-  class="toolbar-link"
-  disabled=disabled
-  params=params
-  data-test-secret-edit=data-test-secret-edit
-  data-test-secondary-add=data-test-secondary-add
-  data-test-configure-link=data-test-configure-link
-  data-test-alias-edit-link=data-test-alias-edit-link
-  data-test-entity-edit-link=data-test-entity-edit-link
-  data-test-replication-link=data-test-replication-link
-  data-test-entity-merge-link=data-test-entity-merge-link
-  data-test-backend-view-link=data-test-backend-view-link
-  data-test-entity-create-link=data-test-entity-create-link
-  data-test-policy-create-link=data-test-policy-create-link
-  data-test-policy-edit-toggle=data-test-policy-edit-toggle
-  data-test-secret-backend-configure=data-test-secret-backend-configure
 ) as |LinkToComponent|}}
-  {{#if (and disabled disabledTooltip)}}
+  {{#if (and this.disabled this.disabledTooltip)}}
     <ToolTip @verticalPosition="above" as |T|>
-      <T.trigger tabindex="-1">
+      <T.Trigger tabindex="-1">
         <LinkToComponent ...attributes>
-          {{yield}} <Icon @name={{glyph}} data-test-icon={{glyph}} />
+          {{yield}} <Icon @name={{this.glyph}} data-test-icon={{this.glyph}} />
         </LinkToComponent>
-      </T.trigger>
-      <T.content @class="tool-tip smaller-font">
+      </T.Trigger>
+      <T.Content class="tool-tip smaller-font">
         <div class="box" data-test-disabled-tooltip>
-          {{disabledTooltip}}
+          {{this.disabledTooltip}}
         </div>
-      </T.content>
+      </T.Content>
     </ToolTip>
   {{else}}
     <LinkToComponent ...attributes>
-      {{yield}} <Icon @name={{glyph}} data-test-icon={{glyph}} />
+      {{yield}} <Icon @name={{this.glyph}} data-test-icon={{this.glyph}} />
     </LinkToComponent>
   {{/if}}
-{{/let}}
->>>>>>> 524ded98
+{{/let}}