<Icon
<<<<<<< HEAD
  aria-hidden="true"
  class="{{this.class}} {{if (and @isButton (eq this.direction 'right')) 'hs-icon-button-right'}}"
  @glyph={{this.glyph}}
=======
  @name={{this.glyph}}
  class="{{class}} {{if (and @isButton (eq this.direction 'right')) 'hs-icon-button-right'}}"
>>>>>>> 524ded98
  ...attributes
/><|MERGE_RESOLUTION|>--- conflicted
+++ resolved
@@ -1,11 +1,5 @@
 <Icon
-<<<<<<< HEAD
-  aria-hidden="true"
+  @name={{this.glyph}}
   class="{{this.class}} {{if (and @isButton (eq this.direction 'right')) 'hs-icon-button-right'}}"
-  @glyph={{this.glyph}}
-=======
-  @name={{this.glyph}}
-  class="{{class}} {{if (and @isButton (eq this.direction 'right')) 'hs-icon-button-right'}}"
->>>>>>> 524ded98
   ...attributes
 />