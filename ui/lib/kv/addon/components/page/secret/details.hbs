<KvPageHeader @breadcrumbs={{@breadcrumbs}} @pageTitle={{@path}}>
  <:tabLinks>
    <LinkTo @route="secret.details" data-test-secrets-tab="Secret">Secret</LinkTo>
    <LinkTo @route="secret.metadata.index" data-test-secrets-tab="Metadata">Metadata</LinkTo>
    {{#if @secret.canReadMetadata}}
      <LinkTo @route="secret.metadata.versions" data-test-secrets-tab="Version History">Version History</LinkTo>
    {{/if}}
  </:tabLinks>

  <:toolbarFilters>
    {{#unless this.emptyState}}
      <Toggle @name="json" @status="success" @size="small" @checked={{this.showJsonView}} @onChange={{this.toggleJsonView}}>
        <span class="has-text-grey">JSON</span>
      </Toggle>
    {{/unless}}
  </:toolbarFilters>
  <:toolbarActions>
<<<<<<< HEAD
    {{#if (eq @secret.state "created")}}
      <CopySecretDropdown
        @clipboardText={{stringify @secret.secretData}}
        @onWrap={{perform this.wrapSecret}}
        @isWrapping={{this.wrapSecret.isRunning}}
        @wrappedData={{this.wrappedData}}
        @onClose={{this.clearWrappedData}}
      />
=======
    {{#if (and @secret.deletionTime @secret.canUndelete (not @secret.destroyed))}}
      <button type="button" class="toolbar-link" {{on "click" this.undelete}}>
        Undelete
      </button>
    {{/if}}
    {{#if (and (not this.isDeactivated) (or @secret.canDeleteVersion @secret.canDeleteLatestVersion))}}
      <KvDeleteModal @mode="delete" @secret={{@secret}} @metadata={{@metadata}} @onDelete={{this.handleDestruction}}>
        Delete
      </KvDeleteModal>
    {{/if}}
    {{#if (and (not @secret.destroyed) @secret.canDestroyVersion)}}
      <KvDeleteModal @mode="destroy" @secret={{@secret}} @onDelete={{this.handleDestruction}}>
        Destroy
      </KvDeleteModal>
>>>>>>> 4aa57986
    {{/if}}
    {{#if @secret.canReadMetadata}}
      <KvVersionDropdown @displayVersion={{@secret.version}} @metadata={{@metadata}} @onClose={{this.closeVersionMenu}} />
    {{/if}}
    {{#if @secret.canEditData}}
      <ToolbarLink data-test-create-new-version @route="secret.details.edit" @type="add">Create new version</ToolbarLink>
    {{/if}}
  </:toolbarActions>
</KvPageHeader>

{{#if (not-eq @secret.state "destroyed")}}
  <div class="info-table-row-header">
    <div class="info-table-row thead {{if this.showJsonView 'is-shadowless'}} ">
      {{#unless this.hideHeaders}}
        <div class="th column is-one-quarter">
          Key
        </div>
        <div class="th column">
          Value
        </div>
      {{/unless}}
      <div class="th column justify-right">
        {{#if (or @secret.deletionTime @secret.createdTime)}}
          <KvTooltipTimestamp
            @text="Version {{if @secret.version @secret.version}} {{@secret.state}}"
            @timestamp={{or @secret.deletionTime @secret.createdTime}}
          />
        {{/if}}
      </div>
    </div>
  </div>
{{/if}}

{{#if this.emptyState}}
  <EmptyState @title={{this.emptyState.title}} @message={{this.emptyState.message}}>
    {{#if this.emptyState.link}}
      <DocLink @path={{this.emptyState.link}}>Learn more</DocLink>
    {{/if}}
  </EmptyState>
{{else}}
  {{#if this.showJsonView}}
    <JsonEditor @title="Version data" @value={{stringify @secret.secretData}} @readOnly={{true}} />
  {{else}}
    {{#each-in @secret.secretData as |key value|}}
      <InfoTableRow @label={{key}} @value={{value}} @alwaysRender={{true}}>
        <MaskedInput @name={{key}} @value={{value}} @displayOnly={{true}} @allowCopy={{true}} @allowDownload={{true}} />
      </InfoTableRow>
    {{else}}
      <InfoTableRow @label="" @value="" @alwaysRender={{true}} />
    {{/each-in}}
  {{/if}}
{{/if}}<|MERGE_RESOLUTION|>--- conflicted
+++ resolved
@@ -15,16 +15,6 @@
     {{/unless}}
   </:toolbarFilters>
   <:toolbarActions>
-<<<<<<< HEAD
-    {{#if (eq @secret.state "created")}}
-      <CopySecretDropdown
-        @clipboardText={{stringify @secret.secretData}}
-        @onWrap={{perform this.wrapSecret}}
-        @isWrapping={{this.wrapSecret.isRunning}}
-        @wrappedData={{this.wrappedData}}
-        @onClose={{this.clearWrappedData}}
-      />
-=======
     {{#if (and @secret.deletionTime @secret.canUndelete (not @secret.destroyed))}}
       <button type="button" class="toolbar-link" {{on "click" this.undelete}}>
         Undelete
@@ -39,7 +29,14 @@
       <KvDeleteModal @mode="destroy" @secret={{@secret}} @onDelete={{this.handleDestruction}}>
         Destroy
       </KvDeleteModal>
->>>>>>> 4aa57986
+    {{#if (eq @secret.state "created")}}
+      <CopySecretDropdown
+        @clipboardText={{stringify @secret.secretData}}
+        @onWrap={{perform this.wrapSecret}}
+        @isWrapping={{this.wrapSecret.isRunning}}
+        @wrappedData={{this.wrappedData}}
+        @onClose={{this.clearWrappedData}}
+      />
     {{/if}}
     {{#if @secret.canReadMetadata}}
       <KvVersionDropdown @displayVersion={{@secret.version}} @metadata={{@metadata}} @onClose={{this.closeVersionMenu}} />
