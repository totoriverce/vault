--- conflicted
+++ resolved
@@ -274,20 +274,6 @@
           // Build and add validations on model
           // NOTE: For initial phase, initialize validations only for user pass auth
           if (backend === 'userpass') {
-<<<<<<< HEAD
-            const validations = fieldGroups.reduce((obj, element) => {
-              if (element.default) {
-                element.default.forEach((v) => {
-                  const key = v.options.fieldValue || v.name;
-                  obj[key] = [{ type: 'presence', message: `${v.name} can't be blank` }];
-                });
-              }
-              return obj;
-            }, {});
-            @withModelValidations(validations)
-            class GeneratedItemModel extends newModel {}
-            newModel = GeneratedItemModel;
-=======
             const validations = {
               password: [
                 {
@@ -301,8 +287,9 @@
                 },
               ],
             };
-            newModel = withModelValidations(validations)(class GeneratedItemModel extends newModel {});
->>>>>>> ff500ca1
+            @withModelValidations(validations)
+            class GeneratedItemModel extends newModel {}
+            newModel = GeneratedItemModel;
           }
         }
       } catch (err) {
