--- conflicted
+++ resolved
@@ -1,9 +1,3 @@
-<<<<<<< HEAD
-import PkiRoleAdapter from './pki-role';
-import { encodePath } from 'vault/utils/path-encoding-helpers';
-
-export default class PkiRoleEngineAdapter extends PkiRoleAdapter {
-=======
 import ApplicationAdapter from '../application';
 import { assign } from '@ember/polyfills';
 import { encodePath } from 'vault/utils/path-encoding-helpers';
@@ -11,7 +5,6 @@
 export default class PkiRoleEngineAdapter extends ApplicationAdapter {
   namespace = 'v1';
 
->>>>>>> 71fa6048
   _urlForRole(backend, id) {
     let url = `${this.buildURL()}/${encodePath(backend)}/roles`;
     if (id) {
@@ -19,8 +12,7 @@
     }
     return url;
   }
-<<<<<<< HEAD
-=======
+
   _optionsForQuery(id) {
     let data = {};
     if (!id) {
@@ -28,15 +20,10 @@
     }
     return { data };
   }
->>>>>>> 71fa6048
 
   createRecord(store, type, snapshot) {
     let name = snapshot.attr('name');
     let url = this._urlForRole(snapshot.record.backend, name);
-<<<<<<< HEAD
-=======
-
->>>>>>> 71fa6048
     return this.ajax(url, 'POST', { data: this.serialize(snapshot) }).then(() => {
       return {
         id: name,
@@ -45,8 +32,6 @@
       };
     });
   }
-<<<<<<< HEAD
-=======
 
   fetchByQuery(store, query) {
     const { id, backend } = query;
@@ -64,5 +49,4 @@
   query(store, type, query) {
     return this.fetchByQuery(store, query);
   }
->>>>>>> 71fa6048
 }