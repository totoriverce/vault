--- conflicted
+++ resolved
@@ -5,12 +5,7 @@
 
 import AdapterError from '@ember-data/adapter/error';
 import RESTAdapter from '@ember-data/adapter/rest';
-<<<<<<< HEAD
-import { inject as service } from '@ember/service';
-=======
 import { service } from '@ember/service';
-import { assign } from '@ember/polyfills';
->>>>>>> 481d0653
 import { set } from '@ember/object';
 import RSVP from 'rsvp';
 import config from '../config/environment';
