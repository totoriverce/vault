--- conflicted
+++ resolved
@@ -1,10 +1,6 @@
 import Ember from 'ember';
 
-<<<<<<< HEAD
-const { get, computed, inject } = Ember;
-=======
 const { get, set, computed, Component, inject } = Ember;
->>>>>>> c9a4fdf1
 
 const MODEL_TYPES = {
   'ssh-sign': {
@@ -29,17 +25,10 @@
   },
 };
 
-<<<<<<< HEAD
-export default Ember.Component.extend({
+export default Component.extend({
+  wizard: inject.service(),
   store: inject.service(),
   routing: inject.service('-routing'),
-  wizard: inject.service(),
-
-=======
-export default Component.extend({
-  store: inject.service(),
-  routing: inject.service('-routing'),
->>>>>>> c9a4fdf1
   // set on the component
   backend: null,
   action: null,
@@ -106,7 +95,6 @@
     create() {
       let model = this.get('model');
       this.set('loading', true);
-<<<<<<< HEAD
       this.model
         .save()
         .catch(() => {
@@ -119,14 +107,9 @@
           }
         })
         .finally(() => {
+          model.set('hasGenerated', true);
           this.set('loading', false);
         });
-=======
-      model.save().finally(() => {
-        model.set('hasGenerated', true);
-        this.set('loading', false);
-      });
->>>>>>> c9a4fdf1
     },
 
     codemirrorUpdated(attr, val, codemirror) {
