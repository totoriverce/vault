--- conflicted
+++ resolved
@@ -4,12 +4,7 @@
  */
 
 import { match } from '@ember/object/computed';
-<<<<<<< HEAD
-import { inject as service } from '@ember/service';
-=======
-import { assign } from '@ember/polyfills';
 import { service } from '@ember/service';
->>>>>>> 481d0653
 import Component from '@ember/component';
 import { setProperties, computed, set } from '@ember/object';
 import { addSeconds, parseISO } from 'date-fns';
