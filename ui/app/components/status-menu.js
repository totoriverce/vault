--- conflicted
+++ resolved
@@ -10,19 +10,10 @@
   media: service(),
   type: 'cluster',
   itemTag: null,
-<<<<<<< HEAD
   glyphName: computed('type', function () {
-    const glyphs = {
-      cluster: 'status-indicator',
-      user: 'user-square-outline',
-    };
-    return glyphs[this.type];
-=======
-  glyphName: computed('type', function() {
     return {
       cluster: 'circle-dot',
       user: 'user',
     }[this.type];
->>>>>>> 524ded98
   }),
 });