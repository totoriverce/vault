/**
 * Copyright (c) HashiCorp, Inc.
 * SPDX-License-Identifier: BUSL-1.1
 */

import Component from '@glimmer/component';
import { inject as service } from '@ember/service';
import { tracked } from '@glimmer/tracking';
import { action } from '@ember/object';
/* eslint ember/no-computed-properties-in-native-classes: 'warn' */
import { or } from '@ember/object/computed';
import { schedule } from '@ember/runloop';
import { camelize } from '@ember/string';
import { task } from 'ember-concurrency';
import { buildWaiter } from '@ember/test-waiters';
import ControlGroupError from 'vault/lib/control-group-error';
import {
  parseCommand,
  logFromResponse,
  logFromError,
  formattedErrorFromInput,
  executeUICommand,
  extractFlagsFromStrings,
  extractDataFromStrings,
} from 'vault/lib/console-helpers';

<<<<<<< HEAD
/**
 * @module UiPanel
 * UiPanel is the console window provided so users can run a limited set of CLI commands on the GUI.
 *
 * @example
 * ```js
 <Console:UiPanel />
 * ```
 */

export default class UiPanel extends Component {
  @service console;
  @service router;
  @service controlGroup;
  @service store;

  @tracked isFullScreen = false;
  @tracked inputValue = null;
  @tracked element = null;

  get output() {
    return this.console.log;
  }

  constructor() {
    super(...arguments);
  }

  @action scrollToBottom() {
    const container = document.querySelector('#console-ui-panel');
    container.scrollTop = container.scrollHeight;
  }
=======
const waiter = buildWaiter('web-repl');

export default Component.extend({
  console: service(),
  router: service(),
  controlGroup: service(),
  store: service(),
  'data-test-component': 'console/ui-panel',
  attributeBindings: ['data-test-component'],

  classNames: 'console-ui-panel',
  classNameBindings: ['isFullscreen:fullscreen'],
  isFullscreen: false,
  inputValue: null,
  cliLog: alias('console.log'),

  didRender() {
    this._super(...arguments);
    this.scrollToBottom();
  },
>>>>>>> 8cde951e

  logAndOutput(command, logContent) {
    this.console.logAndOutput(command, logContent);
    schedule('afterRender', () => this.scrollToBottom());
  }

  @or('executeCommand.isRunning', 'refreshRoute.isRunning') isRunning;

<<<<<<< HEAD
  @task
  *executeCommand(element, shouldThrow = true) {
    this.element = element;
    const command = element.value;
    this.inputValue = '';
=======
  executeCommand: task(function* (command, shouldThrow = false) {
    this.set('inputValue', '');
    const waiterToken = waiter.beginAsync();
>>>>>>> 8cde951e
    const service = this.console;
    let serviceArgs;

    if (
      executeUICommand(command, (args) => this.logAndOutput(args), {
        api: () => this.routeToExplore.perform(command),
        clearall: () => service.clearLog(true),
        clear: () => service.clearLog(),
        fullscreen: () => this.toggleFullscreen(),
        refresh: () => this.refreshRoute.perform(),
      })
    ) {
      waiter.endAsync(waiterToken);
      return;
    }

    // parse to verify it's valid
    try {
      serviceArgs = parseCommand(command);
    } catch (e) {
      if (shouldThrow) {
        this.logAndOutput(command, { type: 'help' });
      }
      waiter.endAsync(waiterToken);
      return;
    }

    const { method, flagArray, path, dataArray } = serviceArgs;
    const flags = extractFlagsFromStrings(flagArray, method);
    const data = extractDataFromStrings(dataArray);

    const inputError = formattedErrorFromInput(path, method, flags, dataArray);
    if (inputError) {
      this.logAndOutput(command, inputError);
      waiter.endAsync(waiterToken);
      return;
    }
    try {
      const resp = yield service[camelize(method)].call(service, path, data, flags);
      this.logAndOutput(command, logFromResponse(resp, path, method, flags));
    } catch (error) {
      if (error instanceof ControlGroupError) {
        waiter.endAsync(waiterToken);
        return this.logAndOutput(command, this.controlGroup.logFromError(error));
      }
      this.logAndOutput(command, logFromError(error, path, method));
    }
<<<<<<< HEAD
  }
=======
    waiter.endAsync(waiterToken);
  }),

  refreshRoute: task(function* () {
    const owner = getOwner(this);
    const currentRoute = owner.lookup(`router:main`).get('currentRouteName');
>>>>>>> 8cde951e

  @task
  *refreshRoute() {
    const currentRoute = this.router.currentRouteName;
    try {
      this.store.clearAllDatasets();
      yield this.router.transitionTo(currentRoute);
      this.logAndOutput(null, { type: 'success', content: 'The current screen has been refreshed!' });
    } catch (error) {
      this.logAndOutput(null, { type: 'error', content: 'The was a problem refreshing the current screen.' });
    }
  }

  @task
  *routeToExplore(command) {
    const filter = command.replace('api', '').trim();
    let content =
      'Welcome to the Vault API explorer! \nYou can search for endpoints, see what parameters they accept, and even execute requests with your current token.';
    if (filter) {
      content = `Welcome to the Vault API explorer! \nWe've filtered the list of endpoints for '${filter}'.`;
    }
    try {
      yield this.router.transitionTo('vault.cluster.tools.open-api-explorer', {
        queryParams: { filter },
      });
      this.logAndOutput(null, {
        type: 'success',
        content,
      });
    } catch (error) {
      if (error.message === 'TransitionAborted') {
        this.logAndOutput(null, {
          type: 'success',
          content,
        });
      } else {
        this.logAndOutput(null, {
          type: 'error',
          content: 'There was a problem navigating to the api explorer.',
        });
      }
    }
  }

  @action
  toggleFullscreen() {
    this.isFullScreen = !this.isFullScreen;
  }
  @action
  shiftCommandIndex(keyCode) {
    this.console.shiftCommandIndex(keyCode, (val) => {
      this.inputValue = val;
    });
  }
}<|MERGE_RESOLUTION|>--- conflicted
+++ resolved
@@ -24,7 +24,6 @@
   extractDataFromStrings,
 } from 'vault/lib/console-helpers';
 
-<<<<<<< HEAD
 /**
  * @module UiPanel
  * UiPanel is the console window provided so users can run a limited set of CLI commands on the GUI.
@@ -57,28 +56,8 @@
     const container = document.querySelector('#console-ui-panel');
     container.scrollTop = container.scrollHeight;
   }
-=======
-const waiter = buildWaiter('web-repl');
 
-export default Component.extend({
-  console: service(),
-  router: service(),
-  controlGroup: service(),
-  store: service(),
-  'data-test-component': 'console/ui-panel',
-  attributeBindings: ['data-test-component'],
-
-  classNames: 'console-ui-panel',
-  classNameBindings: ['isFullscreen:fullscreen'],
-  isFullscreen: false,
-  inputValue: null,
-  cliLog: alias('console.log'),
-
-  didRender() {
-    this._super(...arguments);
-    this.scrollToBottom();
-  },
->>>>>>> 8cde951e
+  const waiter = buildWaiter('web-repl');
 
   logAndOutput(command, logContent) {
     this.console.logAndOutput(command, logContent);
@@ -87,17 +66,11 @@
 
   @or('executeCommand.isRunning', 'refreshRoute.isRunning') isRunning;
 
-<<<<<<< HEAD
   @task
   *executeCommand(element, shouldThrow = true) {
     this.element = element;
     const command = element.value;
     this.inputValue = '';
-=======
-  executeCommand: task(function* (command, shouldThrow = false) {
-    this.set('inputValue', '');
-    const waiterToken = waiter.beginAsync();
->>>>>>> 8cde951e
     const service = this.console;
     let serviceArgs;
 
@@ -145,16 +118,8 @@
       }
       this.logAndOutput(command, logFromError(error, path, method));
     }
-<<<<<<< HEAD
+    waiter.endAsync(waiterToken);
   }
-=======
-    waiter.endAsync(waiterToken);
-  }),
-
-  refreshRoute: task(function* () {
-    const owner = getOwner(this);
-    const currentRoute = owner.lookup(`router:main`).get('currentRouteName');
->>>>>>> 8cde951e
 
   @task
   *refreshRoute() {
