<PageHeader as |p|>
  <p.top>
    <KeyValueHeader @baseKey={{this.baseKey}} @path="vault.cluster.secrets.backend.list" @mode={{this.mode}} @root={{this.root}} @showCurrent={{true}} />
  </p.top>
  <p.levelLeft>
    <h1 class="title is-3">
      {{#if (eq this.mode "create") }}
        Create secret
      {{else if (and this.isV2 (eq this.mode 'edit'))}}
        Create new version
      {{else if (eq this.mode 'edit')}}
        Edit secret
      {{else}}
        {{this.key.id}}
      {{/if}}
    </h1>
  </p.levelLeft>
</PageHeader>
{{!-- tabs for show only --}}
{{#if (eq this.mode "show")}}
  <div class="tabs-container box is-bottomless is-marginless is-fullwidth is-paddingless">
    <nav class="tabs">
      <ul>
<<<<<<< HEAD
        {{!-- template-lint-configure no-unknown-arguments-for-builtin-components "warn" --}}
        <LinkTo @route="vault.cluster.secrets.backend.show" @model={{this.key.id}} @tagName="li" @activeClass="is-active">
=======
        <LinkTo @route="vault.cluster.secrets.backend.show" @model={{key.id}} @tagName="li" @activeClass="is-active" data-test-secret-tab>
>>>>>>> 524ded98
          <LinkTo @route="vault.cluster.secrets.backend.show">
            Secret
          </LinkTo>
        </LinkTo>
        {{!-- must have read access to /metadata see tab or update to update metadata--}}
        {{#if (or this.canReadSecretMetadata this.canUpdateSecretMetadata)}}
          <LinkTo @route="vault.cluster.secrets.backend.metadata" @model={{this.key.id}} @tagName="li" @activeClass="is-active" data-test-secret-metadata-tab>
            <LinkTo @route="vault.cluster.secrets.backend.metadata">
              Metadata
            </LinkTo>
          </LinkTo>
        {{/if}}
        {{!-- template-lint-configure no-unknown-arguments-for-builtin-components "on" --}}
      </ul>
    </nav>
  </div>
{{/if}}

<SecretEditToolbar
  @mode={{this.mode}}
  @model={{this.model}}
  @isV2={{this.isV2}}
  @isWriteWithoutRead={{this.isWriteWithoutRead}}
  @secretDataIsAdvanced={{this.secretDataIsAdvanced}}
  @showAdvancedMode={{this.showAdvancedMode}}
  @modelForData={{this.modelForData}}
  @navToNearestAncestor={{this.navToNearestAncestor}}
  @canUpdateSecretData={{this.canUpdateSecretData}}
  @canReadSecretMetadata={{this.canReadSecretMetadata}}
  @codemirrorString={{this.codemirrorString}}
  @editActions={{hash
    toggleAdvanced=(action "toggleAdvanced")
    refresh=(action "refresh")
  }}
/>

{{#if (or (eq this.mode "create") (eq this.mode "edit"))}}
  <SecretCreateOrUpdate
    @mode={{this.mode}}
    @model={{this.model}}
    @showAdvancedMode={{this.showAdvancedMode}}
    @modelForData={{this.modelForData}}
    @error={{this.error}}
    @isV2={{this.isV2}}
    @secretData={{this.secretData}}
    @buttonDisabled={{this.buttonDisabled}}
    @canUpdateSecretMetadata={{this.canUpdateSecretMetadata}}
    @canReadSecretData={{this.canReadSecretData}}
    @canReadSecretMetadata={{this.canReadSecretMetadata}}
  />
{{else if (eq this.mode "show")}}
  <SecretFormShow
    @isV2={{this.isV2}}
    @modelForData={{this.modelForData}}
    @isWriteWithoutRead={{this.isWriteWithoutRead}}
    @showAdvancedMode={{this.showAdvancedMode}}
  />
{{else}}
  <EmptyState
    @title="No secret view was selected"
  />
{{/if}}<|MERGE_RESOLUTION|>--- conflicted
+++ resolved
@@ -21,12 +21,8 @@
   <div class="tabs-container box is-bottomless is-marginless is-fullwidth is-paddingless">
     <nav class="tabs">
       <ul>
-<<<<<<< HEAD
         {{!-- template-lint-configure no-unknown-arguments-for-builtin-components "warn" --}}
-        <LinkTo @route="vault.cluster.secrets.backend.show" @model={{this.key.id}} @tagName="li" @activeClass="is-active">
-=======
-        <LinkTo @route="vault.cluster.secrets.backend.show" @model={{key.id}} @tagName="li" @activeClass="is-active" data-test-secret-tab>
->>>>>>> 524ded98
+        <LinkTo @route="vault.cluster.secrets.backend.show" @model={{this.key.id}} @tagName="li" @activeClass="is-active" data-test-secret-tab>
           <LinkTo @route="vault.cluster.secrets.backend.show">
             Secret
           </LinkTo>
