<<<<<<< HEAD
<div class="is-flex-center">
  <Icon @name="chevron-right" />
  <pre class="console-ui-command">{{@content}}</pre>
</div>
=======
{{! using Icon here instead of Chevron because two nested tagless components results in a rendered line break between the tags breaking the layout in the <pre> }}
<p class="console-ui-command is-font-mono"><Icon @name="chevron-right" />{{@content}}</p>
>>>>>>> f9771750
<|MERGE_RESOLUTION|>--- conflicted
+++ resolved
@@ -1,9 +1,4 @@
-<<<<<<< HEAD
 <div class="is-flex-center">
   <Icon @name="chevron-right" />
-  <pre class="console-ui-command">{{@content}}</pre>
-</div>
-=======
-{{! using Icon here instead of Chevron because two nested tagless components results in a rendered line break between the tags breaking the layout in the <pre> }}
-<p class="console-ui-command is-font-mono"><Icon @name="chevron-right" />{{@content}}</p>
->>>>>>> f9771750
+  <pre class="console-ui-command is-font-mono">{{@content}}</pre>
+</div>