--- conflicted
+++ resolved
@@ -64,23 +64,10 @@
   </div>
 {{else if (eq attr.options.editType "searchSelect")}}
   <div class="form-section">
-<<<<<<< HEAD
     <SearchSelect @id={{attr.name}} @models={{attr.options.models}}
       @onChange={{action (action "setAndBroadcast" valuePath)}} @inputValue={{get model valuePath}}
-      @helpText={{attr.options.helpText}} @warning={{attr.options.warning}} @label={{labelString}}
+      @helpText={{attr.options.helpText}} @label={{labelString}}
       @fallbackComponent={{attr.options.fallbackComponent}} />
-=======
-    <SearchSelect
-      @id={{attr.name}}
-      @models={{attr.options.models}}
-      @onChange={{action (action "setAndBroadcast" valuePath)}}
-      @inputValue={{get model valuePath}}
-      @helpText={{attr.options.helpText}}
-      @label={{labelString}}
-      @fallbackComponent={{attr.options.fallbackComponent}}
-     />
->>>>>>> 9bda1bcb
-
   </div>
 {{else if (eq attr.options.editType "mountAccessor")}}
   {{mount-accessor-select
@@ -155,18 +142,8 @@
         valueUpdated=(action "codemirrorUpdated" attr.name "string")
       }}
     {{else}}
-<<<<<<< HEAD
-      <input data-test-input={{attr.name}} id={{attr.name}} autocomplete="off"
+      <input data-test-input={{attr.name}} id={{attr.name}} autocomplete="off" spellcheck="false"
         value={{or (get model valuePath) attr.options.defaultValue}} oninput={{action
-=======
-      <input
-        data-test-input={{attr.name}}
-        id={{attr.name}}
-        autocomplete="off"
-        spellcheck="false"
-        value={{or (get model valuePath) attr.options.defaultValue}}
-        oninput={{action
->>>>>>> 9bda1bcb
           (action "setAndBroadcast" valuePath)
           value="target.value"
         }} class="input" />
