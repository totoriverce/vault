{{!
  Copyright (c) HashiCorp, Inc.
  SPDX-License-Identifier: BUSL-1.1
~}}

{{#if (gt @byMonthActivityData.length 1)}}
  <div class="chart-wrapper stacked-charts" data-test-running-total="monthly-charts">
    <div class="single-chart-grid">
      <div class="chart-header has-bottom-margin-xl">
        <h2 class="chart-title">Vault client counts</h2>
        <p class="chart-description">
          The total billable clients in the specified date range. This includes entity, non-entity, and secrets sync clients.
          The total client count number is an important consideration for Vault billing.
        </p>
      </div>

      <div class={{concat (unless @byMonthActivityData "chart-empty-state ") "chart-container-wide"}}>
        <Clients::LineChart @dataset={{@byMonthActivityData}} @upgradeData={{@upgradeData}} @chartHeight="250" />
      </div>

      <div class="chart-subTitle">
        <StatText
          @label="Running client total"
          @subText="The number of clients which interacted with Vault during this date range."
          @value={{@runningTotals.clients}}
          @size="l"
        />
      </div>
      <div class="data-details-top has-top-padding-l">
        <div class="is-flex-row">
          <div data-test-running-total-entity>
            <h3 class="data-details">Entity clients</h3>
            <p class="data-details">
              {{format-number this.entityClientData.runningTotal}}
            </p>
          </div>

          <div class="has-left-margin-l" data-test-running-total-sync>
            <h3 class="data-details">Secrets sync clients</h3>
            <p class="data-details">
              {{format-number @runningTotals.secret_syncs}}
            </p>
          </div>
        </div>
      </div>

      <div class="data-details-bottom" data-test-running-total-nonentity>
        <h3 class="data-details">Non-entity clients</h3>
        <p class="data-details">
          {{format-number this.nonEntityClientData.runningTotal}}
        </p>
      </div>
<<<<<<< HEAD
=======

      <div class="timestamp" data-test-monthly-new-timestamp>
        {{#if @responseTimestamp}}
          Updated
          {{date-format @responseTimestamp "MMM d yyyy, h:mm:ss aaa" withTimeZone=true}}
        {{/if}}
      </div>
>>>>>>> 60e46b34
    </div>
  </div>
{{else}}
  {{#if (and @isHistoricalMonth this.singleMonthData.new_clients.clients)}}
    <div class="chart-wrapper single-month-grid" data-test-running-total="single-month-stats">
      <div class="chart-header has-bottom-margin-sm">
        <h2 class="chart-title">Vault client counts</h2>
        <p class="chart-description">
          The total billable clients in the specified date range. This includes entity, non-entity, and secrets sync clients.
          The total client count number is an important consideration for Vault billing.
        </p>
      </div>
      <div class="single-month-stats" data-test-new>
        <div class="single-month-section-title">
          <StatText
            @label="New clients"
            @subText="This is the number of clients which were created in Vault for the first time in the selected month."
            @value={{this.singleMonthData.new_clients.clients}}
            @size="l"
          />
        </div>
        <div class="single-month-breakdown-entity">
          <StatText @label="Entity clients" @value={{this.singleMonthData.new_clients.entity_clients}} @size="m" />
        </div>
        <div class="single-month-breakdown-nonentity">
          <StatText @label="Non-entity clients" @value={{this.singleMonthData.new_clients.non_entity_clients}} @size="m" />
        </div>
        <div class="single-month-breakdown-sync">
          <StatText @label="Secrets sync clients" @value={{this.singleMonthData.new_clients.secret_syncs}} @size="m" />
        </div>
      </div>
      <div class="single-month-stats" data-test-total>
        <div class="single-month-section-title">
          <StatText
            @label="Total monthly clients"
            @subText="This is the number of total clients which used Vault for the given month, both new and previous."
            @value={{this.singleMonthData.clients}}
            @size="l"
          />
        </div>
        <div class="single-month-breakdown-entity">
          <StatText @label="Entity clients" @value={{this.singleMonthData.entity_clients}} @size="m" />
        </div>
        <div class="single-month-breakdown-nonentity">
          <StatText @label="Non-entity clients" @value={{this.singleMonthData.non_entity_clients}} @size="m" />
        </div>
        <div class="single-month-breakdown-sync">
          <StatText @label="Secrets sync clients" @value={{this.singleMonthData.secret_syncs}} @size="m" />
        </div>
      </div>
    </div>
  {{else}}
    {{! This renders when either:
    -> viewing the current month and all namespaces (no filters)
    -> filtering by a namespace with no month over month data
    if filtering by a mount with no month over month data <UsageStats> in dashboard.hbs renders }}
    <Clients::UsageStats
      @title="Total usage"
      @description="These totals are within this namespace and all its children. {{if
        @isCurrentMonth
        "Only totals are available when viewing the current month. To see a breakdown of new and total clients for this month, select the 'Current Billing Period' filter."
      }}"
      @totalUsageCounts={{@runningTotals}}
    />
  {{/if}}
{{/if}}<|MERGE_RESOLUTION|>--- conflicted
+++ resolved
@@ -50,8 +50,6 @@
           {{format-number this.nonEntityClientData.runningTotal}}
         </p>
       </div>
-<<<<<<< HEAD
-=======
 
       <div class="timestamp" data-test-monthly-new-timestamp>
         {{#if @responseTimestamp}}
@@ -59,7 +57,6 @@
           {{date-format @responseTimestamp "MMM d yyyy, h:mm:ss aaa" withTimeZone=true}}
         {{/if}}
       </div>
->>>>>>> 60e46b34
     </div>
   </div>
 {{else}}
