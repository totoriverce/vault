{{#if (and (eq @tab 'history') (eq @model.config.queriesAvailable false))}}
  {{#if (eq @model.config.enabled 'On')}}
    <EmptyState
      @title="No monthly history"
      @message="There is no data in the monthly history yet. We collect it at the end of each month, so your data will be available on the first of next month."
    />
  {{else}}
    <EmptyState
      @title="Data tracking is disabled"
      @message="Tracking is disabled, and no data is being collected. To turn it on, edit the configuration."
    >
      {{#if @model.config.configPath.canUpdate}}
        <p>
          <LinkTo @route="vault.cluster.clients.index" @query={{hash tab='config'}}>
            Go to configuration
          </LinkTo>
        </p>
      {{/if}}
    </EmptyState>
  {{/if}}
{{else}}
  <div class="box is-sideless is-fullwidth is-marginless is-bottomless">
    {{#if (eq @tab 'current')}}
      <h1 data-test-client-count-title class="title is-4 has-bottom-margin-s">
        Current month
      </h1>
      <p class="has-bottom-margin-s">
        The below data is for the current month starting from the first day. For historical data, see the monthly
        history tab.
      </p>
      {{#if (eq @model.config.enabled 'Off')}}
        <EmptyState
          @title="Tracking is disabled"
          @message="Tracking is disabled and data is not being collected. To turn it on edit the configuration."
        >
          {{#if @model.config.configPath.canUpdate}}
            <LinkTo @route="vault.cluster.clients.edit">
              Go to configuration
            </LinkTo>
          {{/if}}
        </EmptyState>
      {{/if}}
    {{else}}
      {{#if (eq @model.config.enabled 'Off')}}
        <AlertBanner data-test-tracking-disabled @type="warning" @title="Tracking is disabled">
          Tracking is currently disabled and data is not being collected. Historical data can be searched, but you will
        need to
          <LinkTo @route="vault.cluster.clients.edit">
            edit the configuration
          </LinkTo>
          to enable tracking again.
        </AlertBanner>
      {{/if}}
      <h1 data-test-client-count-title class="title is-4 has-bottom-margin-s">
        Monthly history
      </h1>
      <p class="has-bottom-margin-s">
        This data is presented by full month. If there is data missing, it's possible that tracking was turned off at
        the time. Vault will only show data for contiguous blocks of time during which tracking was on.
      </p>
      <PricingMetricsDates
        @queryStart={{@model.queryStart}}
        @queryEnd={{@model.queryEnd}}
        @resultStart={{@model.activity.startTime}}
        @resultEnd={{@model.activity.endTime}}
        @defaultSpan={{or @model.config.defaultReportMonths 12}}
        @retentionMonths={{@model.config.retentionMonths}}
      />
    {{/if}}
    {{#if @isLoading}}
<<<<<<< HEAD
      <LayoutLoading />
    {{else if this.hasClientData}}
      <div class="card has-bottom-margin-m">
        <div class="card-content">
          <div class="is-flex is-flex-center">
            <div class="is-flex-1">
              <h2 class="title is-5 is-marginless">
                Total usage
              </h2>
              <p class="sub-text">
                These totals are within this namespace and all its children.
              </p>
=======
        <LayoutLoading />
    {{else}}
      {{#unless this.hasClientData}}
        {{#if (eq @tab 'current')}}
          {{#if (eq @model.config.enabled 'On')}}
            <EmptyState
              @title="No data received"
              @message="Tracking is turned on and Vault is gathering data. It should appear here within 30 minutes."
            />
          {{/if}}
        {{else}}
          <EmptyState
            @title="No data received"
            @message="No data exists for that query period. Try searching again."
          />
        {{/if}}
      {{else}}
        <div class="card has-bottom-margin-m">
          <div class="card-content">
            <div class="is-flex is-flex-center">
              <div class="is-flex-1">
                <h2 class="title is-5 is-marginless">
                  Total usage
                </h2>
                <p class="sub-text">
                  These totals are within this namespace and all its children.
                </p>
              </div>
              <LearnLink @path="/tutorials/vault/usage-metrics">
                Learn more
              </LearnLink>
            </div>
            <hr />
            <div class="columns">
              <div class="column" data-test-client-count-stats>
                <StatText
                  @label="Total active clients"
                  @value={{or @model.activity.clients @model.activity.total.clients "0"}}
                  @size="l"
                  @subText="The sum of unique entities and non-entity tokens; Vault's primary billing metric."
                />
              </div>
              <div class="column">
                <StatText
                  class="column"
                  @label="Unique entities"
                  @value={{or @model.activity.distinct_entities @model.activity.total.distinct_entities "0"}}
                  @size="l"
                  @subText="Representation of a particular user, client or application that created a token via login."
                />
              </div>
              <div class="column">
                <StatText
                  class="column"
                  @label="Non-entity tokens"
                  @value={{or @model.activity.non_entity_tokens @model.activity.total.non_entity_tokens "0"}}
                  @size="l"
                  @subText="Tokens created via a method that is not associated with an entity."
                />
              </div>
>>>>>>> 524ded98
            </div>
            <LearnLink @path="/tutorials/vault/usage-metrics">
              Learn more
            </LearnLink>
          </div>
          <hr />
          <div class="columns">
            <div class="column" data-test-client-count-stats>
              <StatText
                @label="Total active clients"
                @value={{or @model.activity.clients @model.activity.total.clients}}
                @size="l"
                @subText="The sum of unique entities and non-entity tokens; Vault's primary billing metric."
              />
            </div>
            <div class="column">
              <StatText
                class="column"
                @label="Unique entities"
                @value={{or @model.activity.distinct_entities @model.activity.total.distinct_entities}}
                @size="l"
                @subText="Representation of a particular user, client or application that created a token via login."
              />
            </div>
            <div class="column">
              <StatText
                class="column"
                @label="Non-entity tokens"
                @value={{or @model.activity.non_entity_tokens @model.activity.total.non_entity_tokens}}
                @size="l"
                @subText="Tokens created via a method that is not associated with an entity."
              />
            </div>
          </div>
        </div>
      </div>
      {{#if this.showGraphs}}
        <div class="columns has-bottom-margin-m" {{did-update this.resetData}} {{did-insert this.resetData}}>
          <div class="column is-two-thirds" data-test-client-count-graph>
            <BarChart
              @title="Top 10 Namespaces"
              @description="Each namespace's client count includes clients in child namespaces."
              @dataset={{this.barChartDataset}}
              @tooltipData={{or @model.activity.clients @model.activity.total.clients}}
              @onClick={{action this.selectNamespace}}
              @mapLegend={{array
                (hash key='non_entity_tokens' label='Non-entity tokens')
                (hash key='distinct_entities' label='Unique entities')
              }}
            >
              <DownloadCsv @label={{'Export all namespace data'}} @csvData={{this.getCsvData}} @fileName={{this.getCsvFileName}} />
            </BarChart>
          </div>
          <div class="column">
            <div class="card">
                <div class="card-content">
                  {{#if (and this.barChartSelection this.selectedNamespace)}}
                    <label class="title is-5 has-bottom-margin-m">Single namespace</label>
                    <ul class="has-bottom-margin-l search-select-list">
                      <li class="search-select-list-item">
                        <div>
                          {{or this.selectedNamespace.namespace_path 'root'}}
                        </div>
                        <div class="control">
                          <button type="button" class="button is-ghost" {{action "resetData"}}>
                          <Icon @glyph="trash" class="has-text-grey" />
                        </button>
                        </div>
                      </li>
                    </ul>
                  {{else}}
                    <SearchSelect
                      @id="namespaces"
                      @labelClass="title is-5"
                      @disallowNewItems={{true}}
                      @onChange={{action this.selectNamespace}}
                      @label="Single namespace"
                      @options={{or this.searchDataset (array)}}
                      @searchField="namespace_path"
                      @selectLimit={{1}}
                      />
                  {{/if}}
                  {{#if this.selectedNamespace}}
                    <div class="columns">
                        <div class="column">
                            <StatText @label="Active clients" @value={{this.selectedNamespace.counts.clients}} @size="l" /> 
                        </div>
                    </div>
                    <div class="columns">
                        <div class="column">
                            <StatText @label="Unique entities" @value={{this.selectedNamespace.counts.distinct_entities}} @size="m" />
                        </div>
                        <div class="column">
                            <StatText @label="Non-entity tokens" @value={{this.selectedNamespace.counts.non_entity_tokens}} @size="m" />
                        </div>
                    </div>
                  {{else}}
                    <EmptyState @title="No namespace selected" 
                        @message="Click on a namespace in the Top 10 chart or type its name in the box to view it's individual client counts." />
                  {{/if}}
                </div>
            </div>
          </div>
        </div>
      {{else if (and (eq @tab "current") (eq @model.config.enabled "On"))}}
        <EmptyState
          @title="No data received"
          @message="Tracking is turned on and Vault is gathering data. It should appear here within 30 minutes."
        />
      {{else}}
        <EmptyState
          @title="No data received"
          @message="No data exists for that query period. Try searching again."
        />
      {{/if}}
    {{/if}}
  </div>
{{/if}}<|MERGE_RESOLUTION|>--- conflicted
+++ resolved
@@ -68,7 +68,6 @@
       />
     {{/if}}
     {{#if @isLoading}}
-<<<<<<< HEAD
       <LayoutLoading />
     {{else if this.hasClientData}}
       <div class="card has-bottom-margin-m">
@@ -81,68 +80,6 @@
               <p class="sub-text">
                 These totals are within this namespace and all its children.
               </p>
-=======
-        <LayoutLoading />
-    {{else}}
-      {{#unless this.hasClientData}}
-        {{#if (eq @tab 'current')}}
-          {{#if (eq @model.config.enabled 'On')}}
-            <EmptyState
-              @title="No data received"
-              @message="Tracking is turned on and Vault is gathering data. It should appear here within 30 minutes."
-            />
-          {{/if}}
-        {{else}}
-          <EmptyState
-            @title="No data received"
-            @message="No data exists for that query period. Try searching again."
-          />
-        {{/if}}
-      {{else}}
-        <div class="card has-bottom-margin-m">
-          <div class="card-content">
-            <div class="is-flex is-flex-center">
-              <div class="is-flex-1">
-                <h2 class="title is-5 is-marginless">
-                  Total usage
-                </h2>
-                <p class="sub-text">
-                  These totals are within this namespace and all its children.
-                </p>
-              </div>
-              <LearnLink @path="/tutorials/vault/usage-metrics">
-                Learn more
-              </LearnLink>
-            </div>
-            <hr />
-            <div class="columns">
-              <div class="column" data-test-client-count-stats>
-                <StatText
-                  @label="Total active clients"
-                  @value={{or @model.activity.clients @model.activity.total.clients "0"}}
-                  @size="l"
-                  @subText="The sum of unique entities and non-entity tokens; Vault's primary billing metric."
-                />
-              </div>
-              <div class="column">
-                <StatText
-                  class="column"
-                  @label="Unique entities"
-                  @value={{or @model.activity.distinct_entities @model.activity.total.distinct_entities "0"}}
-                  @size="l"
-                  @subText="Representation of a particular user, client or application that created a token via login."
-                />
-              </div>
-              <div class="column">
-                <StatText
-                  class="column"
-                  @label="Non-entity tokens"
-                  @value={{or @model.activity.non_entity_tokens @model.activity.total.non_entity_tokens "0"}}
-                  @size="l"
-                  @subText="Tokens created via a method that is not associated with an entity."
-                />
-              </div>
->>>>>>> 524ded98
             </div>
             <LearnLink @path="/tutorials/vault/usage-metrics">
               Learn more
