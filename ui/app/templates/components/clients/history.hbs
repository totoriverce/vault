{{#if (eq @model.config.queriesAvailable false)}}
  {{#if (eq @model.config.enabled 'On')}}
    <EmptyState
      @title="No monthly history"
      @message="There is no data in the monthly history yet. We collect it at the end of each month, so your data will be available on the first of next month."
    />
  {{else}}
    <EmptyState
      @title="Data tracking is disabled"
      @message="Tracking is disabled, and no data is being collected. To turn it on, edit the configuration."
    >
      {{#if @model.config.configPath.canUpdate}}
        <p>
          <LinkTo @route="vault.cluster.clients.index" @query={{hash tab='config'}}>
            Go to configuration
          </LinkTo>
        </p>
      {{/if}}
    </EmptyState>
  {{/if}}
{{else}}
  <div class="box is-sideless is-fullwidth is-marginless is-bottomless">
    {{#if (eq @tab 'current')}}
      <h1 data-test-client-count-title class="title is-4 has-bottom-margin-s">
        Current month
      </h1>
      <p class="has-bottom-margin-s">
        The below data is for the current month starting from the first day. For historical data, see the monthly
        history tab.
      </p>
      {{#if (eq @model.config.enabled 'Off')}}
        <EmptyState
          @title="Tracking is disabled"
          @message="Tracking is disabled and data is not being collected. To turn it on edit the configuration."
        >
          {{#if @model.config.configPath.canUpdate}}
            <LinkTo @route="vault.cluster.clients.edit">
              Go to configuration
            </LinkTo>
          {{/if}}
        </EmptyState>
      {{/if}}
    {{else}}
      {{#if (eq @model.config.enabled 'Off')}}
        <AlertBanner data-test-tracking-disabled @type="warning" @title="Tracking is disabled">
          Tracking is currently disabled and data is not being collected. Historical data can be searched, but you will
        need to
          <LinkTo @route="vault.cluster.clients.edit">
            edit the configuration
          </LinkTo>
          to enable tracking again.
        </AlertBanner>
      {{/if}}
      <h1 data-test-client-count-title class="title is-4 has-bottom-margin-s">
        Monthly history
      </h1>
      <p class="has-bottom-margin-s">
        This data is presented by full month. If there is data missing, it's possible that tracking was turned off at
        the time. Vault will only show data for contiguous blocks of time during which tracking was on.
      </p>
      <PricingMetricsDates
        @queryStart={{@model.queryStart}}
        @queryEnd={{@model.queryEnd}}
        @resultStart={{@model.activity.startTime}}
        @resultEnd={{@model.activity.endTime}}
        @defaultSpan={{or @model.config.defaultReportMonths 12}}
        @retentionMonths={{@model.config.retentionMonths}}
      />
    {{/if}}
    {{#if @isLoading}}
        <LayoutLoading />
    {{else}}
      {{#unless this.hasClientData}}
        {{#if (eq @tab 'current')}}
          {{#if (eq @model.config.enabled 'On')}}
            <EmptyState
              @title="No data received"
              @message="Tracking is turned on and Vault is gathering data. It should appear here within 30 minutes."
            />
          {{/if}}
        {{else}}
          <EmptyState
            @title="No data received"
            @message="No data exists for that query period. Try searching again."
          />
        {{/if}}
      {{else}}
        <div class="card has-bottom-margin-m">
          <div class="card-content">
            <div class="is-flex is-flex-center">
              <div class="is-flex-1">
                <h2 class="title is-5 is-marginless">
                  Total usage
                </h2>
                <p class="sub-text">
                  These totals are within this namespace and all its children.
                </p>
              </div>
              <LearnLink @path="/tutorials/vault/usage-metrics">
                Learn more
              </LearnLink>
            </div>
            <hr />
            <div class="columns">
              <div class="column" data-test-client-count-stats>
                <StatText
                  @label="Total active clients"
                  @value={{or @model.activity.clients @model.activity.total.clients}}
                  @size="l"
                  @subText="The sum of unique entities and non-entity tokens; Vault's primary billing metric."
                />
              </div>
              <div class="column">
                <StatText
                  class="column"
                  @label="Unique entities"
                  @value={{or @model.activity.distinct_entities @model.activity.total.distinct_entities}}
                  @size="l"
                  @subText="Representation of a particular user, client or application that created a token via login."
                />
              </div>
              <div class="column">
                <StatText
                  class="column"
                  @label="Non-entity tokens"
                  @value={{or @model.activity.non_entity_tokens @model.activity.total.non_entity_tokens}}
                  @size="l"
                  @subText="Tokens created via a method that is not associated with an entity."
                />
              </div>
            </div>
          </div>
        </div>
        {{#if this.showGraphs}}
          <div class="columns has-bottom-margin-m">
            <div class="column is-two-thirds" data-test-client-count-graph>
              <BarChart
                @title="Top 10 Namespaces"
                @description="Each namespace's client count includes clients in child namespaces."
                @dataset={{this.barChartDataset}}
                @tooltipData={{or @model.activity.clients @model.activity.total.clients}}
                @onClick={{action this.selectNamespace}}
                @mapLegend={{array
                  (hash key='non_entity_tokens' label='Non-entity tokens')
                  (hash key='distinct_entities' label='Unique entities')
                }}
              >
<<<<<<< HEAD
              <DownloadCsv @label={{'Export all namespace data'}} @csvData={{this.getCsvData}} @fileName={{this.getCsvFileName}} />
=======
                <DownloadCsv @label={{'Export all namespace data'}} @csvData={{this.getCsvData}} @fileName={{'client-count-by-namespaces.csv'}} />
>>>>>>> c78c35c7
              </BarChart>
            </div>
            <div class="column">
              <div class="card">
                  <div class="card-content">
                    <SearchSelect
                        @id="namespaces"
                        @labelClass="title is-5"
                        @disallowNewItems={{true}}
                        @onChange={{action this.selectNamespace}}
                        @label="Single namespace"
                        @options={{or this.searchDataset []}}
                        @searchField="namespace_path"
                        @selectLimit={{1}}
                        />
                        {{#if this.selectedNamespace}}
                          <div class="columns">
                              <div class="column">
                                  <StatText @label="Active clients" @value={{this.selectedNamespace.counts.clients}} @size="l" /> 
                              </div>
                          </div>
                          <div class="columns">
                              <div class="column">
                                  <StatText @label="Unique entities" @value={{this.selectedNamespace.counts.distinct_entities}} @size="m" />
                              </div>
                              <div class="column">
                                  <StatText @label="Non-entity tokens" @value={{this.selectedNamespace.counts.non_entity_tokens}} @size="m" />
                              </div>
                          </div>
                        {{else}}
                          <EmptyState @title="No namespace selected" 
                              @message="Click on a namespace in the Top 10 chart or type its name in the box to view it's individual client counts." />
                        {{/if}}
                  </div>
              </div>
            </div>
          </div>
        {{/if}}
      {{/unless}}
    {{/if}}
  </div>
{{/if}}<|MERGE_RESOLUTION|>--- conflicted
+++ resolved
@@ -145,11 +145,7 @@
                   (hash key='distinct_entities' label='Unique entities')
                 }}
               >
-<<<<<<< HEAD
               <DownloadCsv @label={{'Export all namespace data'}} @csvData={{this.getCsvData}} @fileName={{this.getCsvFileName}} />
-=======
-                <DownloadCsv @label={{'Export all namespace data'}} @csvData={{this.getCsvData}} @fileName={{'client-count-by-namespaces.csv'}} />
->>>>>>> c78c35c7
               </BarChart>
             </div>
             <div class="column">
