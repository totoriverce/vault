<PageHeader as |p|>
  <p.top>
    <KeyValueHeader @path="vault.cluster.secrets.backend.show" @mode={{this.mode}} @root={{@root}} @showCurrent={{true}} />
  </p.top>
  <p.levelLeft>
    <h1 class="title is-3" data-test-secret-header="true">
      {{#if (eq @mode "create")}}
        Create Role
      {{else if (eq @mode "edit")}}
        Edit Role
      {{else}}
        {{@model.id}}
      {{/if}}
    </h1>
  </p.levelLeft>
</PageHeader>

{{#if (eq @mode "show")}}
  <Toolbar>
    <ToolbarActions>
      {{#if @model.canDelete}}
        <ConfirmAction
          @buttonClasses="toolbar-link"
<<<<<<< HEAD
          @onConfirmAction={{action 'delete'}}
=======
          @onConfirmAction={{action "delete"}}
>>>>>>> 53519c09
          @confirmTitle="Delete role?"
          @confirmMessage="This role will be permanently deleted. You will need to recreate it to use it again."
          @confirmButtonText="Delete"
          data-test-database-role-delete
        >
          Delete role
        </ConfirmAction>
<<<<<<< HEAD
        <div class="toolbar-separator" />
      {{/if}}
      {{#if (and @model.canRotateRoleCredentials (eq @model.type 'static'))}}
        <button type="button" class="toolbar-link" {{on "click" (fn this.rotateRoleCred @model.id)}}>
          Rotate credentials
        </button>
=======
        <div class="toolbar-separator"></div>
>>>>>>> 53519c09
      {{/if}}
      {{#if @model.canGenerateCredentials}}
        <button
          type="button"
          class="toolbar-link"
<<<<<<< HEAD
          {{on 'click' (fn this.generateCreds @model.id)}}
          data-test-database-role-generate-creds
        >
          {{if (eq @model.type "static") "Show credentials" "Generate credentials"}}
=======
          {{on "click" (fn this.generateCreds @model.id @model.type)}}
          data-test-database-role-generate-creds
        >
          {{if (eq @model.type "static") "Get credentials" "Generate credentials"}}
>>>>>>> 53519c09
        </button>
      {{/if}}
      {{#if @model.canEditRole}}
        <ToolbarSecretLink
<<<<<<< HEAD
          @secret={{concat 'role/' @model.id}}
          @mode="edit"
          @replace=true
          @queryParams={{query-params itemType="role"}}
          @data-test-edit-link=true
=======
          @secret={{concat "role/" @model.id}}
          @mode="edit"
          @replace={{true}}
          @queryParams={{query-params itemType="role"}}
          @data-test-edit-link={{true}}
>>>>>>> 53519c09
        >
          Edit role
        </ToolbarSecretLink>
      {{/if}}
    </ToolbarActions>
  </Toolbar>
  {{#each @model.showFields as |attr|}}
    {{#let attr.options.defaultShown as |defaultDisplay|}}
      {{#if (eq attr.type "object")}}
        <InfoTableRow
          @alwaysRender={{true}}
          @defaultShown={{defaultDisplay}}
          @label={{capitalize (or attr.options.label (humanize (dasherize attr.name)))}}
          @value={{stringify (get @model attr.name)}}
        />
      {{else if (eq attr.options.editType "ttl")}}
        <InfoTableRow
          @alwaysRender={{true}}
          @defaultShown={{defaultDisplay}}
          @label={{capitalize (or attr.options.label (humanize (dasherize attr.name)))}}
          @value={{format-duration (get @model attr.name)}}
          @isLink={{eq attr.name "database"}}
        />
      {{else}}
        <InfoTableRow
          @alwaysRender={{true}}
          @defaultShown={{defaultDisplay}}
          @label={{capitalize (or attr.options.label (humanize (dasherize attr.name)))}}
          @value={{get @model attr.name}}
          @isLink={{eq attr.name "database"}}
        />
      {{/if}}
    {{/let}}
  {{/each}}
{{else}}
  {{! Edit or Create }}
  <div class="box is-sideless is-fullwidth is-marginless">
    <form {{on "submit" this.handleCreateEditRole}}>
      {{#each @model.fieldAttrs as |attr|}}
        {{#if (eq @mode "edit")}}
          <ReadonlyFormField @attr={{attr}} @value={{get @model attr.name}} />
        {{else if (not-eq attr.options.readOnly true)}}
          <FormField data-test-field={{true}} @attr={{attr}} @model={{@model}} />
          {{! TODO: If database && !updateDB show warning }}
          {{#if (get this.warningMessages attr.name)}}
            <AlertBanner @type="warning" @message={{get this.warningMessages attr.name}} />
          {{/if}}
        {{/if}}
      {{/each}}

      <DatabaseRoleSettingForm
        @attrs={{@model.roleSettingAttrs}}
        @roleType={{@model.type}}
        @model={{@model}}
        @mode={{@mode}}
        @dbType={{await this.databaseType}}
      />

      <div class="field is-grouped is-grouped-split is-fullwidth box is-bottomless">
        <div class="field is-grouped">
          <div class="control">
            {{#if (is-empty-value this.warningMessages)}}
              <button
                data-test-secret-save
                type="submit"
                disabled={{this.loading}}
                class="button is-primary {{if this.loading "is-loading"}}"
              >
                {{#if (eq @mode "create")}}
                  Create role
                {{else}}
                  Save
                {{/if}}
              </button>
            {{else}}
              <ToolTip @horizontalPosition="left" as |T|>
                <T.Trigger>
                  <button data-test-secret-save type="submit" disabled={{true}} class="button is-primary">
                    Save
                  </button>
                </T.Trigger>
                <T.Content @defaultClass="tool-tip">
                  <div class="box">
                    You don't have permissions required to
                    {{if (eq @mode "create") "create" "update"}}
                    this role. See form for details.
                  </div>
                </T.Content>
              </ToolTip>
            {{/if}}
          </div>
          <div class="control">
            <SecretLink @mode="list" @class="button">
              Cancel
            </SecretLink>
          </div>
        </div>
      </div>
    </form>
  </div>
{{/if}}<|MERGE_RESOLUTION|>--- conflicted
+++ resolved
@@ -21,11 +21,7 @@
       {{#if @model.canDelete}}
         <ConfirmAction
           @buttonClasses="toolbar-link"
-<<<<<<< HEAD
-          @onConfirmAction={{action 'delete'}}
-=======
           @onConfirmAction={{action "delete"}}
->>>>>>> 53519c09
           @confirmTitle="Delete role?"
           @confirmMessage="This role will be permanently deleted. You will need to recreate it to use it again."
           @confirmButtonText="Delete"
@@ -33,49 +29,30 @@
         >
           Delete role
         </ConfirmAction>
-<<<<<<< HEAD
         <div class="toolbar-separator" />
       {{/if}}
       {{#if (and @model.canRotateRoleCredentials (eq @model.type 'static'))}}
         <button type="button" class="toolbar-link" {{on "click" (fn this.rotateRoleCred @model.id)}}>
           Rotate credentials
         </button>
-=======
-        <div class="toolbar-separator"></div>
->>>>>>> 53519c09
       {{/if}}
       {{#if @model.canGenerateCredentials}}
         <button
           type="button"
           class="toolbar-link"
-<<<<<<< HEAD
-          {{on 'click' (fn this.generateCreds @model.id)}}
-          data-test-database-role-generate-creds
-        >
-          {{if (eq @model.type "static") "Show credentials" "Generate credentials"}}
-=======
           {{on "click" (fn this.generateCreds @model.id @model.type)}}
           data-test-database-role-generate-creds
         >
           {{if (eq @model.type "static") "Get credentials" "Generate credentials"}}
->>>>>>> 53519c09
         </button>
       {{/if}}
       {{#if @model.canEditRole}}
         <ToolbarSecretLink
-<<<<<<< HEAD
-          @secret={{concat 'role/' @model.id}}
-          @mode="edit"
-          @replace=true
-          @queryParams={{query-params itemType="role"}}
-          @data-test-edit-link=true
-=======
           @secret={{concat "role/" @model.id}}
           @mode="edit"
           @replace={{true}}
           @queryParams={{query-params itemType="role"}}
           @data-test-edit-link={{true}}
->>>>>>> 53519c09
         >
           Edit role
         </ToolbarSecretLink>
