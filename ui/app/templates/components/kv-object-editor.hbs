{{#if this.label}}
  <label class="title {{if this.small-label 'is-5' 'is-4'}}" data-test-kv-label="true">
    {{this.label}}
    {{#if this.helpText}}
      <InfoTooltip>
       {{this.helpText}}
      </InfoTooltip>
    {{/if}}
  </label>
  {{#if this.subText}}
    <p class="has-padding-bottom">
      {{this.subText}}
    </p> 
  {{/if}}
{{/if}}
{{#if (get this.validationMessages this.name)}}
  <div>
    <AlertInline 
      @type="danger" 
      @message={{get this.validationMessages this.name}} 
      @paddingTop={{true}}
    />
  </div>
{{/if}}
{{#each this.kvData as |row index|}}
  <div class="columns is-variable" data-test-kv-row>
    <div class="column is-one-quarter">
      <Input data-test-kv-key={{true}} @value={{row.name}} placeholder="key" {{on "change" (action "updateRow" row index)}} class="input" />
    </div>
    <div class="column">
      <Textarea 
        data-test-kv-value={{true}}
        name={{row.name}}
        class="input {{if (get this.validationMessages this.name) "has-error-border"}}"
        {{on "change" (action "updateRow" row index)}}
        @value={{row.value}}
<<<<<<< HEAD
        wrap="off"
=======
        @wrap="off"
>>>>>>> 524ded98
        placeholder="value"
        rows={{1}}
        onkeyup={{action
          (action "handleKeyUp" this.name)
          value="target.value"
        }}
      />    </div>
    <div class="column is-narrow">
      {{#if (eq this.kvData.length (inc index))}}
        <button type="button" {{action "addRow"}} class="button is-outlined is-primary" data-test-kv-add-row={{true}}>
          Add
        </button>
      {{else}}
        <button
          class="button has-text-grey is-expanded is-icon"
          type="button"
          {{action "deleteRow" row index}}
          aria-label="Delete row"
          data-test-kv-delete-row
        >
        <Icon @name="trash" />
        </button>
      {{/if}}
    </div>
  </div>
{{/each}}
{{#if this.kvHasDuplicateKeys}}
  <AlertBanner
    @type="warning"
    @message="More than one key shares the same name. Please be sure to have unique key names or some data may be lost when saving."
    @class="is-marginless"
    data-test-duplicate-error-warnings
  />
{{/if}}<|MERGE_RESOLUTION|>--- conflicted
+++ resolved
@@ -34,11 +34,7 @@
         class="input {{if (get this.validationMessages this.name) "has-error-border"}}"
         {{on "change" (action "updateRow" row index)}}
         @value={{row.value}}
-<<<<<<< HEAD
         wrap="off"
-=======
-        @wrap="off"
->>>>>>> 524ded98
         placeholder="value"
         rows={{1}}
         onkeyup={{action
