<LinkedBlock
  @params={{array
    (concat "vault.cluster.secrets.backend." (if @item.isFolder "list" "show") (unless @item.id "-root"))
    @item.id
  }}
  class="list-item-row"
<<<<<<< HEAD
  data-test-secret-link=@item.id
  encode=true
  queryParams=(secret-query-params @backendModel.type @item.type)
}}
=======
  data-test-secret-link={{@item.id}}
  @encode={{true}}
  @queryParams={{secret-query-params @backendModel.type}}
>
>>>>>>> 0b26b1a6
  <div class="columns is-mobile">
    <div class="column is-10">
      <SecretLink
        @mode={{if @item.isFolder "list" "show"}}
        @secret={{@item.id}}
<<<<<<< HEAD
        @queryParams={{secret-query-params @backendModel.type @item.type asQueryParams=true}}
        @class="has-text-black has-text-weight-semibold"
=======
        @queryParams={{if (eq @backendModel.type "transit") (query-params tab="actions") ""}}
        class="has-text-black has-text-weight-semibold"
>>>>>>> 0b26b1a6
      >
        {{#if (eq @backendModel.type "transit")}}
          <Icon @name="key" class="has-text-grey-light" />
        {{else}}
          <Icon @name={{if @item.isFolder "folder" (or @item.icon "file")}} class="has-text-grey-light" />
        {{/if}}
        {{if (eq @item.id " ") "(self)" (or @item.keyWithoutParent @item.id)}}
      </SecretLink>
    </div>
    <div class="column has-text-right">
      <PopupMenu name="secret-menu">
        <Confirm as |c|>
          <nav class="menu">
            <ul class="menu-list">
              {{#if @item.isFolder}}
                <SecretLink @mode="list" @secret={{@item.id}} class="has-text-black has-text-weight-semibold">
                  Contents
                </SecretLink>
              {{else}}
                {{#if (or @item.versionPath.isLoading @item.secretPath.isLoading)}}
                  <li class="action">
                    <button disabled type="button" class="link button is-loading is-transparent">
                      loading
                    </button>
                  </li>
                {{else}}
                  {{#if (or @item.canReadSecretData @item.canRead)}}
                    <li class="action">
                      <SecretLink @mode="show" @secret={{@item.id}} class="has-text-black has-text-weight-semibold">
                        Details
                      </SecretLink>
                    </li>
                    {{#if @backendModel.isV2KV}}
                      <li class="action">
                        <SecretLink @mode="versions" @secret={{@item.id}} class="has-text-black has-text-weight-semibold">
                          View version history
                        </SecretLink>
                      </li>
                    {{/if}}
                  {{/if}}
                  {{#if (or @item.canEditSecretData @item.canEdit)}}
                    <li class="action">
                      <SecretLink @mode="edit" @secret={{@item.id}} class="has-text-black has-text-weight-semibold">
                        {{if @backendModel.isV2KV "Create new version" "Edit"}}
                      </SecretLink>
                    </li>
                  {{/if}}
                  {{#if (or @item.canDeleteSecretData @item.canDelete)}}
                    <li class="action">
                      <c.Message
                        @id={{@item.id}}
                        @triggerText={{if @backendModel.isV2KV "Permanently delete" "Delete"}}
                        @message="This will permanently delete this secret and all its versions."
                        @onConfirm={{@delete}}
                      />
                    </li>
                  {{/if}}
                {{/if}}
              {{/if}}
            </ul>
          </nav>
        </Confirm>
      </PopupMenu>
    </div>
  </div>
</LinkedBlock><|MERGE_RESOLUTION|>--- conflicted
+++ resolved
@@ -4,29 +4,17 @@
     @item.id
   }}
   class="list-item-row"
-<<<<<<< HEAD
-  data-test-secret-link=@item.id
-  encode=true
-  queryParams=(secret-query-params @backendModel.type @item.type)
-}}
-=======
   data-test-secret-link={{@item.id}}
   @encode={{true}}
-  @queryParams={{secret-query-params @backendModel.type}}
+  @queryParams={{secret-query-params @backendModel.type @item.type}}
 >
->>>>>>> 0b26b1a6
   <div class="columns is-mobile">
     <div class="column is-10">
       <SecretLink
         @mode={{if @item.isFolder "list" "show"}}
         @secret={{@item.id}}
-<<<<<<< HEAD
         @queryParams={{secret-query-params @backendModel.type @item.type asQueryParams=true}}
-        @class="has-text-black has-text-weight-semibold"
-=======
-        @queryParams={{if (eq @backendModel.type "transit") (query-params tab="actions") ""}}
         class="has-text-black has-text-weight-semibold"
->>>>>>> 0b26b1a6
       >
         {{#if (eq @backendModel.type "transit")}}
           <Icon @name="key" class="has-text-grey-light" />
