--- conflicted
+++ resolved
@@ -1,6 +1,5 @@
 {{! TODO remove div, add unless @isInline conditional for header }}
 {{#unless @isInline}}
-
   <PageHeader as |p|>
     <p.top>
       <nav class="breadcrumb" aria-label="breadcrumbs">
@@ -28,7 +27,6 @@
       </h1>
     </p.levelLeft>
   </PageHeader>
-<<<<<<< HEAD
 {{/unless}}
 <form {{on "submit" (perform this.save)}}>
   <div class="box is-sideless is-fullwidth is-marginless">
@@ -45,25 +43,46 @@
     {{#if this.modelValidations.name.errors}}
       <AlertInline @type="danger" @message={{join ", " this.modelValidations.name.errors}} />
     {{/if}}
-    <SearchSelect
-      @subLabel="Entities"
-      @placeholder="Search"
-      @models={{array "identity/entity"}}
-      @shouldRenderName={{true}}
-      @onChange={{this.onEntitiesSelect}}
-      @fallbackComponent="string-list"
-      @disallowNewItems={{true}}
-      data-test-search-select="entities"
-    />
-    <SearchSelect
-      @subLabel="Groups"
-      @placeholder="Search"
-      @models={{array "identity/group"}}
-      @shouldRenderName={{true}}
-      @onChange={{this.onGroupsSelect}}
-      @fallbackComponent="string-list"
-      @disallowNewItems={{true}}
-    />
+    {{#if (or @model.canListEntities @model.canListGroups)}}
+      {{#if @model.entity_ids.isFulfilled}}
+        <SearchSelect
+          @id="entities"
+          @label="Entities"
+          @labelClass="is-label"
+          @placeholder="Search"
+          @models={{array "identity/entity"}}
+          @inputValue={{map-by "id" @model.entity_ids}}
+          @shouldRenderName={{true}}
+          @onChange={{this.onEntitiesSelect}}
+          @disallowNewItems={{true}}
+          data-test-search-select="entities"
+        />
+      {{/if}}
+      {{#if @model.group_ids.isFulfilled}}
+        <SearchSelect
+          @id="groups"
+          @label="Groups"
+          @labelClass="is-label"
+          @placeholder="Search"
+          @models={{array "identity/group"}}
+          @inputValue={{map-by "id" @model.group_ids}}
+          @shouldRenderName={{true}}
+          @onChange={{this.onGroupsSelect}}
+          @disallowNewItems={{true}}
+        />
+      {{/if}}
+    {{else}}
+      <EmptyState
+        @title="Permissions error"
+        @icon="skip"
+        @message="It is possible you don't have permissions to list entities or groups."
+        @bottomBorder={{true}}
+      >
+        <DocLink @path="/docs/concepts/identity#identity">
+          Learn more
+        </DocLink>
+      </EmptyState>
+    {{/if}}
   </div>
   <div class="has-top-padding-s">
     {{#if this.modelValidations.targets.errors}}
@@ -87,86 +106,4 @@
       Cancel
     </button>
   </div>
-</form>
-=======
-  <form {{on "submit" (perform this.save)}}>
-    <div class="box is-sideless is-fullwidth is-marginless">
-      <FormFieldLabel for="name" @label="Name" />
-      <input
-        autocomplete="off"
-        spellcheck="false"
-        value={{@model.name}}
-        disabled={{not @model.isNew}}
-        class="input field {{if this.modelValidations.name.errors 'has-error-border'}}"
-        {{on "input" this.handleOperation}}
-        data-test-input="name"
-      />
-      {{#if this.modelValidations.name.errors}}
-        <AlertInline @type="danger" @message={{join ", " this.modelValidations.name.errors}} />
-      {{/if}}
-      {{#if (or @model.canListEntities @model.canListGroups)}}
-        {{#if @model.entity_ids.isFulfilled}}
-          <SearchSelect
-            @id="entities"
-            @label="Entities"
-            @labelClass="is-label"
-            @placeholder="Search"
-            @models={{array "identity/entity"}}
-            @inputValue={{map-by "id" @model.entity_ids}}
-            @shouldRenderName={{true}}
-            @onChange={{this.onEntitiesSelect}}
-            @disallowNewItems={{true}}
-            data-test-search-select="entities"
-          />
-        {{/if}}
-        {{#if @model.group_ids.isFulfilled}}
-          <SearchSelect
-            @id="groups"
-            @label="Groups"
-            @labelClass="is-label"
-            @placeholder="Search"
-            @models={{array "identity/group"}}
-            @inputValue={{map-by "id" @model.group_ids}}
-            @shouldRenderName={{true}}
-            @onChange={{this.onGroupsSelect}}
-            @disallowNewItems={{true}}
-          />
-        {{/if}}
-      {{else}}
-        <EmptyState
-          @title="Permissions error"
-          @icon="skip"
-          @message="It is possible you don't have permissions to list entities or groups."
-          @bottomBorder={{true}}
-        >
-          <DocLink @path="/docs/concepts/identity#identity">
-            Learn more
-          </DocLink>
-        </EmptyState>
-      {{/if}}
-    </div>
-    <div class="has-top-padding-s">
-      {{#if this.modelValidations.targets.errors}}
-        <AlertInline @type="danger" @message={{join ", " this.modelValidations.targets.errors}} class="has-top-margin-m" />
-      {{/if}}
-      <button
-        type="submit"
-        class="button is-primary {{if this.save.isRunning 'is-loading'}}"
-        disabled={{this.save.isRunning}}
-        data-test-oidc-assignment-save
-      >
-        {{if @model.isNew "Create" "Update"}}
-      </button>
-      <button
-        type="button"
-        class="button has-left-margin-s"
-        disabled={{this.save.isRunning}}
-        {{on "click" this.cancel}}
-        data-test-oidc-assignment-cancel
-      >
-        Cancel
-      </button>
-    </div>
-  </form>
-</div>
->>>>>>> bcf0fdf7
+</form>