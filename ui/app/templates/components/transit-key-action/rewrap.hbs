{{!
  Copyright (c) HashiCorp, Inc.
  SPDX-License-Identifier: BUSL-1.1
~}}

<form
  {{on "submit" (fn @doSubmit (hash ciphertext=@ciphertext context=@context nonce=@nonce key_version=@key_version))}}
  ...attributes
>
  <div class="box is-sideless is-fullwidth is-marginless">
    <NamespaceReminder @mode="perform" @noun="rewrap" />
    <div class="content has-bottom-margin-l">
      <p>
        You can rewrap the provided ciphertext using the latest version of
        <code>{{@key.name}}</code>
        as the encryption key.
      </p>
    </div>
    <KeyVersionSelect @key={{@key}} @onVersionChange={{fn (mut @key_version)}} @key_version={{@key_version}} />
    <div class="field">
      <div class="control is-expanded">
        <JsonEditor @title="Ciphertext" @valueUpdated={{fn (mut @ciphertext)}} @mode="ruby" />
      </div>
    </div>
    {{#if @key.derived}}
      <div class="field">
        <label for="context" class="is-label">
          Context
        </label>
        <div class="field has-addons">
          <div class="control">
            <Input @type="text" id="context" @value={{@context}} class="input" data-test-transit-input="context" />
          </div>
          <div class="control">
            <B64Toggle @value={{@context}} @data-test-transit-b64-toggle="context" />
          </div>
        </div>
      </div>
    {{/if}}
    {{#if (eq @key.convergentEncryptionVersion 1)}}
      <div class="field">
        <label for="nonce" class="is-label">Nonce</label>
        <div class="field has-addons">
          <div class="control">
            <Input @type="text" id="nonce" @value={{@nonce}} class="input" data-test-transit-input="nonce" />
          </div>
          <div class="control">
            <B64Toggle @value={{@nonce}} @data-test-transit-b64-toggle="nonce" />
          </div>
        </div>
      </div>
    {{/if}}
  </div>
  <div class="field box is-fullwidth is-bottomless">
    <div class="content has-bottom-margin-l">
      <p class="help">
        Submitting this form will update the
        <code>ciphertext</code>
        in-place.
      </p>
    </div>
    <div class="control">
      <Hds::Button @text="Rewrap" type="submit" />
    </div>
  </div>
</form>
{{#if @isModalActive}}
  <Hds::Modal id="transit-rewrap-modal" @onClose={{fn (mut @isModalActive) false}} as |M|>
    <M.Header>
      Copy your token
    </M.Header>
    <M.Body>
      <h2 class="title is-6">Ciphertext</h2>
      <Hds::Copy::Snippet
        @textToCopy={{@ciphertext}}
        @color="secondary"
        @container="#transit-rewrap-modal"
<<<<<<< HEAD
        @isFullWidth={{true}}
        @isTruncated={{true}}
=======
        @onError={{(fn
          (set-flash-message "Clipboard copy failed. Please make sure the browser Clipboard API is allowed." "danger")
        )}}
>>>>>>> 04ea63c4
      />
    </M.Body>
    <M.Footer as |F|>
      <Hds::Button @text="Close" {{on "click" F.close}} />
    </M.Footer>
  </Hds::Modal>
{{/if}}<|MERGE_RESOLUTION|>--- conflicted
+++ resolved
@@ -75,14 +75,11 @@
         @textToCopy={{@ciphertext}}
         @color="secondary"
         @container="#transit-rewrap-modal"
-<<<<<<< HEAD
         @isFullWidth={{true}}
         @isTruncated={{true}}
-=======
         @onError={{(fn
           (set-flash-message "Clipboard copy failed. Please make sure the browser Clipboard API is allowed." "danger")
         )}}
->>>>>>> 04ea63c4
       />
     </M.Body>
     <M.Footer as |F|>
