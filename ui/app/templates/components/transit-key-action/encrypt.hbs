{{!
  Copyright (c) HashiCorp, Inc.
  SPDX-License-Identifier: BUSL-1.1
~}}

<form
<<<<<<< HEAD
  onsubmit={{action
    @doSubmit
    (hash
      plaintext=@plaintext
      padding_scheme=@padding_scheme
      context=@context
      nonce=@nonce
      key_version=@key_version
      encodedBase64=@encodedBase64
    )
  }}
=======
  {{on "submit" (fn @doSubmit (hash plaintext=@plaintext context=@context nonce=@nonce key_version=@key_version))}}
  ...attributes
>>>>>>> 5f0638aa
>
  <div class="box is-sideless is-fullwidth is-marginless">
    <NamespaceReminder @mode="perform" @noun="encryption" />
    <div class="content has-bottom-margin-l">
      <p>You can encrypt plaintext data using <code>{{@key.name}}</code> as the encryption key.</p>
    </div>
    <KeyVersionSelect @key={{@key}} @onVersionChange={{fn (mut @key_version)}} @key_version={{@key_version}} />
    <div class="field">
      <div id="plaintext-control" class="control is-relative">
        <JsonEditor
          @title="Plaintext"
          @value={{@plaintext}}
          @valueUpdated={{fn (mut @plaintext)}}
          @mode="ruby"
          @data-test-transit-input="plaintext"
        />
      </div>
    </div>
    <div class="field">
      <Input
        @type="checkbox"
        id="encodedBase64"
        @checked={{@encodedBase64}}
        {{on "change" @toggleEncodeBase64}}
        data-test-transit-input="encodedBase64"
      />
      <label for="encodedBase64">This data is already encoded in base64</label>
    </div>
    {{#if @key.derived}}
      <div class="field">
        <label for="context" class="is-label">
          Context
        </label>
        <div class="field has-addons">
          <div class="control">
            <Input @type="text" id="context" @value={{@context}} class="input" data-test-transit-input="context" />
          </div>
          <div class="control">
            <B64Toggle @value={{@context}} @data-test-transit-b64-toggle="context" />
          </div>
        </div>
      </div>
    {{/if}}
    {{#if (or (eq @key.type "rsa-2048") (eq @key.type "rsa-3072") (eq @key.type "rsa-4096"))}}
      <div class="field">
        <label for="padding_scheme" class="is-label">Padding Scheme</label>
        <div class="control is-expanded">
          <div class="select is-fullwidth">
            <select
              name="padding_scheme"
              id="padding_scheme"
              data-test-padding-scheme="true"
              onchange={{action (mut @padding_scheme) value="target.value"}}
            >
              {{#each (array "oaep" "pkcs1v15") as |scheme|}}
                <option selected={{if @padding_scheme (eq @padding_scheme scheme) (eq scheme "oaep")}} value={{scheme}}>
                  {{scheme}}
                </option>
              {{/each}}
            </select>
          </div>
        </div>
      </div>
    {{/if}}
    {{#if (eq @key.convergentEncryptionVersion 1)}}
      <div class="field">
        <div class="level">
          <div class="level-left">
            <label for="nonce" class="is-label">Nonce</label>
          </div>
          <div class="level-right">
            <B64Toggle @value={{@nonce}} @data-test-transit-b64-toggle="nonce" />
          </div>
        </div>
        <div class="control">
          <Input @type="text" id="nonce" @value={{@nonce}} class="input" data-test-transit-input="nonce" />
        </div>
      </div>
    {{/if}}
  </div>
  <div class="field is-grouped box is-fullwidth is-bottomless">
    <div class="control">
      <Hds::Button @text="Encrypt" type="submit" data-test-button-encrypt />
    </div>
  </div>
</form>
{{#if @isModalActive}}
  <Hds::Modal id="transit-encrypt-modal" @onClose={{fn (mut @isModalActive) false}} data-test-encrypt-modal as |M|>
    <M.Header>
      Copy your token
    </M.Header>
    <M.Body>
      <h2 class="title is-6">Ciphertext</h2>
      <Hds::Copy::Snippet
        @textToCopy={{@ciphertext}}
        @color="secondary"
        @container="#transit-encrypt-modal"
        @isFullWidth={{true}}
        @isTruncated={{true}}
        @onError={{(fn
          (set-flash-message "Clipboard copy failed. Please make sure the browser Clipboard API is allowed." "danger")
        )}}
        data-test-encrypted-value="ciphertext"
      />
    </M.Body>
    <M.Footer as |F|>
      <Hds::Button @text="Close" {{on "click" F.close}} />
    </M.Footer>
  </Hds::Modal>
{{/if}}<|MERGE_RESOLUTION|>--- conflicted
+++ resolved
@@ -4,22 +4,8 @@
 ~}}
 
 <form
-<<<<<<< HEAD
-  onsubmit={{action
-    @doSubmit
-    (hash
-      plaintext=@plaintext
-      padding_scheme=@padding_scheme
-      context=@context
-      nonce=@nonce
-      key_version=@key_version
-      encodedBase64=@encodedBase64
-    )
-  }}
-=======
-  {{on "submit" (fn @doSubmit (hash plaintext=@plaintext context=@context nonce=@nonce key_version=@key_version))}}
+  {{on "submit" (fn @doSubmit (hash plaintext=@plaintext padding_scheme=@padding_scheme context=@context nonce=@nonce key_version=@key_version))}}
   ...attributes
->>>>>>> 5f0638aa
 >
   <div class="box is-sideless is-fullwidth is-marginless">
     <NamespaceReminder @mode="perform" @noun="encryption" />
