{{!
  Copyright (c) HashiCorp, Inc.
  SPDX-License-Identifier: BUSL-1.1
~}}

<form {{on "submit" (fn @doSubmit (hash input=@trackedInput algorithm=@algorithm key_version=@key_version))}} ...attributes>
  <div class="box is-sideless is-fullwidth is-marginless">
    <NamespaceReminder @mode="perform" @noun="HMAC creation" />
    <div class="content has-bottom-margin-l">
      <p>
        Generate the digest of given data using the specified hash algorithm and
        <code>{{@key.name}}</code>
        as the named key.
      </p>
    </div>
    <KeyVersionSelect @key={{@key}} @onVersionChange={{fn (mut @key_version)}} @key_version={{@key_version}} />
    <div class="field">
      <div id="input-control" class="control is-relative">
        <JsonEditor @title="Input" @valueUpdated={{fn (mut @trackedInput)}} @mode="ruby" @data-test-transit-input="input" />
      </div>
    </div>
    <div class="field">
      <Input
        @type="checkbox"
        id="encodedBase64"
        @checked={{@encodedBase64}}
        {{on "change" @toggleEncodeBase64}}
        data-test-transit-input="encodedBase64"
      />
      <label for="encodedBase64">This data is already encoded in base64</label>
    </div>
    <div class="field">
      <label for="algorithm" class="is-label">Hash Algorithm</label>
      <div class="control is-expanded">
        <div class="select is-fullwidth">
          <select name="algorithm" id="algorithm" onchange={{action (mut @algorithm) value="target.value"}}>
            {{#each (sha2-digest-sizes) as |algo|}}
              <option selected={{if @algorithm (eq @algorithm algo)}} value={{algo}}>
                <code>{{algo}}</code>
              </option>
            {{/each}}
          </select>
        </div>
      </div>
    </div>
  </div>
  <div class="field is-grouped box is-fullwidth is-bottomless">
    <div class="control">
      <Hds::Button @text="HMAC" type="submit" />
    </div>
  </div>
</form>
{{#if @isModalActive}}
  <Hds::Modal id="transit-hmac-modal" @onClose={{fn (mut @isModalActive) false}} as |M|>
    <M.Header>
      Copy your unwrapped data
    </M.Header>
    <M.Body>
      <h2 class="title is-6">HMAC</h2>
      <Hds::Copy::Snippet
        @textToCopy={{@hmac}}
        @color="secondary"
        @container="#transit-hmac-modal"
<<<<<<< HEAD
        @isFullWidth={{true}}
        @isTruncated={{true}}
=======
        @onError={{(fn
          (set-flash-message "Clipboard copy failed. Please make sure the browser Clipboard API is allowed." "danger")
        )}}
>>>>>>> 04ea63c4
        data-test-encrypted-value="hmac"
      />
    </M.Body>
    <M.Footer as |F|>
      <Hds::Button @text="Close" {{on "click" F.close}} />
    </M.Footer>
  </Hds::Modal>
{{/if}}<|MERGE_RESOLUTION|>--- conflicted
+++ resolved
@@ -61,14 +61,11 @@
         @textToCopy={{@hmac}}
         @color="secondary"
         @container="#transit-hmac-modal"
-<<<<<<< HEAD
         @isFullWidth={{true}}
         @isTruncated={{true}}
-=======
         @onError={{(fn
           (set-flash-message "Clipboard copy failed. Please make sure the browser Clipboard API is allowed." "danger")
         )}}
->>>>>>> 04ea63c4
         data-test-encrypted-value="hmac"
       />
     </M.Body>
