<div class="box is-fullwidth is-bottomless is-sideless">
  <MessageError @model={{this.model}} />
  <div class="control-group-header {{if this.isSuccess 'is-success'}}">
    <p>
<<<<<<< HEAD
      <Icon @glyph={{if this.isSuccess "check-circle-fill" "lock-closed"}} />
      <strong data-test-banner-prefix>{{this.bannerPrefix}}</strong>
      <span data-test-banner-text>{{this.bannerText}}</span>
=======
      <Icon @name={{if isSuccess "check-circle-fill" "lock-fill"}} />
      <strong data-test-banner-prefix>{{bannerPrefix}}</strong>
      <span data-test-banner-text>{{bannerText}}</span>
>>>>>>> 524ded98
    </p>
  </div>
  {{#if (and this.model.approved (not this.currentUserHasAuthorized) (or (not this.model.requestEntity) this.currentUserIsRequesting))}}
    <ControlGroupSuccess data-test-control-group-success @model={{this.model}} @controlGroupResponse={{this.controlGroupResponse}} />
  {{else}}
    <div class="control-group">
      <div data-test-requestor-text>
        {{#if this.model.requestEntity.canRead}}
          <LinkTo @route="vault.cluster.access.identity.show" @models={{array 'entities' this.model.requestEntity.id 'details'}}>
            {{this.requestorName}}
          </LinkTo>
        {{else}}
          {{this.requestorName}}
        {{/if}}
        {{#if this.currentUserIsRequesting}}are{{else}}is{{/if}}
        {{#if this.model.approved}}
          authorized to access <code>{{this.model.requestPath}}</code>
        {{else}}
          requesting access to <code>{{this.model.requestPath}}</code>
        {{/if}}
      </div>

      {{#if (or (not this.model.requestEntity) this.currentUserIsRequesting)}}
        <div class="message is-list is-highlight has-copy-button" tabindex="-1" data-test-accessor-callout>
          <HoverCopyButton @alwaysShow={{true}} @copyValue={{this.model.id}} />
          <div class="message-body">
            <h4 class="title is-7 is-marginless">
              Accessor
            </h4>
            <code class="is-word-break" data-test-accessor-value>{{this.model.id}}</code>
          </div>
        </div>
      {{/if}}

      <div class="authorizations" data-test-authorizations>
        {{#if (gt this.model.authorizations.length 0)}}
        <span class="has-text-success">
          <Icon @name="check-circle" />
        </span>
          Already approved by
          {{#each this.model.authorizations as |authorization index|}}
            {{~#if authorization.canRead~}}
            <LinkTo @route="vault.cluster.access.identity.show" @models={{array 'entities' authorization.id 'details'}}>{{authorization.name}}</LinkTo>
              {{~else~}}
              {{authorization.name}}
            {{~/if~}}{{#if (lt (inc index) this.model.authorizations.length)}},{{/if}}
          {{/each}}
        {{else}}
          <span class="has-text-grey">
            <Icon @name="check-circle" />
          </span>
          Awaiting authorization.
        {{/if}}
      </div>
    </div>
  {{/if}}

  {{#if this.controlGroupResponse.token}}
    <p class="control-group-token-text" data-test-token>
      We’ve saved your request token, but you may want to copy it just in case:
      <span class="tag has-font-monospaced" data-test-token-value>{{this.controlGroupResponse.token}}</span>
      <HoverCopyButton @alwaysShow={{true}} @copyValue={{this.controlGroupResponse.token}} />
    </p>
  {{/if}}
  {{!-- template-lint-configure simple-unless "warn" --}}
  {{#unless (and this.model.approved (or (not this.model.requestEntity) this.currentUserIsRequesting))}}
    <div class="field is-grouped box is-fullwidth is-bottomless">
      {{#if this.model.canAuthorize}}
        {{#if (or this.model.approved this.currentUserHasAuthorized)}}
          <LinkTo @route="vault.cluster.access.control-groups" class="button" data-test-back-link={{true}}>
            <Chevron @direction="left" /> Back
          </LinkTo>
        {{else}}
          <button
            type="button"
            class="button is-primary {{if this.authorize.isRunning 'is-loading'}}"
            {{action (perform this.authorize)}}
            data-test-authorize-button
            >
            Authorize
          </button>
        {{/if}}
      {{else}}
        <button
          type="button"
          class="button is-primary {{if this.refresh.isRunning 'is-loading'}}"
          {{action (perform this.refresh)}}
          data-test-refresh-button
          >
          Refresh
        </button>
      {{/if}}
    </div>
  {{/unless}}
</div><|MERGE_RESOLUTION|>--- conflicted
+++ resolved
@@ -2,15 +2,9 @@
   <MessageError @model={{this.model}} />
   <div class="control-group-header {{if this.isSuccess 'is-success'}}">
     <p>
-<<<<<<< HEAD
-      <Icon @glyph={{if this.isSuccess "check-circle-fill" "lock-closed"}} />
+      <Icon @name={{if this.isSuccess "check-circle-fill" "lock-fill"}} />
       <strong data-test-banner-prefix>{{this.bannerPrefix}}</strong>
       <span data-test-banner-text>{{this.bannerText}}</span>
-=======
-      <Icon @name={{if isSuccess "check-circle-fill" "lock-fill"}} />
-      <strong data-test-banner-prefix>{{bannerPrefix}}</strong>
-      <span data-test-banner-text>{{bannerText}}</span>
->>>>>>> 524ded98
     </p>
   </div>
   {{#if (and this.model.approved (not this.currentUserHasAuthorized) (or (not this.model.requestEntity) this.currentUserIsRequesting))}}
