--- conflicted
+++ resolved
@@ -43,13 +43,8 @@
 {{#each this.sortedDisplayableBackends as |backend|}}
   <LinkedBlock
     @params={{array backend.backendLink backend.id}}
-<<<<<<< HEAD
-    class="list-item-row linkable-item is-no-underline"
+    class="list-item-row linked-block-item is-no-underline"
     data-test-secrets-backend-link={{backend.id}}
-=======
-    class="list-item-row linked-block-item is-no-underline"
-    data-test-auth-backend-link={{backend.id}}
->>>>>>> d3ae2085
     @disabled={{if backend.isSupportedBackend false true}}
   >
     <div>
