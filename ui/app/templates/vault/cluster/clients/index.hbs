--- conflicted
+++ resolved
@@ -10,10 +10,7 @@
   {{! template-lint-configure no-unknown-arguments-for-builtin-components "warn" }}
   <nav class="tabs">
     <ul>
-<<<<<<< HEAD
-=======
       {{! template-lint-configure no-unknown-arguments-for-builtin-components "warn" }}
->>>>>>> 61b00c2f
       <LinkTo
         @route="vault.cluster.clients.index"
         @query={{hash tab="current" start=null end=null}}
@@ -25,11 +22,6 @@
           @query={{hash tab="current" start=null end=null}}
           data-test-usage-tab={{true}}
         >
-<<<<<<< HEAD
-          Dashboard
-        </LinkTo>
-      </LinkTo>
-=======
           Current month
         </LinkTo>
       </LinkTo>
@@ -38,7 +30,6 @@
           Monthly history
         </LinkTo>
       </LinkTo>
->>>>>>> 61b00c2f
       {{#if this.model.config.configPath.canRead}}
         <LinkTo
           @route="vault.cluster.clients.index"
@@ -72,9 +63,6 @@
   </Toolbar>
   <Clients::Config @model={{this.model.config}} @isLoading={{this.currentlyLoading}} />
 {{else}}
-<<<<<<< HEAD
-  <Clients::Dashboard @tab={{this.tab}} @model={{this.model}} @isLoading={{this.currentlyLoading}} />
-=======
+  {{!-- <Clients::Dashboard @tab={{this.tab}} @model={{this.model}} @isLoading={{this.currentlyLoading}} /> --}}
   <Clients::History @tab={{this.tab}} @model={{this.model}} @isLoading={{this.currentlyLoading}} />
->>>>>>> 61b00c2f
 {{/if}}