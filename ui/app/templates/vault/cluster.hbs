--- conflicted
+++ resolved
@@ -95,14 +95,8 @@
         </div>
       {{/if}}
       <div class="navbar-item">
-<<<<<<< HEAD
         <button type="button" class="button is-transparent nav-console-button{{if this.consoleOpen " popup-open"}}" {{action (queue (action 'toggleConsole') (action Nav.closeDrawer))}} data-test-console-toggle>
-          <Icon @glyph="console" @size="l" />
-=======
-        <button type="button" class="button is-transparent nav-console-button{{if consoleOpen " popup-open"}}"
-          {{action (queue (action 'toggleConsole') (action Nav.closeDrawer))}} data-test-console-toggle>
           <Icon @name="terminal-screen" />
->>>>>>> 524ded98
           <div class="status-menu-label">
             Console
           </div>
