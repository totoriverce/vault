--- conflicted
+++ resolved
@@ -53,7 +53,6 @@
       .grid-item-left {
         grid-column: 1/1;
         grid-row: 2/2;
-<<<<<<< HEAD
       }
       .grid-item-right {
         grid-column: 2/2;
@@ -66,20 +65,6 @@
         display: flex;
         align-items: center;
       }
-=======
-      }
-      .grid-item-right {
-        grid-column: 2/2;
-        grid-row: 2/2;
-      }
-      .grid-item-left-bottom {
-        grid-column: 1/1;
-        grid-row: 3/3;
-
-        display: flex;
-        align-items: center;
-      }
->>>>>>> f8123ed8
       .grid-item-right-bottom {
         grid-column: 2/2;
         grid-row: 3/3;
