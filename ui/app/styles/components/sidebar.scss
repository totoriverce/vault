.is-sidebar {
  border-right: $base-border;
  display: flex;
  flex: 1 1 auto;
  margin: 0.75rem 0.75rem 0.75rem 0;
  padding: 0 0 0 0.75rem;

  @include until($tablet) {
    background-color: $white;
    bottom: 0;
    left: -1.5rem;
    margin: 0;
    max-width: $drawer-width;
    padding: $spacing-m 0 0;
    position: absolute;
    right: $size-2;
    transform: translateX(-100%);
    transition: transform $speed;
    top: 0;
    z-index: 5;
  }

  &.is-active {
    @include until($tablet) {
      transform: translateX(0);
    }

    .menu-toggle {
      left: auto;
      right: $size-10;
    }
  }

  .menu-toggle {
    color: $blue;
    cursor: pointer;
    display: none;
    margin-left: $size-10;
    left: 100%;
    position: absolute;
    top: 0;

    @include until($tablet) {
      display: block;
    }

    .button {
      min-width: 0;
    }
  }

  .menu {
    flex: 1 1 auto;
    padding-top: 5.25rem;
    position: relative;

    @include until($tablet) {
      padding-top: $size-6;
    }
  }

  .menu-label {
    color: $grey-light;
    font-weight: $font-weight-bold;
    font-size: $size-small;
    line-height: 1;
    margin-bottom: $size-8;
    padding-left: $size-5;
  }

  .menu-list {
    border-top: $base-border;
    padding: $size-9 0;

    @include until($tablet) {
      padding-top: $size-4;
    }

    li {
      a {
        &.active {
          border-right: 4px solid $blue;
          color: $blue;
        }
      }
    }

    a {
      color: $grey-dark;
      padding-left: $size-5;
      transition: 250ms border-width;

      &.active {
        border-right: 4px solid $blue;
      }
    }

    .tag {
      @include from($fullhd) {
        float: right;
      }
    }
  }
}
// remove above once MenuSidebar component has been removed
// new sidebar styling
.brand-icon {
  .hs-icon {
    width: 44px;
    height: 44px;
  }
}

.hc-app-frame {
  font-family: inherit;
}

.hc-nav-subnav-item-link.hds-button {
  font-family: inherit;
<<<<<<< HEAD
=======
}

.hc-nav-container {
  .popup-menu-content {
    .menu-label {
      font-size: 14px;
      font-weight: $font-weight-bold;
      text-transform: unset;
    }
    .token-alert {
      padding: $spacing-xs;
    }
  }
>>>>>>> 79f1ce48
}<|MERGE_RESOLUTION|>--- conflicted
+++ resolved
@@ -117,8 +117,6 @@
 
 .hc-nav-subnav-item-link.hds-button {
   font-family: inherit;
-<<<<<<< HEAD
-=======
 }
 
 .hc-nav-container {
@@ -132,5 +130,4 @@
       padding: $spacing-xs;
     }
   }
->>>>>>> 79f1ce48
 }