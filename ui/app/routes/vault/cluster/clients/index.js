--- conflicted
+++ resolved
@@ -1,48 +1,8 @@
 import Route from '@ember/routing/route';
-<<<<<<< HEAD
 import RSVP from 'rsvp';
 import { action } from '@ember/object';
 
 export default class ClientsRoute extends Route {
-  model() {
-    return RSVP.hash({
-      config: this.store.queryRecord('clients/config', {}),
-      monthly: this.store.queryRecord('clients/monthly', {}),
-    });
-  }
-
-  @action
-  async loading(transition) {
-    // eslint-disable-next-line ember/no-controller-access-in-routes
-    let controller = this.controllerFor('vault.cluster.clients.index');
-    controller.set('currentlyLoading', true);
-    transition.promise.finally(function () {
-      controller.set('currentlyLoading', false);
-=======
-import ClusterRoute from 'vault/mixins/cluster-route';
-import { hash } from 'rsvp';
-
-export default Route.extend(ClusterRoute, {
-  queryParams: {
-    tab: {
-      refreshModel: true,
-    },
-    start: {
-      refreshModel: true,
-    },
-    end: {
-      refreshModel: true,
-    },
-  },
-
-  async getActivity(start_time) {
-    try {
-      return this.store.queryRecord('clients/activity', { start_time });
-    } catch (e) {
-      return e;
-    }
-  },
-
   async getVersionHistory() {
     try {
       let arrayOfModels = [];
@@ -56,56 +16,32 @@
       });
       return arrayOfModels;
     } catch (e) {
-      return null;
+      console.debug(e);
+      return [];
     }
-  },
-
-  async getLicense() {
-    try {
-      return await this.store.queryRecord('license', {});
-    } catch (e) {
-      return e;
-    }
-  },
-
-  async getMonthly() {
-    try {
-      return await this.store.queryRecord('clients/monthly', {});
-    } catch (e) {
-      return e;
-    }
-  },
-
-  rfc33395ToMonthYear(timestamp) {
-    // return ['2021', 2] (e.g. 2021 March, make 0-indexed)
-    return timestamp
-      ? [timestamp.split('-')[0], Number(timestamp.split('-')[1].replace(/^0+/, '')) - 1]
-      : null;
-  },
+  }
 
   async model() {
-    let config = this.store.queryRecord('clients/config', {}).catch((e) => {
+    let config = await this.store.queryRecord('clients/config', {}).catch((e) => {
       console.debug(e);
       // swallowing error so activity can show if no config permissions
       return {};
     });
+    let versionHistory = await this.getVersionHistory();
+    return RSVP.hash({
+      config,
+      monthly: await this.store.queryRecord('clients/monthly', {}),
+      versionHistory,
+    });
+  }
 
-    let license = await this.getLicense(); // get default start_time
-    let activity = await this.getActivity(license.startTime); // returns client counts using license start_time.
-    let monthly = await this.getMonthly(); // returns the partial month endpoint
-    let versionHistory = await this.getVersionHistory();
-    let endTimeFromResponse = activity ? this.rfc33395ToMonthYear(activity.endTime) : null;
-    let startTimeFromLicense = this.rfc33395ToMonthYear(license.startTime);
-
-    return hash({
-      // ARG TODO will remove "hash" once remove "activity," which currently relies on it.
-      activity,
-      monthly,
-      config,
-      endTimeFromResponse,
-      startTimeFromLicense,
-      versionHistory,
->>>>>>> ba74accf
+  @action
+  async loading(transition) {
+    // eslint-disable-next-line ember/no-controller-access-in-routes
+    let controller = this.controllerFor('vault.cluster.clients.index');
+    controller.currentlyLoading = true;
+    transition.promise.finally(function () {
+      controller.currentlyLoading = false;
     });
   }
 }