/**
 * Copyright (c) HashiCorp, Inc.
 * SPDX-License-Identifier: BUSL-1.1
 */

import Application from '@ember/application';
import Resolver from 'ember-resolver';
import loadInitializers from 'ember-load-initializers';
import config from 'vault/config/environment';

export default class App extends Application {
  modulePrefix = config.modulePrefix;
  podModulePrefix = config.podModulePrefix;
  Resolver = Resolver;
  engines = {
    openApiExplorer: {
      dependencies: {
        services: ['auth', 'flash-messages', 'namespace', 'router', 'version'],
      },
    },
    replication: {
      dependencies: {
        services: ['auth', 'flash-messages', 'namespace', 'replication-mode', 'router', 'store', 'version'],
        externalRoutes: {
          replication: 'vault.cluster.replication.index',
        },
      },
    },
    kmip: {
      dependencies: {
        services: [
          'auth',
          'download',
          'flash-messages',
          'namespace',
          'path-help',
          'router',
          'store',
          'version',
          'secret-mount-path',
        ],
        externalRoutes: {
          secrets: 'vault.cluster.secrets.backends',
        },
      },
    },
    kubernetes: {
      dependencies: {
        services: ['router', 'store', 'secret-mount-path', 'flash-messages'],
        externalRoutes: {
          secrets: 'vault.cluster.secrets.backends',
        },
      },
    },
<<<<<<< HEAD
    ldap: {
      dependencies: {
        services: ['router', 'store', 'secret-mount-path', 'flash-messages', 'auth'],
=======
    kv: {
      dependencies: {
        services: ['download', 'namespace', 'router', 'store', 'secret-mount-path', 'flash-messages'],
>>>>>>> d06b57e6
        externalRoutes: {
          secrets: 'vault.cluster.secrets.backends',
        },
      },
    },
    pki: {
      dependencies: {
        services: [
          'auth',
          'download',
          'flash-messages',
          'namespace',
          'path-help',
          'router',
          'secret-mount-path',
          'store',
          'version',
        ],
        externalRoutes: {
          secrets: 'vault.cluster.secrets.backends',
          externalMountIssuer: 'vault.cluster.secrets.backend.pki.issuers.issuer.details',
          secretsListRootConfiguration: 'vault.cluster.secrets.backend.configuration',
        },
      },
    },
  };
}

loadInitializers(App, config.modulePrefix);<|MERGE_RESOLUTION|>--- conflicted
+++ resolved
@@ -52,15 +52,14 @@
         },
       },
     },
-<<<<<<< HEAD
     ldap: {
       dependencies: {
         services: ['router', 'store', 'secret-mount-path', 'flash-messages', 'auth'],
-=======
+      },
+    },
     kv: {
       dependencies: {
         services: ['download', 'namespace', 'router', 'store', 'secret-mount-path', 'flash-messages'],
->>>>>>> d06b57e6
         externalRoutes: {
           secrets: 'vault.cluster.secrets.backends',
         },
