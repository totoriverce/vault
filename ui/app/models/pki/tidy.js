import Model, { attr } from '@ember-data/model';
import { service } from '@ember/service';
import { withExpandedAttributes } from 'vault/decorators/model-expanded-attributes';

@withExpandedAttributes()
export default class PkiTidyModel extends Model {
<<<<<<< HEAD
  // the backend mount is the model id, only one pki/tidy model will ever persist (the auto-tidy config)
=======
  @service version;
>>>>>>> 6bd0b300

  @attr('boolean', {
    label: 'Automatic tidy enabled',
    labelDisabled: 'Automatic tidy disabled',
    detailsLabel: 'Automatic tidy',
    defaultValue: false,
  })
  enabled; // auto-tidy only

  @attr({
    label: 'Automatic tidy enabled',
    labelDisabled: 'Automatic tidy disabled',
    mapToBoolean: 'enabled',
    helperTextEnabled:
      'Sets the interval_duration between automatic tidy operations; note that this is from the end of one operation to the start of the next.',
    helperTextDisabled: 'Automatic tidy operations will not run.',
    detailsLabel: 'Automatic tidy duration',
    formatTtl: true,
  })
  intervalDuration; // auto-tidy only

  @attr('string', {
    editType: 'ttl',
    helperTextEnabled:
      'Specifies a duration that issuers should be kept for, past their NotAfter validity period. Defaults to 365 days (8760 hours).',
    hideToggle: true,
    formatTtl: true,
  })
  issuerSafetyBuffer;

  @attr('string', {
    editType: 'ttl',
    helperTextEnabled:
      'Specifies the duration to pause between tidying individual certificates. This releases the revocation lock and allows other operations to continue while tidy is running.',
    hideToggle: true,
    formatTtl: true,
  })
  pauseDuration;

  @attr('string', {
    editType: 'ttl',
    helperTextEnabled:
      'Specifies a duration after which cross-cluster revocation requests will be removed as expired.',
    hideToggle: true,
    formatTtl: true,
  })
  revocationQueueSafetyBuffer; // enterprise only

  @attr('string', {
    editType: 'ttl',
    helperTextEnabled:
      'For a certificate to be expunged, the time must be after the expiration time of the certificate (according to the local clock) plus the safety buffer. Defaults to 72 hours.',
    hideToggle: true,
    formatTtl: true,
  })
  safetyBuffer;

  @attr('boolean', { label: 'Tidy the certificate store' })
  tidyCertStore;

  @attr('boolean', {
    label: 'Tidy cross-cluster revoked certificates',
    subText: 'Remove expired, cross-cluster revocation entries.',
  })
  tidyCrossClusterRevokedCerts; // enterprise only

  @attr('boolean', {
    subText: 'Automatically remove expired issuers after the issuer safety buffer duration has elapsed.',
  })
  tidyExpiredIssuers;

  @attr('boolean', {
    label: 'Tidy legacy CA bundle',
    subText:
      'Backup any legacy CA/issuers bundle (from Vault versions earlier than 1.11) to config/ca_bundle.bak. Migration will only occur after issuer safety buffer has passed.',
  })
  tidyMoveLegacyCaBundle;

  @attr('boolean', {
    label: 'Tidy cross-cluster revocation requests',
  })
  tidyRevocationQueue; // enterprise only

  @attr('boolean', {
    label: 'Tidy revoked certificate issuer associations',
    subText:
      'Check to associate revoked certificates with their corresponding issuers; this improves the performance of OCSP and CRL building, by shifting work to a tidy operation instead. It is suggested to run this tidy when removing or importing new issuers and on the first upgrade to a post-1.11 Vault version, but otherwise not to run it during automatic tidy operations.',
  })
  tidyRevokedCertIssuerAssociations;

  @attr('boolean', {
    label: 'Tidy revoked certificates',
    subText: 'Remove all invalid and expired certificates from storage.',
  })
  tidyRevokedCerts;

  /*
  NOT IN DOCS - check with crypto
  @attr('string') acme_account_safety_buffer;
  @attr('boolean', { defaultValue: false }) maintain_stored_certificate_counts;
  @attr('boolean', { defaultValue: false }) publish_stored_certificate_count_metrics;
  @attr('boolean', { defaultValue: false }) tidy_acme;
  */

  get useOpenAPI() {
    return true;
  }
  getHelpUrl(backend) {
    return `/v1/${backend}/config/auto-tidy?help=1`;
  }

  get displayGroups() {
    const groups = [
      { default: ['enabled', 'intervalDuration'] },
      {
        'Universal operations': ['tidyCertStore', 'tidyRevokedCerts', 'safetyBuffer', 'pauseDuration'],
      },
      {
        'Issuer operations': [
          'tidyExpiredIssuers',
          'tidyMoveLegacyCaBundle',
          'tidyRevokedCertIssuerAssociations',
          'issuerSafetyBuffer',
        ],
      },
    ];
    if (this.version.isEnterprise) {
      groups.push({
        'Cross-cluster operations': [
          'tidyRevocationQueue',
          'tidyCrossClusterRevokedCerts',
          'revocationQueueSafetyBuffer',
        ],
      });
    }
    return this._expandGroups(groups);
  }

  get sharedFields() {
    const groups = [
      { autoTidy: ['intervalDuration'] },
      {
        'Universal operations': ['tidyCertStore', 'tidyRevokedCerts', 'safetyBuffer', 'pauseDuration'],
      },
      {
        'Issuer operations': [
          'tidyExpiredIssuers',
          'tidyMoveLegacyCaBundle',
          'tidyRevokedCertIssuerAssociations',
          'issuerSafetyBuffer',
        ],
      },
    ];
    if (this.version.isEnterprise) {
      groups.push({
        'Cross-cluster operations': [
          'tidyRevocationQueue',
          'tidyCrossClusterRevokedCerts',
          'revocationQueueSafetyBuffer',
        ],
      });
    }
    return groups;
  }

  get formFieldGroups() {
    return this._expandGroups(this.sharedFields);
  }
}<|MERGE_RESOLUTION|>--- conflicted
+++ resolved
@@ -4,11 +4,8 @@
 
 @withExpandedAttributes()
 export default class PkiTidyModel extends Model {
-<<<<<<< HEAD
   // the backend mount is the model id, only one pki/tidy model will ever persist (the auto-tidy config)
-=======
   @service version;
->>>>>>> 6bd0b300
 
   @attr('boolean', {
     label: 'Automatic tidy enabled',
@@ -149,7 +146,6 @@
 
   get sharedFields() {
     const groups = [
-      { autoTidy: ['intervalDuration'] },
       {
         'Universal operations': ['tidyCertStore', 'tidyRevokedCerts', 'safetyBuffer', 'pauseDuration'],
       },
