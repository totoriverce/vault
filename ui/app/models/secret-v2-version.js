import { belongsTo, attr } from '@ember-data/model';
import SecretModel from './secret';

<<<<<<< HEAD
export default Secret.extend({
  failedServerRead: attr('boolean'),
  pathAttr: 'path',
  version: attr('number'),
  secret: belongsTo('secret-v2'),
  path: attr('string'),
  deletionTime: attr('string'),
  createdTime: attr('string'),
  deleted: computed('deletionTime', function () {
=======
export default class SecretV2VersionModel extends SecretModel {
  @attr('boolean') failedServerRead;
  @attr('number') version;
  @attr('string') path;
  @attr('string') deletionTime;
  @attr('string') createdTime;
  @attr('boolean') destroyed;
  @attr('number') currentVersion;
  @belongsTo('secret-v2') secret;

  pathAttr = 'path';

  get deleted() {
>>>>>>> 524ded98
    const deletionTime = new Date(this.deletionTime);
    const now = new Date();
    return deletionTime <= now;
  }
}<|MERGE_RESOLUTION|>--- conflicted
+++ resolved
@@ -1,17 +1,6 @@
 import { belongsTo, attr } from '@ember-data/model';
 import SecretModel from './secret';
 
-<<<<<<< HEAD
-export default Secret.extend({
-  failedServerRead: attr('boolean'),
-  pathAttr: 'path',
-  version: attr('number'),
-  secret: belongsTo('secret-v2'),
-  path: attr('string'),
-  deletionTime: attr('string'),
-  createdTime: attr('string'),
-  deleted: computed('deletionTime', function () {
-=======
 export default class SecretV2VersionModel extends SecretModel {
   @attr('boolean') failedServerRead;
   @attr('number') version;
@@ -25,7 +14,6 @@
   pathAttr = 'path';
 
   get deleted() {
->>>>>>> 524ded98
     const deletionTime = new Date(this.deletionTime);
     const now = new Date();
     return deletionTime <= now;
