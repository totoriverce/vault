--- conflicted
+++ resolved
@@ -33,7 +33,6 @@
     };
   });
 
-<<<<<<< HEAD
   server.get('/identity/oidc/assignment/assignment-1', () => {
     return {
       request_id: 'assignment-1-id',
@@ -84,8 +83,6 @@
     };
   });
 
-=======
->>>>>>> 497f746a
   server.get('/identity/oidc/key', () => {
     return {
       request_id: 'key-list-id',
