<<<<<<< HEAD
=======
import {
  addDays,
  formatISO,
  formatRFC3339,
  isAfter,
  isBefore,
  sub,
  isSameMonth,
  startOfMonth,
} from 'date-fns';
>>>>>>> bac9c38b
import { parseAPITimestamp } from 'core/utils/date-formatters';
import {
  addDays,
  formatISO,
  formatRFC3339,
  isAfter,
  isBefore,
  sub,
  isSameMonth,
  startOfMonth,
} from 'date-fns';

const MOCK_MONTHLY_DATA = [
  {
    timestamp: '2021-05-01T00:00:00Z',
    counts: {
      distinct_entities: 0,
      entity_clients: 25,
      non_entity_tokens: 0,
      non_entity_clients: 25,
      clients: 50,
    },
    namespaces: [
      {
        namespace_id: 'root',
        namespace_path: '',
        counts: {
          distinct_entities: 0,
          entity_clients: 13,
          non_entity_tokens: 0,
          non_entity_clients: 7,
          clients: 20,
        },
        mounts: [
          {
            mount_path: 'auth/up2/',
            counts: {
              distinct_entities: 0,
              entity_clients: 8,
              non_entity_tokens: 0,
              non_entity_clients: 0,
              clients: 8,
            },
          },
          {
            mount_path: 'auth/up1/',
            counts: {
              distinct_entities: 0,
              entity_clients: 0,
              non_entity_tokens: 0,
              non_entity_clients: 7,
              clients: 7,
            },
          },
        ],
      },
      {
        namespace_id: 's07UR',
        namespace_path: 'ns1/',
        counts: {
          distinct_entities: 0,
          entity_clients: 5,
          non_entity_tokens: 0,
          non_entity_clients: 5,
          clients: 10,
        },
        mounts: [
          {
            mount_path: 'auth/up1/',
            counts: {
              distinct_entities: 0,
              entity_clients: 0,
              non_entity_tokens: 0,
              non_entity_clients: 5,
              clients: 5,
            },
          },
          {
            mount_path: 'auth/up2/',
            counts: {
              distinct_entities: 0,
              entity_clients: 5,
              non_entity_tokens: 0,
              non_entity_clients: 0,
              clients: 5,
            },
          },
        ],
      },
    ],
    new_clients: {
      counts: {
        distinct_entities: 0,
        entity_clients: 3,
        non_entity_tokens: 0,
        non_entity_clients: 2,
        clients: 5,
      },
      namespaces: [
        {
          namespace_id: 'root',
          namespace_path: '',
          counts: {
            distinct_entities: 0,
            entity_clients: 3,
            non_entity_tokens: 0,
            non_entity_clients: 2,
            clients: 5,
          },
          mounts: [
            {
              mount_path: 'auth/up2/',
              counts: {
                distinct_entities: 0,
                entity_clients: 3,
                non_entity_tokens: 0,
                non_entity_clients: 0,
                clients: 3,
              },
            },
            {
              mount_path: 'auth/up1/',
              counts: {
                distinct_entities: 0,
                entity_clients: 0,
                non_entity_tokens: 0,
                non_entity_clients: 2,
                clients: 2,
              },
            },
          ],
        },
      ],
    },
  },
  {
    timestamp: '2021-10-01T00:00:00Z',
    counts: {
      distinct_entities: 0,
      entity_clients: 20,
      non_entity_tokens: 0,
      non_entity_clients: 20,
      clients: 40,
    },
    namespaces: [
      {
        namespace_id: 'root',
        namespace_path: '',
        counts: {
          distinct_entities: 0,
          entity_clients: 8,
          non_entity_tokens: 0,
          non_entity_clients: 7,
          clients: 15,
        },
        mounts: [
          {
            mount_path: 'auth/up2/',
            counts: {
              distinct_entities: 0,
              entity_clients: 8,
              non_entity_tokens: 0,
              non_entity_clients: 0,
              clients: 8,
            },
          },
          {
            mount_path: 'auth/up1/',
            counts: {
              distinct_entities: 0,
              entity_clients: 0,
              non_entity_tokens: 0,
              non_entity_clients: 7,
              clients: 7,
            },
          },
        ],
      },
      {
        namespace_id: 's07UR',
        namespace_path: 'ns1/',
        counts: {
          distinct_entities: 0,
          entity_clients: 5,
          non_entity_tokens: 0,
          non_entity_clients: 5,
          clients: 10,
        },
        mounts: [
          {
            mount_path: 'auth/up1/',
            counts: {
              distinct_entities: 0,
              entity_clients: 0,
              non_entity_tokens: 0,
              non_entity_clients: 5,
              clients: 5,
            },
          },
          {
            mount_path: 'auth/up2/',
            counts: {
              distinct_entities: 0,
              entity_clients: 5,
              non_entity_tokens: 0,
              non_entity_clients: 0,
              clients: 5,
            },
          },
        ],
      },
    ],
    new_clients: {
      counts: {
        distinct_entities: 0,
        entity_clients: 3,
        non_entity_tokens: 0,
        non_entity_clients: 2,
        clients: 5,
      },
      namespaces: [
        {
          namespace_id: 'root',
          namespace_path: '',
          counts: {
            distinct_entities: 0,
            entity_clients: 3,
            non_entity_tokens: 0,
            non_entity_clients: 2,
            clients: 5,
          },
          mounts: [
            {
              mount_path: 'auth/up2/',
              counts: {
                distinct_entities: 0,
                entity_clients: 3,
                non_entity_tokens: 0,
                non_entity_clients: 0,
                clients: 3,
              },
            },
            {
              mount_path: 'auth/up1/',
              counts: {
                distinct_entities: 0,
                entity_clients: 0,
                non_entity_tokens: 0,
                non_entity_clients: 2,
                clients: 2,
              },
            },
          ],
        },
      ],
    },
  },
  {
    timestamp: '2021-09-01T00:00:00Z',
    counts: {
      distinct_entities: 0,
      entity_clients: 17,
      non_entity_tokens: 0,
      non_entity_clients: 18,
      clients: 35,
    },
    namespaces: [
      {
        namespace_id: 'oImjk',
        namespace_path: 'ns2/',
        counts: {
          distinct_entities: 0,
          entity_clients: 5,
          non_entity_tokens: 0,
          non_entity_clients: 5,
          clients: 10,
        },
        mounts: [
          {
            mount_path: 'auth/up1/',
            counts: {
              distinct_entities: 0,
              entity_clients: 0,
              non_entity_tokens: 0,
              non_entity_clients: 5,
              clients: 5,
            },
          },
          {
            mount_path: 'auth/up2/',
            counts: {
              distinct_entities: 0,
              entity_clients: 5,
              non_entity_tokens: 0,
              non_entity_clients: 0,
              clients: 5,
            },
          },
        ],
      },
      {
        namespace_id: 'root',
        namespace_path: '',
        counts: {
          distinct_entities: 0,
          entity_clients: 2,
          non_entity_tokens: 0,
          non_entity_clients: 3,
          clients: 5,
        },
        mounts: [
          {
            mount_path: 'auth/up1/',
            counts: {
              distinct_entities: 0,
              entity_clients: 0,
              non_entity_tokens: 0,
              non_entity_clients: 3,
              clients: 3,
            },
          },
          {
            mount_path: 'auth/up2/',
            counts: {
              distinct_entities: 0,
              entity_clients: 2,
              non_entity_tokens: 0,
              non_entity_clients: 0,
              clients: 2,
            },
          },
        ],
      },
      {
        namespace_id: 's07UR',
        namespace_path: 'ns1/',
        counts: {
          distinct_entities: 0,
          entity_clients: 3,
          non_entity_tokens: 0,
          non_entity_clients: 2,
          clients: 5,
        },
        mounts: [
          {
            mount_path: 'auth/up2/',
            counts: {
              distinct_entities: 0,
              entity_clients: 3,
              non_entity_tokens: 0,
              non_entity_clients: 0,
              clients: 3,
            },
          },
          {
            mount_path: 'auth/up1/',
            counts: {
              distinct_entities: 0,
              entity_clients: 0,
              non_entity_tokens: 0,
              non_entity_clients: 2,
              clients: 2,
            },
          },
        ],
      },
    ],
    new_clients: {
      counts: {
        distinct_entities: 0,
        entity_clients: 10,
        non_entity_tokens: 0,
        non_entity_clients: 10,
        clients: 20,
      },
      namespaces: [
        {
          namespace_id: 'oImjk',
          namespace_path: 'ns2/',
          counts: {
            distinct_entities: 0,
            entity_clients: 5,
            non_entity_tokens: 0,
            non_entity_clients: 5,
            clients: 10,
          },
          mounts: [
            {
              mount_path: 'auth/up1/',
              counts: {
                distinct_entities: 0,
                entity_clients: 0,
                non_entity_tokens: 0,
                non_entity_clients: 5,
                clients: 5,
              },
            },
            {
              mount_path: 'auth/up2/',
              counts: {
                distinct_entities: 0,
                entity_clients: 5,
                non_entity_tokens: 0,
                non_entity_clients: 0,
                clients: 5,
              },
            },
          ],
        },
        {
          namespace_id: 'root',
          namespace_path: '',
          counts: {
            distinct_entities: 0,
            entity_clients: 2,
            non_entity_tokens: 0,
            non_entity_clients: 3,
            clients: 5,
          },
          mounts: [
            {
              mount_path: 'auth/up1/',
              counts: {
                distinct_entities: 0,
                entity_clients: 0,
                non_entity_tokens: 0,
                non_entity_clients: 3,
                clients: 3,
              },
            },
            {
              mount_path: 'auth/up2/',
              counts: {
                distinct_entities: 0,
                entity_clients: 2,
                non_entity_tokens: 0,
                non_entity_clients: 0,
                clients: 2,
              },
            },
          ],
        },
        {
          namespace_id: 's07UR',
          namespace_path: 'ns1/',
          counts: {
            distinct_entities: 0,
            entity_clients: 3,
            non_entity_tokens: 0,
            non_entity_clients: 2,
            clients: 5,
          },
          mounts: [
            {
              mount_path: 'auth/up2/',
              counts: {
                distinct_entities: 0,
                entity_clients: 3,
                non_entity_tokens: 0,
                non_entity_clients: 0,
                clients: 3,
              },
            },
            {
              mount_path: 'auth/up1/',
              counts: {
                distinct_entities: 0,
                entity_clients: 0,
                non_entity_tokens: 0,
                non_entity_clients: 2,
                clients: 2,
              },
            },
          ],
        },
      ],
    },
  },
  {
    timestamp: '2021-08-01T00:00:00Z',
    counts: {
      distinct_entities: 0,
      entity_clients: 7,
      non_entity_tokens: 0,
      non_entity_clients: 8,
      clients: 15,
    },
    namespaces: [
      {
        namespace_id: 'root',
        namespace_path: '',
        counts: {
          distinct_entities: 0,
          entity_clients: 5,
          non_entity_tokens: 0,
          non_entity_clients: 5,
          clients: 10,
        },
        mounts: [
          {
            mount_path: 'auth/up1/',
            counts: {
              distinct_entities: 0,
              entity_clients: 0,
              non_entity_tokens: 0,
              non_entity_clients: 5,
              clients: 5,
            },
          },
          {
            mount_path: 'auth/up2/',
            counts: {
              distinct_entities: 0,
              entity_clients: 5,
              non_entity_tokens: 0,
              non_entity_clients: 0,
              clients: 5,
            },
          },
        ],
      },
      {
        namespace_id: 's07UR',
        namespace_path: 'ns1/',
        counts: {
          distinct_entities: 0,
          entity_clients: 2,
          non_entity_tokens: 0,
          non_entity_clients: 3,
          clients: 5,
        },
        mounts: [
          {
            mount_path: 'auth/up1/',
            counts: {
              distinct_entities: 0,
              entity_clients: 0,
              non_entity_tokens: 0,
              non_entity_clients: 3,
              clients: 3,
            },
          },
          {
            mount_path: 'auth/up2/',
            counts: {
              distinct_entities: 0,
              entity_clients: 2,
              non_entity_tokens: 0,
              non_entity_clients: 0,
              clients: 2,
            },
          },
        ],
      },
    ],
    new_clients: {
      counts: {
        distinct_entities: 0,
        entity_clients: 2,
        non_entity_tokens: 0,
        non_entity_clients: 3,
        clients: 5,
      },
      namespaces: [
        {
          namespace_id: 's07UR',
          namespace_path: 'ns1/',
          counts: {
            distinct_entities: 0,
            entity_clients: 2,
            non_entity_tokens: 0,
            non_entity_clients: 3,
            clients: 5,
          },
          mounts: [
            {
              mount_path: 'auth/up1/',
              counts: {
                distinct_entities: 0,
                entity_clients: 0,
                non_entity_tokens: 0,
                non_entity_clients: 3,
                clients: 3,
              },
            },
            {
              mount_path: 'auth/up2/',
              counts: {
                distinct_entities: 0,
                entity_clients: 2,
                non_entity_tokens: 0,
                non_entity_clients: 0,
                clients: 2,
              },
            },
          ],
        },
      ],
    },
  },
  {
    timestamp: '2021-07-01T00:00:00Z',
    counts: {
      distinct_entities: 0,
      entity_clients: 5,
      non_entity_tokens: 0,
      non_entity_clients: 5,
      clients: 10,
    },
    namespaces: [
      {
        namespace_id: 'root',
        namespace_path: '',
        counts: {
          distinct_entities: 0,
          entity_clients: 5,
          non_entity_tokens: 0,
          non_entity_clients: 5,
          clients: 10,
        },
        mounts: [
          {
            mount_path: 'auth/up2/',
            counts: {
              distinct_entities: 0,
              entity_clients: 5,
              non_entity_tokens: 0,
              non_entity_clients: 0,
              clients: 5,
            },
          },
          {
            mount_path: 'auth/up1/',
            counts: {
              distinct_entities: 0,
              entity_clients: 0,
              non_entity_tokens: 0,
              non_entity_clients: 5,
              clients: 5,
            },
          },
        ],
      },
    ],
    new_clients: {
      counts: {
        distinct_entities: 0,
        entity_clients: 3,
        non_entity_tokens: 0,
        non_entity_clients: 2,
        clients: 5,
      },
      namespaces: [
        {
          namespace_id: 'root',
          namespace_path: '',
          counts: {
            distinct_entities: 0,
            entity_clients: 3,
            non_entity_tokens: 0,
            non_entity_clients: 2,
            clients: 5,
          },
          mounts: [
            {
              mount_path: 'auth/up2/',
              counts: {
                distinct_entities: 0,
                entity_clients: 3,
                non_entity_tokens: 0,
                non_entity_clients: 0,
                clients: 3,
              },
            },
            {
              mount_path: 'auth/up1/',
              counts: {
                distinct_entities: 0,
                entity_clients: 0,
                non_entity_tokens: 0,
                non_entity_clients: 2,
                clients: 2,
              },
            },
          ],
        },
      ],
    },
  },
  {
    timestamp: '2021-06-01T00:00:00Z',
    counts: {
      distinct_entities: 0,
      entity_clients: 2,
      non_entity_tokens: 0,
      non_entity_clients: 3,
      clients: 5,
    },
    namespaces: [
      {
        namespace_id: 'root',
        namespace_path: '',
        counts: {
          distinct_entities: 0,
          entity_clients: 2,
          non_entity_tokens: 0,
          non_entity_clients: 3,
          clients: 5,
        },
        mounts: [
          {
            mount_path: 'auth/up1/',
            counts: {
              distinct_entities: 0,
              entity_clients: 0,
              non_entity_tokens: 0,
              non_entity_clients: 3,
              clients: 3,
            },
          },
          {
            mount_path: 'auth/up2/',
            counts: {
              distinct_entities: 0,
              entity_clients: 2,
              non_entity_tokens: 0,
              non_entity_clients: 0,
              clients: 2,
            },
          },
        ],
      },
    ],
    new_clients: {
      counts: {
        distinct_entities: 0,
        entity_clients: 2,
        non_entity_tokens: 0,
        non_entity_clients: 3,
        clients: 5,
      },
      namespaces: [
        {
          namespace_id: 'root',
          namespace_path: '',
          counts: {
            distinct_entities: 0,
            entity_clients: 2,
            non_entity_tokens: 0,
            non_entity_clients: 3,
            clients: 5,
          },
          mounts: [
            {
              mount_path: 'auth/up1/',
              counts: {
                distinct_entities: 0,
                entity_clients: 0,
                non_entity_tokens: 0,
                non_entity_clients: 3,
                clients: 3,
              },
            },
            {
              mount_path: 'auth/up2/',
              counts: {
                distinct_entities: 0,
                entity_clients: 2,
                non_entity_tokens: 0,
                non_entity_clients: 0,
                clients: 2,
              },
            },
          ],
        },
      ],
    },
  },
];
const handleMockQuery = (queryStartTimestamp, queryEndTimestamp, monthlyData) => {
  const queryStartDate = parseAPITimestamp(queryStartTimestamp);
  const queryEndDate = parseAPITimestamp(queryEndTimestamp);
  const startDateByMonth = parseAPITimestamp(monthlyData[monthlyData.length - 1].timestamp);
  const endDateByMonth = parseAPITimestamp(monthlyData[0].timestamp);
  let transformedMonthlyArray = [...monthlyData];
  if (isBefore(queryStartDate, startDateByMonth)) {
    return transformedMonthlyArray;
  }
  if (isAfter(queryStartDate, startDateByMonth)) {
    let index = monthlyData.findIndex((e) => isSameMonth(queryStartDate, parseAPITimestamp(e.timestamp)));
    transformedMonthlyArray = transformedMonthlyArray.slice(0, index + 1);
  }
  if (isBefore(queryEndDate, endDateByMonth)) {
    let index = monthlyData.findIndex((e) => isSameMonth(queryEndDate, parseAPITimestamp(e.timestamp)));
    transformedMonthlyArray = transformedMonthlyArray.slice(index);
  }
  return transformedMonthlyArray;
};

export default function (server) {
  // 1.10 API response
  server.get('sys/version-history', function () {
    return {
      keys: ['1.9.0', '1.9.1', '1.9.2', '1.10.1'],
      key_info: {
        '1.9.0': {
          previous_version: null,
          timestamp_installed: '2021-07-03T10:23:16Z',
        },
        '1.9.1': {
          previous_version: '1.9.0',
          timestamp_installed: '2021-08-03T10:23:16Z',
        },
        '1.9.2': {
          previous_version: '1.9.1',
          timestamp_installed: '2021-09-03T10:23:16Z',
        },
        '1.10.1': {
          previous_version: '1.9.2',
          timestamp_installed: '2021-10-03T10:23:16Z',
        },
      },
    };
  });

  server.get('sys/license/status', function () {
    const startTime = new Date();

    return {
      data: {
        autoloading_used: true,
        autoloaded: {
          expiration_time: formatRFC3339(addDays(startTime, 365)),
          features: [
            'HSM',
            'Performance Replication',
            'DR Replication',
            'MFA',
            'Sentinel',
            'Seal Wrapping',
            'Control Groups',
            'Performance Standby',
            'Namespaces',
            'KMIP',
            'Entropy Augmentation',
            'Transform Secrets Engine',
            'Lease Count Quotas',
            'Key Management Secrets Engine',
            'Automated Snapshots',
          ],
          license_id: '060d7820-fa59-f95c-832b-395db0aeb9ba',
          performance_standby_count: 9999,
          start_time: formatRFC3339(startTime),
        },
        persisted_autoload: {
          expiration_time: formatRFC3339(addDays(startTime, 365)),
          features: [
            'HSM',
            'Performance Replication',
            'DR Replication',
            'MFA',
            'Sentinel',
            'Seal Wrapping',
            'Control Groups',
            'Performance Standby',
            'Namespaces',
            'KMIP',
            'Entropy Augmentation',
            'Transform Secrets Engine',
            'Lease Count Quotas',
            'Key Management Secrets Engine',
            'Automated Snapshots',
          ],
          license_id: '060d7820-fa59-f95c-832b-395db0aeb9ba',
          performance_standby_count: 9999,
          start_time: formatRFC3339(startTime),
        },
      },
    };
  });

  server.get('sys/internal/counters/config', function () {
    return {
      request_id: '00001',
      data: {
        default_report_months: 12,
        enabled: 'default-enable',
        queries_available: true,
        retention_months: 24,
      },
    };
  });

  server.get('/sys/internal/counters/activity', (schema, req) => {
    const { start_time, end_time } = req.queryParams;
    // fake client counting start date so warning shows if user queries earlier start date
    const counts_start = '2020-12-31T00:00:00Z';
    return {
      request_id: '25f55fbb-f253-9c46-c6f0-3cdd3ada91ab',
      lease_id: '',
      renewable: false,
      lease_duration: 0,
      data: {
        by_namespace: [
          {
            namespace_id: '96OwG',
            namespace_path: 'test-ns/',
            counts: {
              distinct_entities: 18290,
              entity_clients: 18290,
              non_entity_tokens: 18738,
              non_entity_clients: 18738,
              clients: 37028,
            },
            mounts: [
              {
                mount_path: 'path-1',
                counts: {
                  distinct_entities: 6403,
                  entity_clients: 6403,
                  non_entity_tokens: 6300,
                  non_entity_clients: 6300,
                  clients: 12703,
                },
              },
              {
                mount_path: 'path-2',
                counts: {
                  distinct_entities: 5699,
                  entity_clients: 5699,
                  non_entity_tokens: 6777,
                  non_entity_clients: 6777,
                  clients: 12476,
                },
              },
              {
                mount_path: 'path-3',
                counts: {
                  distinct_entities: 6188,
                  entity_clients: 6188,
                  non_entity_tokens: 5661,
                  non_entity_clients: 5661,
                  clients: 11849,
                },
              },
            ],
          },
          {
            namespace_id: 'root',
            namespace_path: '',
            counts: {
              distinct_entities: 19099,
              entity_clients: 19099,
              non_entity_tokens: 17781,
              non_entity_clients: 17781,
              clients: 36880,
            },
            mounts: [
              {
                mount_path: 'path-3',
                counts: {
                  distinct_entities: 6863,
                  entity_clients: 6863,
                  non_entity_tokens: 6801,
                  non_entity_clients: 6801,
                  clients: 13664,
                },
              },
              {
                mount_path: 'path-2',
                counts: {
                  distinct_entities: 6047,
                  entity_clients: 6047,
                  non_entity_tokens: 5957,
                  non_entity_clients: 5957,
                  clients: 12004,
                },
              },
              {
                mount_path: 'path-1',
                counts: {
                  distinct_entities: 6189,
                  entity_clients: 6189,
                  non_entity_tokens: 5023,
                  non_entity_clients: 5023,
                  clients: 11212,
                },
              },
              {
                mount_path: 'auth/up2/',
                counts: {
                  distinct_entities: 0,
                  entity_clients: 50,
                  non_entity_tokens: 0,
                  non_entity_clients: 23,
                  clients: 73,
                },
              },
              {
                mount_path: 'auth/up1/',
                counts: {
                  distinct_entities: 0,
                  entity_clients: 25,
                  non_entity_tokens: 0,
                  non_entity_clients: 15,
                  clients: 40,
                },
              },
            ],
          },
        ],
        end_time: end_time || formatISO(sub(new Date(), { months: 1 })),
        months: handleMockQuery(start_time, end_time, MOCK_MONTHLY_DATA),
        start_time: isBefore(new Date(start_time), new Date(counts_start)) ? counts_start : start_time,
        total: {
          distinct_entities: 37389,
          entity_clients: 37389,
          non_entity_tokens: 36519,
          non_entity_clients: 36519,
          clients: 73908,
        },
      },
      wrap_info: null,
      warnings: null,
      auth: null,
    };
  });

  server.get('/sys/internal/counters/activity/monthly', function () {
    const timestamp = new Date();
    return {
      request_id: '26be5ab9-dcac-9237-ec12-269a8ca64742',
      lease_id: '',
      renewable: false,
      lease_duration: 0,
      data: {
        by_namespace: [
          {
            namespace_id: '0lHBL',
            namespace_path: 'ns1/',
            counts: {
              distinct_entities: 85,
              non_entity_tokens: 15,
              clients: 100,
            },
            mounts: [
              {
                mount_path: 'auth/method/uMGBU',
                counts: {
                  clients: 35,
                  entity_clients: 20,
                  non_entity_clients: 15,
                },
              },
              {
                mount_path: 'auth/method/woiej',
                counts: {
                  clients: 35,
                  entity_clients: 20,
                  non_entity_clients: 15,
                },
              },
            ],
          },
          {
            namespace_id: 'RxD81',
            namespace_path: 'ns2/',
            counts: {
              distinct_entities: 35,
              non_entity_tokens: 20,
              clients: 55,
            },
            mounts: [
              {
                mount_path: 'auth/method/ABCD1',
                counts: {
                  clients: 35,
                  entity_clients: 20,
                  non_entity_clients: 15,
                },
              },
              {
                mount_path: 'auth/method/ABCD2',
                counts: {
                  clients: 35,
                  entity_clients: 20,
                  non_entity_clients: 15,
                },
              },
            ],
          },
          {
            namespace_id: 'root',
            namespace_path: '',
            counts: {
              distinct_entities: 12,
              non_entity_tokens: 8,
              clients: 20,
            },
            mounts: [
              {
                mount_path: 'auth/method/XYZZ2',
                counts: {
                  clients: 35,
                  entity_clients: 20,
                  non_entity_clients: 15,
                },
              },
              {
                mount_path: 'auth/method/XYZZ1',
                counts: {
                  clients: 35,
                  entity_clients: 20,
                  non_entity_clients: 15,
                },
              },
              {
                mount_path: 'auth_userpass_3158c012',
                counts: {
                  clients: 2,
                  entity_clients: 2,
                  non_entity_clients: 0,
                },
              },
            ],
          },
        ],
        months: [
          {
            timestamp: startOfMonth(timestamp).toISOString(),
            counts: {
              distinct_entities: 0,
              entity_clients: 4,
              non_entity_tokens: 0,
              non_entity_clients: 0,
              clients: 4,
            },
            namespaces: [
              {
                namespace_id: 'lHmap',
                namespace_path: 'education/',
                counts: {
                  distinct_entities: 0,
                  entity_clients: 2,
                  non_entity_tokens: 0,
                  non_entity_clients: 0,
                  clients: 2,
                },
                mounts: [
                  {
                    mount_path: 'auth_userpass_a36c8125',
                    counts: {
                      distinct_entities: 0,
                      entity_clients: 2,
                      non_entity_tokens: 0,
                      non_entity_clients: 0,
                      clients: 2,
                    },
                  },
                ],
              },
              {
                namespace_id: 'root',
                namespace_path: '',
                counts: {
                  distinct_entities: 0,
                  entity_clients: 2,
                  non_entity_tokens: 0,
                  non_entity_clients: 0,
                  clients: 2,
                },
                mounts: [
                  {
                    mount_path: 'auth_userpass_3158c012',
                    counts: {
                      distinct_entities: 0,
                      entity_clients: 2,
                      non_entity_tokens: 0,
                      non_entity_clients: 0,
                      clients: 2,
                    },
                  },
                ],
              },
            ],
            new_clients: {
              counts: {
                distinct_entities: 0,
                entity_clients: 4,
                non_entity_tokens: 0,
                non_entity_clients: 0,
                clients: 4,
              },
              namespaces: [
                {
                  namespace_id: 'root',
                  namespace_path: '',
                  counts: {
                    distinct_entities: 0,
                    entity_clients: 2,
                    non_entity_tokens: 0,
                    non_entity_clients: 0,
                    clients: 2,
                  },
                  mounts: [
                    {
                      mount_path: 'auth_userpass_3158c012',
                      counts: {
                        distinct_entities: 0,
                        entity_clients: 2,
                        non_entity_tokens: 0,
                        non_entity_clients: 0,
                        clients: 2,
                      },
                    },
                  ],
                },
                {
                  namespace_id: 'lHmap',
                  namespace_path: 'education/',
                  counts: {
                    distinct_entities: 0,
                    entity_clients: 2,
                    non_entity_tokens: 0,
                    non_entity_clients: 0,
                    clients: 2,
                  },
                  mounts: [
                    {
                      mount_path: 'auth_userpass_a36c8125',
                      counts: {
                        distinct_entities: 0,
                        entity_clients: 2,
                        non_entity_tokens: 0,
                        non_entity_clients: 0,
                        clients: 2,
                      },
                    },
                  ],
                },
              ],
            },
          },
        ],
        distinct_entities: 132,
        entity_clients: 132,
        non_entity_tokens: 43,
        non_entity_clients: 43,
        clients: 175,
      },
      wrap_info: null,
      warnings: null,
      auth: null,
    };
  });
}<|MERGE_RESOLUTION|>--- conflicted
+++ resolved
@@ -1,5 +1,3 @@
-<<<<<<< HEAD
-=======
 import {
   addDays,
   formatISO,
@@ -10,18 +8,7 @@
   isSameMonth,
   startOfMonth,
 } from 'date-fns';
->>>>>>> bac9c38b
 import { parseAPITimestamp } from 'core/utils/date-formatters';
-import {
-  addDays,
-  formatISO,
-  formatRFC3339,
-  isAfter,
-  isBefore,
-  sub,
-  isSameMonth,
-  startOfMonth,
-} from 'date-fns';
 
 const MOCK_MONTHLY_DATA = [
   {
