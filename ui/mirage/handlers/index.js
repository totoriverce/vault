--- conflicted
+++ resolved
@@ -1,12 +1,7 @@
 // add all handlers here
 // individual lookup done in mirage config
 import base from './base';
-<<<<<<< HEAD
 import mfa from './mfa';
-
-export { base, mfa };
-=======
 import activity from './activity';
 
-export { base, activity };
->>>>>>> 36e21c71
+export { base, activity, mfa };