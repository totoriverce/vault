--- conflicted
+++ resolved
@@ -33,9 +33,6 @@
   mfaLogin,
   oidcConfig,
   reducedDisclosure,
-<<<<<<< HEAD
   customMessages,
-=======
   sync,
->>>>>>> 144ccd68
 };