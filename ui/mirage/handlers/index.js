--- conflicted
+++ resolved
@@ -1,15 +1,10 @@
 // add all handlers here
 // individual lookup done in mirage config
 import base from './base';
-<<<<<<< HEAD
-import kms from './kms';
-
-export { base, kms };
-=======
 import mfa from './mfa';
 import activity from './activity';
 import clients from './clients';
 import db from './db';
+import kms from './kms';
 
-export { base, activity, mfa, clients, db };
->>>>>>> 0b26b1a6
+export { base, activity, mfa, clients, db, kms };