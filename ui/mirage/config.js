--- conflicted
+++ resolved
@@ -6,30 +6,12 @@
 import { createServer } from 'miragejs';
 import { discoverEmberDataModels } from 'ember-cli-mirage';
 import ENV from 'vault/config/environment';
-<<<<<<< HEAD
-=======
-import handlers from './handlers';
->>>>>>> 691e6c73
+import * from './handlers';
 // remember to export handler name from mirage/handlers/index.js file
 import * as handlers from './handlers/index';
 import { discoverEmberDataModels } from 'ember-cli-mirage';
 import { createServer } from 'miragejs';
 
-export default function (config) {
-  const finalConfig = {
-    ...config,
-    models: {
-      ...discoverEmberDataModels(config.store),
-      ...config.models,
-    },
-    routes,
-  };
-
-  return createServer(finalConfig);
-}
-
-<<<<<<< HEAD
-=======
 export default function (config) {
   const finalConfig = {
     ...config,
@@ -44,7 +26,6 @@
   return createServer(finalConfig);
 }
 
->>>>>>> 691e6c73
 function routes() {
   this.namespace = 'v1';
 
