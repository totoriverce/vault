{
  "extends": "@tsconfig/ember/tsconfig.json",
  "compilerOptions": {
    "experimentalDecorators": true,
    "allowJs": true,
    "strict": true,
    "noUncheckedIndexedAccess": true,
    "noFallthroughCasesInSwitch": true,
    "noUnusedLocals": true,
    "noUnusedParameters": true,
    "noImplicitReturns": true,
    "noPropertyAccessFromIndexSignature": true,
    "noEmitOnError": true,
    "skipLibCheck": true,
    // The combination of `baseUrl` with `paths` allows Ember's classic package
    // layout, which is not resolvable with the Node resolution algorithm, to
    // work with TypeScript.
    "baseUrl": ".",
    "paths": {
      "vault/tests/*": ["tests/*"],
      "vault/mirage/*": ["mirage/*"],
      "vault/*": [
        "types/*",
        "types/vault/*",
        "app/*",
        "lib/core/app/*",
        "lib/css/app/*",
        "lib/kmip/app/*",
        "lib/open-api-explorer/app/*",
        "lib/pki/app/*",
        "lib/replication/app/*",
        "lib/service-worker-authenticated-download/app/*"
      ],
      "core": ["lib/core/addon"],
      "core/*": ["lib/core/addon/*"],
      "core/test-support": ["lib/core/addon-test-support"],
      "core/test-support/*": ["lib/core/addon-test-support/*"],
      "css": ["lib/css/addon"],
      "css/*": ["lib/css/addon/*"],
      "css/test-support": ["lib/css/addon-test-support"],
      "css/test-support/*": ["lib/css/addon-test-support/*"],
      "kmip": ["lib/kmip/addon"],
      "kmip/*": ["lib/kmip/addon/*"],
      "kmip/test-support": ["lib/kmip/addon-test-support"],
      "kmip/test-support/*": ["lib/kmip/addon-test-support/*"],
<<<<<<< HEAD
      "ldap": ["lib/ldap/addon"],
      "ldap/*": ["lib/ldap/addon/*"],
=======
      "kv": ["lib/kv/addon"],
      "kv/*": ["lib/kv/addon/*"],
      "kv/test-support": ["lib/kv/addon-test-support"],
      "kv/test-support/*": ["lib/kv/addon-test-support/*"],
>>>>>>> d06b57e6
      "open-api-explorer": ["lib/open-api-explorer/addon"],
      "open-api-explorer/*": ["lib/open-api-explorer/addon/*"],
      "open-api-explorer/test-support": ["lib/open-api-explorer/addon-test-support"],
      "open-api-explorer/test-support/*": ["lib/open-api-explorer/addon-test-support/*"],
      "pki": ["lib/pki/addon"],
      "pki/*": ["lib/pki/addon/*"],
      "pki/test-support": ["lib/pki/addon-test-support"],
      "pki/test-support/*": ["lib/pki/addon-test-support/*"],
      "replication": ["lib/replication/addon"],
      "replication/*": ["lib/replication/addon/*"],
      "replication/test-support": ["lib/replication/addon-test-support"],
      "replication/test-support/*": ["lib/replication/addon-test-support/*"],
      "service-worker-authenticated-download": ["lib/service-worker-authenticated-download/addon"],
      "service-worker-authenticated-download/*": ["lib/service-worker-authenticated-download/addon/*"],
      "service-worker-authenticated-download/test-support": [
        "lib/service-worker-authenticated-download/addon-test-support"
      ],
      "service-worker-authenticated-download/test-support/*": [
        "lib/service-worker-authenticated-download/addon-test-support/*"
      ],
      "*": ["types/*"]
    }
  },
  "include": [
    "app/**/*",
    "tests/**/*",
    "types/**/*",
    "lib/core/**/*",
    "lib/css/**/*",
    "lib/kmip/**/*",
    "lib/ldap/**/*",
    "lib/open-api-explorer/**/*",
    "lib/pki/**/*",
    "lib/replication/**/*",
    "lib/service-worker-authenticated-download/**/*",
    "mirage/**/*"
  ],
  "exclude": ["node_modules"]
}<|MERGE_RESOLUTION|>--- conflicted
+++ resolved
@@ -43,15 +43,12 @@
       "kmip/*": ["lib/kmip/addon/*"],
       "kmip/test-support": ["lib/kmip/addon-test-support"],
       "kmip/test-support/*": ["lib/kmip/addon-test-support/*"],
-<<<<<<< HEAD
       "ldap": ["lib/ldap/addon"],
       "ldap/*": ["lib/ldap/addon/*"],
-=======
       "kv": ["lib/kv/addon"],
       "kv/*": ["lib/kv/addon/*"],
       "kv/test-support": ["lib/kv/addon-test-support"],
       "kv/test-support/*": ["lib/kv/addon-test-support/*"],
->>>>>>> d06b57e6
       "open-api-explorer": ["lib/open-api-explorer/addon"],
       "open-api-explorer/*": ["lib/open-api-explorer/addon/*"],
       "open-api-explorer/test-support": ["lib/open-api-explorer/addon-test-support"],
