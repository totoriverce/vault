import { clickTrigger } from 'ember-power-select/test-support/helpers';
import { click, fillIn, findAll, currentURL, find, visit, settled, waitUntil } from '@ember/test-helpers';
import { module, test } from 'qunit';
import { setupApplicationTest } from 'ember-qunit';
import authPage from 'vault/tests/pages/auth';
import { pollCluster } from 'vault/tests/helpers/poll-cluster';
import { create } from 'ember-cli-page-object';
import flashMessage from 'vault/tests/pages/components/flash-message';
import ss from 'vault/tests/pages/components/search-select';

const searchSelect = create(ss);
const flash = create(flashMessage);

const disableReplication = async (type, assert) => {
  // disable performance replication
  await visit(`/vault/replication/${type}`);

  if (findAll('[data-test-replication-link="manage"]').length) {
    await click('[data-test-replication-link="manage"]');

    await click('[data-test-disable-replication] button');

    const typeDisplay = type === 'dr' ? 'Disaster Recovery' : 'Performance';
    await fillIn('[data-test-confirmation-modal-input="Disable Replication?"]', typeDisplay);
    await click('[data-test-confirm-button]');
    await settled(); // eslint-disable-line

    if (assert) {
      // bypassing for now -- remove if tests pass reliably
      // assert.strictEqual(
      //   flash.latestMessage,
      //   'This cluster is having replication disabled. Vault will be unavailable for a brief period and will resume service shortly.',
      //   'renders info flash when disabled'
      // );
      assert.ok(
        await waitUntil(() => currentURL() === '/vault/replication'),
        'redirects to the replication page'
      );
    }
    await settled();
  }
};

module('Acceptance | Enterprise | replication', function (hooks) {
  setupApplicationTest(hooks);

  hooks.beforeEach(async function () {
    await authPage.login();
    await settled();
    await disableReplication('dr');
    await settled();
    await disableReplication('performance');
    await settled();
  });

  hooks.afterEach(async function () {
    await disableReplication('dr');
    await settled();
    await disableReplication('performance');
    await settled();
  });

  test('replication', async function (assert) {
    assert.expect(17);
    const secondaryName = 'firstSecondary';
    const mode = 'deny';
    let mountPath;

    // confirm unable to visit dr secondary details page when both replications are disabled
    await visit('/vault/replication-dr-promote/details');

    assert.dom('[data-test-component="empty-state"]').exists();
    assert
      .dom('[data-test-empty-state-title]')
      .includesText('Disaster Recovery secondary not set up', 'shows the correct title of the empty state');

    assert
      .dom('[data-test-empty-state-message]')
      .hasText(
        'This cluster has not been enabled as a Disaster Recovery Secondary. You can do so by enabling replication and adding a secondary from the Disaster Recovery Primary.',
        'renders default message specific to when no replication is enabled'
      );

    await visit('/vault/replication');

    assert.strictEqual(currentURL(), '/vault/replication');

    // enable perf replication
    await click('[data-test-replication-type-select="performance"]');

    await fillIn('[data-test-replication-cluster-mode-select]', 'primary');

    await click('[data-test-replication-enable]');

    await pollCluster(this.owner);

    // confirm that the details dashboard shows
    assert.ok(await waitUntil(() => find('[data-test-replication-dashboard]')), 'details dashboard is shown');

    // add a secondary with a mount filter config
    await click('[data-test-replication-link="secondaries"]');

    await click('[data-test-secondary-add]');

    await fillIn('[data-test-replication-secondary-id]', secondaryName);

    await click('#deny');
    await clickTrigger();
    mountPath = searchSelect.options.objectAt(0).text;
    await searchSelect.options.objectAt(0).click();
    await click('[data-test-secondary-add]');

    await pollCluster(this.owner);
    // click into the added secondary's mount filter config
    await click('[data-test-replication-link="secondaries"]');

    await click('[data-test-popup-menu-trigger]');

    await click('[data-test-replication-path-filter-link]');

    assert.strictEqual(
      currentURL(),
      `/vault/replication/performance/secondaries/config/show/${secondaryName}`
    );
    assert.dom('[data-test-mount-config-mode]').includesText(mode, 'show page renders the correct mode');
    assert
      .dom('[data-test-mount-config-paths]')
      .includesText(mountPath, 'show page renders the correct mount path');

    // delete config by choosing "no filter" in the edit screen
    await click('[data-test-replication-link="edit-mount-config"]');

    await click('#no-filtering');

    await click('[data-test-config-save]');
    await settled(); // eslint-disable-line

    assert.strictEqual(
      flash.latestMessage,
      `The performance mount filter config for the secondary ${secondaryName} was successfully deleted.`,
      'renders success flash upon deletion'
    );
    assert.strictEqual(
      currentURL(),
      `/vault/replication/performance/secondaries`,
      'redirects to the secondaries page'
    );
    // nav back to details page and confirm secondary is in the known secondaries table
    await click('[data-test-replication-link="details"]');

    assert
      .dom(`[data-test-secondaries=row-for-${secondaryName}]`)
      .exists('shows a table row the recently added secondary');

    // nav to DR
    await visit('/vault/replication/dr');

    await fillIn('[data-test-replication-cluster-mode-select]', 'secondary');
    assert
      .dom('[data-test-replication-enable]')
      .isDisabled('dr secondary enable is disabled when other replication modes are on');

    // disable performance replication
    await disableReplication('performance', assert);
    await settled();
    await pollCluster(this.owner);

    // enable dr replication
    await visit('vault/replication/dr');

    await fillIn('[data-test-replication-cluster-mode-select]', 'primary');
    await click('button[type="submit"]');

    await pollCluster(this.owner);
    await waitUntil(() => find('[data-test-empty-state-title]'));
    // empty state inside of know secondaries table
    assert
      .dom('[data-test-empty-state-title]')
      .includesText(
        'No known dr secondary clusters associated with this cluster',
        'shows the correct title of the empty state'
      );

    assert.ok(
      find('[data-test-replication-title]').textContent.includes('Disaster Recovery'),
      'it displays the replication type correctly'
    );
    assert.ok(
      find('[data-test-replication-mode-display]').textContent.includes('primary'),
      'it displays the cluster mode correctly'
    );

    // add dr secondary
    await click('[data-test-replication-link="secondaries"]');

    await click('[data-test-secondary-add]');

    await fillIn('[data-test-replication-secondary-id]', secondaryName);

    await click('[data-test-secondary-add]');

    await pollCluster(this.owner);
    await click('[data-test-replication-link="secondaries"]');

    assert
      .dom('[data-test-secondary-name]')
      .includesText(secondaryName, 'it displays the secondary in the list of known secondaries');
  });

  test('disabling dr primary when perf replication is enabled', async function (assert) {
    await visit('vault/replication/performance');

    // enable perf replication
    await fillIn('[data-test-replication-cluster-mode-select]', 'primary');
    await click('[data-test-replication-enable]');

    await pollCluster(this.owner);

    // enable dr replication
    await visit('/vault/replication/dr');

    await fillIn('[data-test-replication-cluster-mode-select]', 'primary');

    await click('[data-test-replication-enable]');

    await pollCluster(this.owner);
    await visit('/vault/replication/dr/manage');

    await click('[data-test-demote-replication] [data-test-replication-action-trigger]');

    assert.ok(findAll('[data-test-demote-warning]').length, 'displays the demotion warning');
  });

  test('navigating to dr secondary details page when dr secondary is not enabled', async function (assert) {
    // enable dr replication

    await visit('/vault/replication/dr');

    await fillIn('[data-test-replication-cluster-mode-select]', 'primary');
    await click('[data-test-replication-enable]');
    await settled(); // eslint-disable-line
    await pollCluster(this.owner);
    await visit('/vault/replication-dr-promote/details');

    assert.dom('[data-test-component="empty-state"]').exists();
    assert
      .dom('[data-test-empty-state-message]')
      .hasText(
        'This Disaster Recovery secondary has not been enabled. You can do so from the Disaster Recovery Primary.',
        'renders message when replication is enabled'
      );
  });

  test('add secondary and navigate through token generation modal', async function (assert) {
    const secondaryNameFirst = 'firstSecondary';
    const secondaryNameSecond = 'secondSecondary';
    await visit('/vault/replication');

    // enable perf replication
    await click('[data-test-replication-type-select="performance"]');

    await fillIn('[data-test-replication-cluster-mode-select]', 'primary');
    await click('[data-test-replication-enable]');

    await pollCluster(this.owner);
    await settled();

    // add a secondary with default TTL
    await click('[data-test-replication-link="secondaries"]');

    await click('[data-test-secondary-add]');

    await fillIn('[data-test-replication-secondary-id]', secondaryNameFirst);
    await click('[data-test-secondary-add]');

    await pollCluster(this.owner);
    await settled();
    let modalDefaultTtl = document.querySelector('[data-test-row-value="TTL"]').innerText;
    // checks on secondary token modal
    assert.dom('#modal-wormhole').exists();
    assert.strictEqual(modalDefaultTtl, '1800s', 'shows the correct TTL of 1800s');
    // click off the modal to make sure you don't just have to click on the copy-close button to copy the token
    await click('[data-test-modal-background="Copy your token"]');

    // add another secondary not using the default ttl
    await click('[data-test-secondary-add]');

    await fillIn('[data-test-replication-secondary-id]', secondaryNameSecond);
    await click('[data-test-toggle-input]');

    await fillIn('[data-test-ttl-value]', 3);
    await click('[data-test-secondary-add]');

    await pollCluster(this.owner);
    await settled();
    let modalTtl = document.querySelector('[data-test-row-value="TTL"]').innerText;
<<<<<<< HEAD
    assert.strictEqual(modalTtl, '180s', 'shows the correct TTL of 180s');
    await click('[data-test-modal-background]');
=======
    assert.equal(modalTtl, '180s', 'shows the correct TTL of 180s');
    await click('[data-test-modal-background="Copy your token"]');
>>>>>>> b4783bfe

    // confirm you were redirected to the secondaries page
    assert.strictEqual(
      currentURL(),
      `/vault/replication/performance/secondaries`,
      'redirects to the secondaries page'
    );
    assert
      .dom('[data-test-secondary-name]')
      .includesText(secondaryNameFirst, 'it displays the secondary in the list of secondaries');
  });

  test('render performance and dr primary and navigate to details page', async function (assert) {
    // enable perf primary replication
    await visit('/vault/replication');
    await click('[data-test-replication-type-select="performance"]');

    await fillIn('[data-test-replication-cluster-mode-select]', 'primary');
    await click('[data-test-replication-enable]');

    await pollCluster(this.owner);
    await settled();

    await visit('/vault/replication');

    assert
      .dom(`[data-test-replication-summary-card]`)
      .doesNotExist(`does not render replication summary card when both modes are not enabled as primary`);

    // enable DR primary replication
    const enableButton = document.querySelector('.is-primary');

    await click(enableButton);

    await click('[data-test-replication-enable]');

    await pollCluster(this.owner);
    await settled();

    // navigate using breadcrumbs back to replication.index
    await click('[data-test-replication-breadcrumb]');

    assert
      .dom('[data-test-replication-summary-card]')
      .exists({ count: 2 }, 'renders two replication-summary-card components');

    // navigate to details page using the "Details" link
    await click('[data-test-manage-link="Disaster Recovery"]');

    assert
      .dom('[data-test-selectable-card-container="primary"]')
      .exists('shows the correct card on the details dashboard');
    assert.strictEqual(currentURL(), '/vault/replication/dr');
  });

  test('render performance secondary and navigate to the details page', async function (assert) {
    // enable perf replication
    await visit('/vault/replication');

    await click('[data-test-replication-type-select="performance"]');

    await fillIn('[data-test-replication-cluster-mode-select]', 'primary');
    await click('[data-test-replication-enable]');

    await pollCluster(this.owner);
    await settled();

    // demote perf primary to a secondary
    await click('[data-test-replication-link="manage"]');

    // open demote modal
    await click('[data-test-demote-replication] [data-test-replication-action-trigger]');

    // enter confirmation text
    await fillIn('[data-test-confirmation-modal-input="Demote to secondary?"]', 'Performance');
    // Click confirm button
    await click('[data-test-confirm-button="Demote to secondary?"]');

    await click('[data-test-replication-link="details"]');

    assert.dom('[data-test-replication-dashboard]').exists();
    assert.dom('[data-test-selectable-card-container="secondary"]').exists();
    assert.ok(
      find('[data-test-replication-mode-display]').textContent.includes('secondary'),
      'it displays the cluster mode correctly'
    );
  });
});<|MERGE_RESOLUTION|>--- conflicted
+++ resolved
@@ -294,13 +294,8 @@
     await pollCluster(this.owner);
     await settled();
     let modalTtl = document.querySelector('[data-test-row-value="TTL"]').innerText;
-<<<<<<< HEAD
     assert.strictEqual(modalTtl, '180s', 'shows the correct TTL of 180s');
-    await click('[data-test-modal-background]');
-=======
-    assert.equal(modalTtl, '180s', 'shows the correct TTL of 180s');
     await click('[data-test-modal-background="Copy your token"]');
->>>>>>> b4783bfe
 
     // confirm you were redirected to the secondaries page
     assert.strictEqual(
