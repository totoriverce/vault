--- conflicted
+++ resolved
@@ -94,10 +94,7 @@
     );
   });
 
-<<<<<<< HEAD
-  test('cert config: upload', async function (assert) {
-=======
-  test('EC cert config: generate', async function(assert) {
+  test('EC cert config: generate', async function (assert) {
     await mountAndNav(assert);
     await settled();
     assert.equal(currentRouteName(), 'vault.cluster.settings.configure-secret-backend.section');
@@ -108,8 +105,7 @@
     assert.dom('[data-test-warning]').exists('Info banner renders when unable to parse certificate metadata');
   });
 
-  test('cert config: upload', async function(assert) {
->>>>>>> 524ded98
+  test('cert config: upload', async function (assert) {
     await mountAndNav(assert);
     await settled();
     assert.equal(page.form.downloadLinks.length, 0, 'there are no download links');
