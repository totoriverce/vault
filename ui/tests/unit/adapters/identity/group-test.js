/**
 * Copyright (c) HashiCorp, Inc.
 * SPDX-License-Identifier: BUSL-1.1
 */

import { module, test } from 'qunit';
import { setupTest } from 'ember-qunit';
import testCases from './_test-cases';
import { setupMirage } from 'ember-cli-mirage/test-support';

module('Unit | Adapter | identity/group', function (hooks) {
  setupTest(hooks);
  setupMirage(hooks);

  const cases = testCases('identit/entity');

  cases.forEach((testCase) => {
    test(`group#${testCase.adapterMethod}`, function (assert) {
      assert.expect(3);
      const method = testCase.method.toLowerCase();
      const url = testCase.url.replace('/v1', '').split('?')[0];
      const queryParams = testCase.url.includes('?list=true') ? { list: 'true' } : {};
      this.server[method](url, (schema, req) => {
<<<<<<< HEAD
        assert.ok(true, `${testCase.adapterMethod} calls the correct url with: ${testCase.url}`);
=======
        assert.true(
          testCase.url.includes(url),
          `${testCase.adapterMethod} calls the correct url: ${testCase.url}`
        );
>>>>>>> b793b7f1
        assert.strictEqual(req.method, testCase.method, `usses the correct http verb: ${testCase.method}`);
        assert.deepEqual(req.queryParams, queryParams, 'calls with correct query params');
        return {};
      });
      const adapter = this.owner.lookup('adapter:identity/group');
      adapter[testCase.adapterMethod](...testCase.args);
    });
  });
});<|MERGE_RESOLUTION|>--- conflicted
+++ resolved
@@ -21,14 +21,10 @@
       const url = testCase.url.replace('/v1', '').split('?')[0];
       const queryParams = testCase.url.includes('?list=true') ? { list: 'true' } : {};
       this.server[method](url, (schema, req) => {
-<<<<<<< HEAD
-        assert.ok(true, `${testCase.adapterMethod} calls the correct url with: ${testCase.url}`);
-=======
         assert.true(
           testCase.url.includes(url),
           `${testCase.adapterMethod} calls the correct url: ${testCase.url}`
         );
->>>>>>> b793b7f1
         assert.strictEqual(req.method, testCase.method, `usses the correct http verb: ${testCase.method}`);
         assert.deepEqual(req.queryParams, queryParams, 'calls with correct query params');
         return {};
