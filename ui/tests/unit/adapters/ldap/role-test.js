/**
 * Copyright (c) HashiCorp, Inc.
 * SPDX-License-Identifier: MPL-2.0
 */

import { module, test } from 'qunit';
import { setupTest } from 'ember-qunit';
import { setupMirage } from 'ember-cli-mirage/test-support';
import { Response } from 'miragejs';
import sinon from 'sinon';

module('Unit | Adapter | ldap/role', function (hooks) {
  setupTest(hooks);
  setupMirage(hooks);

  hooks.beforeEach(function () {
    this.store = this.owner.lookup('service:store');
    this.adapter = this.store.adapterFor('ldap/role');
    this.path = 'role';
  });

  test('it should make request to correct endpoints when listing records', async function (assert) {
    assert.expect(6);

    const assertRequest = (schema, req) => {
      assert.ok(req.queryParams.list, 'list query param sent when listing roles');
      const name = req.params.path === 'static-role' ? 'static-test' : 'dynamic-test';
      return { data: { keys: [name] } };
    };

    this.server.get('/ldap-test/static-role', assertRequest);
    this.server.get('/ldap-test/role', assertRequest);

    this.models = await this.store.query('ldap/role', { backend: 'ldap-test' });

    const model = this.models.firstObject;
    assert.strictEqual(this.models.length, 2, 'Returns responses from both endpoints');
    assert.strictEqual(model.backend, 'ldap-test', 'Backend value is set on records returned from query');
    // sorted alphabetically by name so dynamic should be first
    assert.strictEqual(model.type, 'dynamic', 'Type value is set on records returned from query');
    assert.strictEqual(model.name, 'dynamic-test', 'Name value is set on records returned from query');
  });

  test('it should conditionally trigger info level flash message for single endpoint error from query', async function (assert) {
    const flashMessages = this.owner.lookup('service:flashMessages');
    const flashSpy = sinon.spy(flashMessages, 'info');

    this.server.get('/ldap-test/static-role', () => {
      return new Response(403, {}, { errors: ['permission denied'] });
    });
    this.server.get('/ldap-test/role', () => ({ data: { keys: ['dynamic-test'] } }));

    await this.store.query('ldap/role', { backend: 'ldap-test' });
    await this.store.query(
      'ldap/role',
      { backend: 'ldap-test' },
<<<<<<< HEAD
      { adapterOptions: { partialErrorInfo: true } }
    );

    assert.true(
      flashSpy.calledOnceWith('Error fetching roles from /v1/ldap-test/static-role. permission denied'),
=======
      { adapterOptions: { showPartialError: true } }
    );

    assert.true(
      flashSpy.calledOnceWith('Error fetching roles from /v1/ldap-test/static-role: permission denied'),
>>>>>>> 4fbecad5
      'Partial error info only displays when adapter option is passed'
    );
  });

  test('it should throw error for query when requests to both endpoints fail', async function (assert) {
    assert.expect(1);

    this.server.get('/ldap-test/:path', (schema, req) => {
      const errors = {
        'static-role': ['permission denied'],
        role: ['server error'],
      }[req.params.path];
      return new Response(req.params.path === 'static-role' ? 403 : 500, {}, { errors });
    });

    try {
      await this.store.query('ldap/role', { backend: 'ldap-test' });
    } catch (error) {
      assert.deepEqual(
        error,
        {
<<<<<<< HEAD
          message: 'Error fetching roles from /v1/ldap-test/static-role and /v1/ldap-test/role',
          errors: ['permission denied', 'server error'],
=======
          message: 'Error fetching roles:',
          errors: ['/v1/ldap-test/static-role: permission denied', '/v1/ldap-test/role: server error'],
>>>>>>> 4fbecad5
        },
        'Error is thrown with correct payload from query'
      );
    }
  });

  test('it should make request to correct endpoints when querying record', async function (assert) {
    assert.expect(5);

    this.server.get('/ldap-test/:path/test-role', (schema, req) => {
      assert.strictEqual(
        req.params.path,
        this.path,
        'GET request made to correct endpoint when querying record'
      );
    });

    for (const type of ['dynamic', 'static']) {
      this.model = await this.store.queryRecord('ldap/role', {
        backend: 'ldap-test',
        type,
        name: 'test-role',
      });
      this.path = 'static-role';
    }

    assert.strictEqual(
      this.model.backend,
      'ldap-test',
      'Backend value is set on records returned from query'
    );
    assert.strictEqual(this.model.type, 'static', 'Type value is set on records returned from query');
    assert.strictEqual(this.model.name, 'test-role', 'Name value is set on records returned from query');
  });

  test('it should make request to correct endpoints when creating new record', async function (assert) {
    assert.expect(2);

    this.server.post('/ldap-test/:path/test-role', (schema, req) => {
      assert.strictEqual(
        req.params.path,
        this.path,
        'POST request made to correct endpoint when creating new record'
      );
    });

    const getModel = (type) => {
      return this.store.createRecord('ldap/role', {
        backend: 'ldap-test',
        name: 'test-role',
        type,
      });
    };

    for (const type of ['dynamic', 'static']) {
      const model = getModel(type);
      await model.save();
      this.path = 'static-role';
    }
  });

  test('it should make request to correct endpoints when updating record', async function (assert) {
    assert.expect(2);

    this.server.post('/ldap-test/:path/test-role', (schema, req) => {
      assert.strictEqual(
        req.params.path,
        this.path,
        'POST request made to correct endpoint when updating record'
      );
    });

    this.store.pushPayload('ldap/role', {
      modelName: 'ldap/role',
      backend: 'ldap-test',
      name: 'test-role',
    });
    const record = this.store.peekRecord('ldap/role', 'test-role');

    for (const type of ['dynamic', 'static']) {
      record.type = type;
      await record.save();
      this.path = 'static-role';
    }
  });

  test('it should make request to correct endpoints when deleting record', async function (assert) {
    assert.expect(2);

    this.server.delete('/ldap-test/:path/test-role', (schema, req) => {
      assert.strictEqual(
        req.params.path,
        this.path,
        'DELETE request made to correct endpoint when deleting record'
      );
    });

    const getModel = () => {
      this.store.pushPayload('ldap/role', {
        modelName: 'ldap/role',
        backend: 'ldap-test',
        name: 'test-role',
      });
      return this.store.peekRecord('ldap/role', 'test-role');
    };

    for (const type of ['dynamic', 'static']) {
      const record = getModel();
      record.type = type;
      await record.destroyRecord();
      this.path = 'static-role';
    }
  });

  test('it should make request to correct endpoints when fetching credentials', async function (assert) {
    assert.expect(2);

    this.path = 'creds';

    this.server.get('/ldap-test/:path/test-role', (schema, req) => {
      assert.strictEqual(
        req.params.path,
        this.path,
        'GET request made to correct endpoint when fetching credentials'
      );
    });

    for (const type of ['dynamic', 'static']) {
      await this.adapter.fetchCredentials('ldap-test', type, 'test-role');
      this.path = 'static-cred';
    }
  });

  test('it should make request to correct endpoint when rotating static role password', async function (assert) {
    assert.expect(1);

    this.server.post('/ldap-test/rotate-role/test-role', () => {
      assert.ok('GET request made to correct endpoint when rotating static role password');
    });

    await this.adapter.rotateStaticPassword('ldap-test', 'test-role');
  });
});<|MERGE_RESOLUTION|>--- conflicted
+++ resolved
@@ -54,19 +54,11 @@
     await this.store.query(
       'ldap/role',
       { backend: 'ldap-test' },
-<<<<<<< HEAD
-      { adapterOptions: { partialErrorInfo: true } }
-    );
-
-    assert.true(
-      flashSpy.calledOnceWith('Error fetching roles from /v1/ldap-test/static-role. permission denied'),
-=======
       { adapterOptions: { showPartialError: true } }
     );
 
     assert.true(
       flashSpy.calledOnceWith('Error fetching roles from /v1/ldap-test/static-role: permission denied'),
->>>>>>> 4fbecad5
       'Partial error info only displays when adapter option is passed'
     );
   });
@@ -88,13 +80,8 @@
       assert.deepEqual(
         error,
         {
-<<<<<<< HEAD
-          message: 'Error fetching roles from /v1/ldap-test/static-role and /v1/ldap-test/role',
-          errors: ['permission denied', 'server error'],
-=======
           message: 'Error fetching roles:',
           errors: ['/v1/ldap-test/static-role: permission denied', '/v1/ldap-test/role: server error'],
->>>>>>> 4fbecad5
         },
         'Error is thrown with correct payload from query'
       );
