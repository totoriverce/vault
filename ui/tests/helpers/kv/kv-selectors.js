/**
 * Copyright (c) HashiCorp, Inc.
 * SPDX-License-Identifier: MPL-2.0
 */

export const PAGE = {
  // General selectors that are common between pages
  title: '[data-test-header-title]',
  breadcrumbs: '[data-test-breadcrumbs]',
  breadcrumb: '[data-test-breadcrumbs] li',
  breadcrumbAtIdx: (idx) => `[data-test-crumb="${idx}"] a`,
  infoRowValue: (label) => `[data-test-value-div="${label}"]`,
  infoRowToggleMasked: (label) => `[data-test-value-div="${label}"] [data-test-button="toggle-masked"]`,
  secretTab: (tab) => `[data-test-secrets-tab="${tab}"]`,
  emptyStateTitle: '[data-test-empty-state-title]',
  emptyStateMessage: '[data-test-empty-state-message]',
  emptyStateActions: '[data-test-empty-state-actions]',
  popup: '[data-test-popup-menu-trigger]',
  error: {
    title: '[data-test-page-error] h1',
    message: '[data-test-page-error] p',
  },
  toolbar: 'nav.toolbar',
  toolbarAction: 'nav.toolbar-actions .toolbar-link',
  secretRow: '[data-test-component="info-table-row"]',
  // specific page selectors
  backends: {
    link: (backend) => `[data-test-secrets-backend-link="${backend}"]`,
  },
  metadata: {
    editBtn: '[data-test-edit-metadata]',
    addCustomMetadataBtn: '[data-test-add-custom-metadata]',
    customMetadataSection: '[data-test-kv-custom-metadata-section]',
    secretMetadataSection: '[data-test-kv-metadata-section]',
  },
  detail: {
    versionTimestamp: '[data-test-kv-version-tooltip-trigger]',
    versionDropdown: '[data-test-version-dropdown]',
    version: (number) => `[data-test-version="${number}"]`,
    createNewVersion: '[data-test-create-new-version]',
    delete: '[data-test-kv-delete="delete"]',
    destroy: '[data-test-kv-delete="destroy"]',
    copy: '[data-test-copy-menu-trigger]',
  },
  list: {
    createSecret: '[data-test-toolbar-create-secret]',
    item: (secret) => (!secret ? '[data-test-list-item]' : `[data-test-list-item="${secret}"]`),
    filter: `[data-test-component="kv-list-filter"]`,
    overviewCard: '[data-test-overview-card-container="View secret"]',
    overviewInput: '[data-test-view-secret] input',
    overviewButton: '[data-test-get-secret-detail]',
    pagination: '[data-test-pagination]',
    paginationInfo: '.hds-pagination-info',
    paginationNext: '.hds-pagination-nav__arrow--direction-next',
    paginationSelected: '.hds-pagination-nav__number--is-selected',
  },
  versions: {
    icon: (version) => `[data-test-icon-holder="${version}"]`,
    linkedBlock: (version) =>
<<<<<<< HEAD
      version ? `[data-test-version-linked-block="${version}"]` : '[data-test-version-linked-block]',
=======
      !version ? '[data-test-version-linked-block]' : `[data-test-version-linked-block="${version}"]`,
>>>>>>> f143f6a0
    button: (version) => `[data-test-version-button="${version}"]`,
    versionMenu: (version) => `[data-test-version-linked-block="${version}"] [data-test-popup-menu-trigger]`,
    createFromVersion: (version) => `[data-test-create-new-version-from="${version}"]`,
  },
  create: {
    metadataSection: '[data-test-metadata-section]',
  },
  paths: {
    copyButton: (label) => `${PAGE.infoRowValue(label)} button`,
    codeSnippet: (section) => `[data-test-code-snippet][data-test-commands="${section}"] code`,
    snippetCopy: (section) => `[data-test-code-snippet][data-test-commands="${section}"] button`,
  },
};

// Form/Interactive selectors that are common between pages and forms
export const FORM = {
  inputByAttr: (attr) => `[data-test-input="${attr}"]`,
  fieldByAttr: (attr) => `[data=test=field="${attr}"]`, // formfield
  toggleJson: '[data-test-toggle-input="json"]',
  toggleMasked: '[data-test-button="toggle-masked"]',
  toggleMetadata: '[data-test-metadata-toggle]',
  jsonEditor: '[data-test-component="code-mirror-modifier"]',
  ttlValue: (name) => `[data-test-ttl-value="${name}"]`,
  toggleByLabel: (label) => `[data-test-ttl-toggle="${label}"]`,
  dataInputLabel: ({ isJson = false }) =>
    isJson ? '[data-test-component="json-editor-title"]' : '[data-test-kv-label]',
  // <KvObjectEditor>
  kvLabel: '[data-test-kv-label]',
  kvRow: '[data-test-kv-row]',
  keyInput: (idx = 0) => `[data-test-kv-key="${idx}"]`,
  valueInput: (idx = 0) => `[data-test-kv-value="${idx}"]`,
  maskedValueInput: (idx = 0) => `[data-test-kv-value="${idx}"] [data-test-textarea]`,
  addRow: (idx = 0) => `[data-test-kv-add-row="${idx}"]`,
  deleteRow: (idx = 0) => `[data-test-kv-delete-row="${idx}"]`,
  // Alerts & validation
  inlineAlert: '[data-test-inline-alert]',
  validation: (attr) => `[data-test-field="${attr}"] [data-test-inline-alert]`,
  messageError: '[data-test-message-error]',
  validationWarning: '[data-test-validation-warning]',
  invalidFormAlert: '[data-test-invalid-form-alert]',
  versionAlert: '[data-test-secret-version-alert]',
  noReadAlert: '[data-test-secret-no-read-alert]',
  // Form btns
  saveBtn: '[data-test-kv-save]',
  cancelBtn: '[data-test-kv-cancel]',
};

export const parseJsonEditor = (find) => {
  return JSON.parse(find(FORM.jsonEditor).innerText);
};<|MERGE_RESOLUTION|>--- conflicted
+++ resolved
@@ -57,11 +57,7 @@
   versions: {
     icon: (version) => `[data-test-icon-holder="${version}"]`,
     linkedBlock: (version) =>
-<<<<<<< HEAD
       version ? `[data-test-version-linked-block="${version}"]` : '[data-test-version-linked-block]',
-=======
-      !version ? '[data-test-version-linked-block]' : `[data-test-version-linked-block="${version}"]`,
->>>>>>> f143f6a0
     button: (version) => `[data-test-version-button="${version}"]`,
     versionMenu: (version) => `[data-test-version-linked-block="${version}"] [data-test-popup-menu-trigger]`,
     createFromVersion: (version) => `[data-test-create-new-version-from="${version}"]`,
