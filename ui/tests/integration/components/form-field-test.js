--- conflicted
+++ resolved
@@ -43,21 +43,13 @@
     this.attr = { name: 'foo' };
     this.model = model;
     await render(hbs`<FormField @attr={{this.attr}} @model={{this.model}} />`);
-<<<<<<< HEAD
-    assert.strictEqual(component.fields.objectAt(0).labelText, 'Foo', 'renders a label');
-=======
-    assert.strictEqual(component.fields.objectAt(0).labelValue, 'Foo', 'renders a label');
->>>>>>> 691e6c73
+    assert.strictEqual(component.fields.objectAt(0).labelValue, 'Foo', 'renders a label');
     assert.notOk(component.hasInput, 'renders only the label');
   });
 
   test('it renders: string', async function (assert) {
     const [model, spy] = await setup.call(this, createAttr('foo', 'string', { defaultValue: 'default' }));
-<<<<<<< HEAD
-    assert.strictEqual(component.fields.objectAt(0).labelText, 'Foo', 'renders a label');
-=======
-    assert.strictEqual(component.fields.objectAt(0).labelValue, 'Foo', 'renders a label');
->>>>>>> 691e6c73
+    assert.strictEqual(component.fields.objectAt(0).labelValue, 'Foo', 'renders a label');
     assert.strictEqual(component.fields.objectAt(0).inputValue, 'default', 'renders default value');
     assert.ok(component.hasInput, 'renders input for string');
     await component.fields.objectAt(0).input('bar').change();
@@ -68,11 +60,7 @@
 
   test('it renders: boolean', async function (assert) {
     const [model, spy] = await setup.call(this, createAttr('foo', 'boolean', { defaultValue: false }));
-<<<<<<< HEAD
-    assert.strictEqual(component.fields.objectAt(0).labelText, 'Foo', 'renders a label');
-=======
-    assert.strictEqual(component.fields.objectAt(0).labelValue, 'Foo', 'renders a label');
->>>>>>> 691e6c73
+    assert.strictEqual(component.fields.objectAt(0).labelValue, 'Foo', 'renders a label');
     assert.notOk(component.fields.objectAt(0).inputChecked, 'renders default value');
     assert.ok(component.hasCheckbox, 'renders a checkbox for boolean');
     await component.fields.objectAt(0).clickLabel();
@@ -83,11 +71,7 @@
 
   test('it renders: number', async function (assert) {
     const [model, spy] = await setup.call(this, createAttr('foo', 'number', { defaultValue: 5 }));
-<<<<<<< HEAD
-    assert.strictEqual(component.fields.objectAt(0).labelText, 'Foo', 'renders a label');
-=======
-    assert.strictEqual(component.fields.objectAt(0).labelValue, 'Foo', 'renders a label');
->>>>>>> 691e6c73
+    assert.strictEqual(component.fields.objectAt(0).labelValue, 'Foo', 'renders a label');
     assert.strictEqual(component.fields.objectAt(0).inputValue, '5', 'renders default value');
     assert.ok(component.hasInput, 'renders input for number');
     await component.fields.objectAt(0).input(8).change();
@@ -104,11 +88,7 @@
       },
     });
     await setup.call(this, createAttr('foo', 'object'));
-<<<<<<< HEAD
-    assert.strictEqual(component.fields.objectAt(0).labelText, 'Foo', 'renders a label');
-=======
     assert.dom('[data-test-component="json-editor-title"]').hasText('Foo', 'renders a label');
->>>>>>> 691e6c73
     assert.ok(component.hasJSONEditor, 'renders the json editor');
   });
 
@@ -120,11 +100,7 @@
       },
     });
     await setup.call(this, createAttr('foo', 'string', { editType: 'json', allowReset: true }));
-<<<<<<< HEAD
-    assert.strictEqual(component.fields.objectAt(0).labelText, 'Foo', 'renders a label');
-=======
     assert.dom('[data-test-component="json-editor-title"]').hasText('Foo', 'renders a label');
->>>>>>> 691e6c73
     assert.ok(component.hasJSONEditor, 'renders the json editor');
     assert.ok(component.hasJSONClearButton, 'renders button that will clear the JSON value');
   });
@@ -134,11 +110,7 @@
       this,
       createAttr('foo', 'string', { defaultValue: 'goodbye', editType: 'textarea' })
     );
-<<<<<<< HEAD
-    assert.strictEqual(component.fields.objectAt(0).labelText, 'Foo', 'renders a label');
-=======
-    assert.strictEqual(component.fields.objectAt(0).labelValue, 'Foo', 'renders a label');
->>>>>>> 691e6c73
+    assert.strictEqual(component.fields.objectAt(0).labelValue, 'Foo', 'renders a label');
     assert.ok(component.hasTextarea, 'renders a textarea');
     assert.strictEqual(component.fields.objectAt(0).textareaValue, 'goodbye', 'renders default value');
     await component.fields.objectAt(0).textarea('hello');
@@ -261,11 +233,7 @@
 
   test('it uses a passed label', async function (assert) {
     await setup.call(this, createAttr('foo', 'string', { label: 'Not Foo' }));
-<<<<<<< HEAD
-    assert.strictEqual(component.fields.objectAt(0).labelText, 'Not Foo', 'renders the label from options');
-=======
     assert.strictEqual(component.fields.objectAt(0).labelValue, 'Not Foo', 'renders the label from options');
->>>>>>> 691e6c73
   });
 
   test('it renders a help tooltip', async function (assert) {
