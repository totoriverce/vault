/**
 * Copyright (c) HashiCorp, Inc.
 * SPDX-License-Identifier: BUSL-1.1
 */

import { module, test } from 'qunit';
import { setupRenderingTest } from 'ember-qunit';
import { render, settled } from '@ember/test-helpers';
import { resolve } from 'rsvp';
import { run } from '@ember/runloop';
import Service from '@ember/service';
import hbs from 'htmlbars-inline-precompile';
<<<<<<< HEAD
import { setRunOptions } from 'ember-a11y-testing/test-support';
=======
>>>>>>> b793b7f1
import codemirror from 'vault/tests/helpers/codemirror';

let capabilities;
const storeService = Service.extend({
  queryRecord() {
    return resolve(capabilities);
  },
});
module('Integration | Component | secret edit', function (hooks) {
  setupRenderingTest(hooks);

  hooks.beforeEach(function () {
    capabilities = null;
    this.set('key', { id: 'Foobar' });
    run(() => {
      this.owner.unregister('service:store');
      this.owner.register('service:store', storeService);
    });
  });

  test('it disables JSON toggle in show mode when is an advanced format', async function (assert) {
    this.set('mode', 'show');
    this.set('model', {
      secretData: {
        int: 2,
        null: null,
        float: 1.234,
      },
    });

    await render(hbs`<SecretEdit @mode={{this.mode}} @model={{this.model}} @key={{this.key}} />`);
    assert.dom('[data-test-toggle-input="json"]').isDisabled();
  });

  test('it does JSON toggle in show mode when showing string data', async function (assert) {
    this.set('mode', 'show');
    this.set('model', {
      secretData: {
        int: '2',
        null: 'null',
        float: '1.234',
      },
    });

    await render(hbs`<SecretEdit @mode={{this.mode}} @model={{this.model}} @key={{this.key}} />`);
    assert.dom('[data-test-toggle-input="json"]').isNotDisabled();
  });

  test('it shows an error when creating and data is not an object', async function (assert) {
    this.set('mode', 'create');
    this.set('model', {
      secretData: null,
    });

    await render(
      hbs`<SecretEdit @mode={{this.mode}} @model={{this.model}} @preferAdvancedEdit={{true}} @key={{this.key}} />`
    );

    codemirror().setValue(JSON.stringify([{ foo: 'bar' }]));
    await settled();
    assert
      .dom('[data-test-message-error]')
      .includesText('Vault expects data to be formatted as an JSON object');
  });

  test('it allows saving when the model isError', async function (assert) {
    this.set('mode', 'create');
    this.set('model', {
      isError: true,
      secretData: {
        int: '2',
        null: 'null',
        float: '1.234',
      },
    });
    await render(hbs`<SecretEdit @mode={{this.mode}} @model={{this.model}} @key={{this.key}} />`);
    assert.dom('[data-test-secret-save]').isNotDisabled();
  });

  test('it shows an error when editing and the data is not an object', async function (assert) {
    this.set('mode', 'edit');
    capabilities = {
      canUpdate: true,
    };
    this.set('model', {
      secretData: {
        int: '2',
        null: 'null',
        float: '1.234',
      },
      canReadSecretData: true,
    });

    await render(
      hbs`<SecretEdit @mode={{this.mode}} @model={{this.model}} @preferAdvancedEdit={{true}} @key={{this.key}} />`
    );

    codemirror().setValue(JSON.stringify([{ foo: 'bar' }]));
    await settled();
    assert
      .dom('[data-test-message-error]')
      .includesText('Vault expects data to be formatted as an JSON object');
  });
});<|MERGE_RESOLUTION|>--- conflicted
+++ resolved
@@ -10,10 +10,6 @@
 import { run } from '@ember/runloop';
 import Service from '@ember/service';
 import hbs from 'htmlbars-inline-precompile';
-<<<<<<< HEAD
-import { setRunOptions } from 'ember-a11y-testing/test-support';
-=======
->>>>>>> b793b7f1
 import codemirror from 'vault/tests/helpers/codemirror';
 
 let capabilities;
