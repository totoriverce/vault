/**
 * Copyright (c) HashiCorp, Inc.
 * SPDX-License-Identifier: BUSL-1.1
 */

import { module, test } from 'qunit';
import { setupRenderingTest } from 'ember-qunit';
import { render } from '@ember/test-helpers';
import hbs from 'htmlbars-inline-precompile';
import { stubFeaturesAndPermissions } from 'vault/tests/helpers/components/sidebar-nav';

const renderComponent = () => {
  return render(hbs`
    <Sidebar::Frame @isVisible={{true}}>
      <Sidebar::Nav::Cluster />
    </Sidebar::Frame>
  `);
};

module('Integration | Component | sidebar-nav-cluster', function (hooks) {
  setupRenderingTest(hooks);

  test('it should render nav headings', async function (assert) {
    const headings = ['Vault', 'Replication', 'Monitoring'];
    stubFeaturesAndPermissions(this.owner, true, true);
    await renderComponent();

    assert
      .dom('[data-test-sidebar-nav-heading]')
      .exists({ count: headings.length }, 'Correct number of headings render');
    headings.forEach((heading) => {
      assert
        .dom(`[data-test-sidebar-nav-heading="${heading}"]`)
        .hasText(heading, `${heading} heading renders`);
    });
  });

  test('it should hide links and headings user does not have access too', async function (assert) {
    await renderComponent();
    assert
      .dom('[data-test-sidebar-nav-link]')
      .exists({ count: 3 }, 'Nav links are hidden other than secrets, secrets sync and dashboard');
    assert
      .dom('[data-test-sidebar-nav-heading]')
      .exists({ count: 1 }, 'Headings are hidden other than Vault');
  });

  test('it should render nav links', async function (assert) {
    const links = [
      'Dashboard',
<<<<<<< HEAD
      'Secrets engines',
      'Secrets Sync',
=======
      'Secrets Engines',
>>>>>>> fb29c143
      'Access',
      'Policies',
      'Tools',
      'Disaster Recovery',
      'Performance',
      'Replication',
      'Raft Storage',
      'Client Count',
      'License',
      'Seal Vault',
    ];
    stubFeaturesAndPermissions(this.owner, true, true);
    await renderComponent();

    assert
      .dom('[data-test-sidebar-nav-link]')
      .exists({ count: links.length }, 'Correct number of links render');
    links.forEach((link) => {
      assert.dom(`[data-test-sidebar-nav-link="${link}"]`).hasText(link, `${link} link renders`);
    });
  });

  test('it should hide enterprise related links in child namespace', async function (assert) {
    const links = [
      'Disaster Recovery',
      'Performance',
      'Replication',
      'Raft Storage',
      'License',
      'Seal Vault',
    ];
    this.owner.lookup('service:namespace').set('path', 'foo');
    const stubs = stubFeaturesAndPermissions(this.owner, true, true);
    stubs.hasNavPermission.callsFake((route) => route !== 'clients');

    await renderComponent();

    assert
      .dom('[data-test-sidebar-nav-heading="Monitoring"]')
      .doesNotExist(
        'Monitoring heading is hidden in child namespace when user does not have access to Client Count'
      );

    links.forEach((link) => {
      assert
        .dom(`[data-test-sidebar-nav-link="${link}"]`)
        .doesNotExist(`${link} is hidden in child namespace`);
    });
  });
});<|MERGE_RESOLUTION|>--- conflicted
+++ resolved
@@ -48,12 +48,8 @@
   test('it should render nav links', async function (assert) {
     const links = [
       'Dashboard',
-<<<<<<< HEAD
-      'Secrets engines',
+      'Secrets Engines',
       'Secrets Sync',
-=======
-      'Secrets Engines',
->>>>>>> fb29c143
       'Access',
       'Policies',
       'Tools',
