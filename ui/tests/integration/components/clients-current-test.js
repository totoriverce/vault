import { module, test } from 'qunit';
import EmberObject from '@ember/object';
import { render } from '@ember/test-helpers';
import { setupRenderingTest } from 'ember-qunit';
import hbs from 'htmlbars-inline-precompile';

module('Integration | Component | client count current', function (hooks) {
  setupRenderingTest(hooks);
  hooks.beforeEach(function () {
    let model = EmberObject.create({
      config: {},
      activity: {},
    });
    this.model = model;
    this.tab = 'current';
  });

  test('it shows empty state when disabled and no data available', async function (assert) {
    Object.assign(this.model.config, { enabled: 'Off', queriesAvailable: false });
    await render(hbs`<Clients::History @tab={{this.tab}} @model={{this.model}} />`);

    assert.dom('[data-test-component="empty-state"]').exists('Empty state exists');
    assert.dom('[data-test-empty-state-title]').hasText('Tracking is disabled');
  });

<<<<<<< HEAD
  test('it shows empty state when enabled and no data available', async function (assert) {
    Object.assign(this.model.config, { enabled: 'On', queriesAvailable: false });
    await render(hbs`<Clients::History @tab={{this.tab}} @model={{this.model}} />`);

    assert.dom('[data-test-component="empty-state"]').exists('Empty state exists');
    assert.dom('[data-test-empty-state-title]').hasText('No monthly history');
  });

  test('it shows empty state when data available but not returned', async function (assert) {
=======
  test('it shows zeroes when enabled and no data', async function(assert) {
    Object.assign(this.model.config, { enabled: 'On', queriesAvailable: false });
    Object.assign(this.model.activity, {
      clients: 0,
      distinct_entities: 0,
      non_entity_tokens: 0,
    });
    await render(hbs`<Clients::History @tab={{tab}} @model={{model}} />`);
    assert.dom('[data-test-component="empty-state"]').doesNotExist('Empty state does not exist');
    assert.dom('[data-test-client-count-stats]').exists('Client count data exists');
  });

  test('it shows zeroed data when enabled but no counts', async function(assert) {
>>>>>>> 524ded98
    Object.assign(this.model.config, { queriesAvailable: true, enabled: 'On' });
    Object.assign(this.model.activity, {
      clients: 1234,
      total: 1234,
    });
    await render(hbs`<Clients::History @tab={{this.tab}} @model={{this.model}} />`);
    assert.dom('[data-test-pricing-metrics-form]').doesNotExist('Date range component should not exists');
    assert.dom('[data-test-component="empty-state"]').doesNotExist('Empty state does not exist');
    assert.dom('[data-test-client-count-stats]').exists('Client count data exists');
    assert.dom('[data-test-stat-text-container]').includesText('0');
  });

  test('it shows data when available from query', async function (assert) {
    Object.assign(this.model.config, { queriesAvailable: true, configPath: { canRead: true } });
    Object.assign(this.model.activity, {
      clients: 1234,
      distinct_entities: 234,
      non_entity_tokens: 232,
    });

    await render(hbs`<Clients::History @tab={{this.tab}} @model={{this.model}} />`);
    assert.dom('[data-test-pricing-metrics-form]').doesNotExist('Date range component should not exists');
    assert.dom('[data-test-tracking-disabled]').doesNotExist('Flash message does not exists');
    assert.dom('[data-test-client-count-stats]').exists('Client count data exists');
  });
});<|MERGE_RESOLUTION|>--- conflicted
+++ resolved
@@ -23,31 +23,19 @@
     assert.dom('[data-test-empty-state-title]').hasText('Tracking is disabled');
   });
 
-<<<<<<< HEAD
-  test('it shows empty state when enabled and no data available', async function (assert) {
-    Object.assign(this.model.config, { enabled: 'On', queriesAvailable: false });
-    await render(hbs`<Clients::History @tab={{this.tab}} @model={{this.model}} />`);
-
-    assert.dom('[data-test-component="empty-state"]').exists('Empty state exists');
-    assert.dom('[data-test-empty-state-title]').hasText('No monthly history');
-  });
-
-  test('it shows empty state when data available but not returned', async function (assert) {
-=======
-  test('it shows zeroes when enabled and no data', async function(assert) {
+  test('it shows zeroes when enabled and no data', async function (assert) {
     Object.assign(this.model.config, { enabled: 'On', queriesAvailable: false });
     Object.assign(this.model.activity, {
       clients: 0,
       distinct_entities: 0,
       non_entity_tokens: 0,
     });
-    await render(hbs`<Clients::History @tab={{tab}} @model={{model}} />`);
+    await render(hbs`<Clients::History @tab={{this.tab}} @model={{this.model}} />`);
     assert.dom('[data-test-component="empty-state"]').doesNotExist('Empty state does not exist');
     assert.dom('[data-test-client-count-stats]').exists('Client count data exists');
   });
 
-  test('it shows zeroed data when enabled but no counts', async function(assert) {
->>>>>>> 524ded98
+  test('it shows zeroed data when enabled but no counts', async function (assert) {
     Object.assign(this.model.config, { queriesAvailable: true, enabled: 'On' });
     Object.assign(this.model.activity, {
       clients: 1234,
