// Copyright 2017, OpenCensus Authors
//
// Licensed under the Apache License, Version 2.0 (the "License");
// you may not use this file except in compliance with the License.
// You may obtain a copy of the License at
//
//     http://www.apache.org/licenses/LICENSE-2.0
//
// Unless required by applicable law or agreed to in writing, software
// distributed under the License is distributed on an "AS IS" BASIS,
// WITHOUT WARRANTIES OR CONDITIONS OF ANY KIND, either express or implied.
// See the License for the specific language governing permissions and
// limitations under the License.
//

package tag

// Key represents a tag key.
type Key struct {
	name string
}

// NewKey creates or retrieves a string key identified by name.
// Calling NewKey more than once with the same name returns the same key.
func NewKey(name string) (Key, error) {
	if !checkKeyName(name) {
		return Key{}, errInvalidKeyName
	}
	return Key{name: name}, nil
}

<<<<<<< HEAD
// MustNewKey creates or retrieves a string key identified by name.
// An invalid key name raises a panic.
=======
// MustNewKey returns a key with the given name, and panics if name is an invalid key name.
>>>>>>> 15b94327
func MustNewKey(name string) Key {
	k, err := NewKey(name)
	if err != nil {
		panic(err)
	}
	return k
}

// Name returns the name of the key.
func (k Key) Name() string {
	return k.name
}<|MERGE_RESOLUTION|>--- conflicted
+++ resolved
@@ -29,12 +29,7 @@
 	return Key{name: name}, nil
 }
 
-<<<<<<< HEAD
-// MustNewKey creates or retrieves a string key identified by name.
-// An invalid key name raises a panic.
-=======
 // MustNewKey returns a key with the given name, and panics if name is an invalid key name.
->>>>>>> 15b94327
 func MustNewKey(name string) Key {
 	k, err := NewKey(name)
 	if err != nil {
