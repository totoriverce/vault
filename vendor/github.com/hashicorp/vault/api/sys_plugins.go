--- conflicted
+++ resolved
@@ -253,12 +253,6 @@
 
 	resp, err := c.c.RawRequestWithContext(ctx, req)
 	if err != nil {
-<<<<<<< HEAD
-		return err
-	}
-	defer resp.Body.Close()
-	return err
-=======
 		return "", err
 	}
 	defer resp.Body.Close()
@@ -330,7 +324,6 @@
 	}
 	return nil, nil
 
->>>>>>> 15b94327
 }
 
 // catalogPathByType is a helper to construct the proper API path by plugin type
