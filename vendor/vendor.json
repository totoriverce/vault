{
	"comment": "",
	"ignore": "test github.com/apple/foundationdb/bindings/go/src/fdb/",
	"package": [
		{
			"path": "appengine",
			"revision": ""
		},
		{
			"path": "appengine/cloudsql",
			"revision": ""
		},
		{
			"path": "appengine_internal",
			"revision": ""
		},
		{
			"path": "appengine_internal/base",
			"revision": ""
		},
		{
			"checksumSHA1": "NkpNQgmrdzGr9HUDL8Bp5YAxt0k=",
			"path": "cloud.google.com/go/civil",
			"revision": "5f0ffe7729373c98a5801de148565a893a0d2899",
			"revisionTime": "2018-10-10T17:36:19Z"
		},
		{
			"checksumSHA1": "j/0+O4eJ99Jrb9un/bwi5npLyOM=",
			"path": "cloud.google.com/go/compute/metadata",
			"revision": "5f0ffe7729373c98a5801de148565a893a0d2899",
			"revisionTime": "2018-10-10T17:36:19Z"
		},
		{
			"checksumSHA1": "8ngwydk354oUgPBkDhoQbXdOAb4=",
			"path": "cloud.google.com/go/iam",
			"revision": "5f0ffe7729373c98a5801de148565a893a0d2899",
			"revisionTime": "2018-10-10T17:36:19Z"
		},
		{
			"checksumSHA1": "vKDFB3PiL/TxkdcQFQeSaDuWx2k=",
			"path": "cloud.google.com/go/internal",
			"revision": "5f0ffe7729373c98a5801de148565a893a0d2899",
			"revisionTime": "2018-10-10T17:36:19Z"
		},
		{
			"checksumSHA1": "WoCKqzHYdJLh49JjXVz4GVGG8/w=",
			"path": "cloud.google.com/go/internal/atomiccache",
			"revision": "5f0ffe7729373c98a5801de148565a893a0d2899",
			"revisionTime": "2018-10-10T17:36:19Z"
		},
		{
			"checksumSHA1": "WjXSEFt9029Hy8oo9qSx619Vg2M=",
			"path": "cloud.google.com/go/internal/fields",
			"revision": "5f0ffe7729373c98a5801de148565a893a0d2899",
			"revisionTime": "2018-10-10T17:36:19Z"
		},
		{
			"checksumSHA1": "wQ4uGuRwMb24vG16pPQDOOCPkFo=",
			"path": "cloud.google.com/go/internal/optional",
			"revision": "5f0ffe7729373c98a5801de148565a893a0d2899",
			"revisionTime": "2018-10-10T17:36:19Z"
		},
		{
			"checksumSHA1": "lcbZjG55uLL4Syq+zH6S6CK0OsI=",
			"path": "cloud.google.com/go/internal/protostruct",
			"revision": "5f0ffe7729373c98a5801de148565a893a0d2899",
			"revisionTime": "2018-10-10T17:36:19Z"
		},
		{
			"checksumSHA1": "Ekiae3zc5Z77a75tHBxHq8n/AGU=",
			"path": "cloud.google.com/go/internal/trace",
			"revision": "5f0ffe7729373c98a5801de148565a893a0d2899",
			"revisionTime": "2018-10-10T17:36:19Z"
		},
		{
			"checksumSHA1": "oIsDazjda0HX8LUfgnW/USVYx/k=",
			"path": "cloud.google.com/go/internal/version",
			"revision": "5f0ffe7729373c98a5801de148565a893a0d2899",
			"revisionTime": "2018-10-10T17:36:19Z"
		},
		{
			"checksumSHA1": "i7FDUmHML9yHzKggyJsV/vCpXd4=",
			"path": "cloud.google.com/go/kms/apiv1",
			"revision": "deb9345c9d7f5f3d9d07726b582d39105f57feb1",
			"revisionTime": "2018-10-19T20:41:50Z"
		},
		{
			"checksumSHA1": "PlVe7eNWApFNGnmLn2NsX9WV31c=",
			"path": "cloud.google.com/go/spanner",
			"revision": "5f0ffe7729373c98a5801de148565a893a0d2899",
			"revisionTime": "2018-10-10T17:36:19Z"
		},
		{
			"checksumSHA1": "LJ6MctI3jzGcYFNLKj2fFQkOScs=",
			"path": "cloud.google.com/go/storage",
			"revision": "5f0ffe7729373c98a5801de148565a893a0d2899",
			"revisionTime": "2018-10-10T17:36:19Z"
		},
		{
			"checksumSHA1": "giyBgcgqsXnR5yMNZ6msWxHonq0=",
			"path": "github.com/Azure/azure-sdk-for-go/services/compute/mgmt/2017-12-01/compute",
			"revision": "ef9744da754d0cf00d0cfeae7d1a83f2245a4b1c",
			"revisionTime": "2018-10-15T17:46:20Z"
		},
		{
			"checksumSHA1": "R/wi+9kJaTVXwJDbeqSVEmmdzbU=",
			"path": "github.com/Azure/azure-sdk-for-go/services/graphrbac/1.6/graphrbac",
			"revision": "ef9744da754d0cf00d0cfeae7d1a83f2245a4b1c",
			"revisionTime": "2018-10-15T17:46:20Z"
		},
		{
			"checksumSHA1": "3Dn5zSdAcOuPVXEy5egbIsfFeC4=",
			"path": "github.com/Azure/azure-sdk-for-go/services/keyvault/2016-10-01/keyvault",
			"revision": "fbe7db0e3f9793ba3e5704efbab84f51436c136e",
			"revisionTime": "2018-07-03T19:15:42Z"
		},
		{
			"checksumSHA1": "E7n1e1+L/fY7TVayjtwOXaMilD4=",
			"path": "github.com/Azure/azure-sdk-for-go/services/preview/authorization/mgmt/2018-01-01-preview/authorization",
			"revision": "ef9744da754d0cf00d0cfeae7d1a83f2245a4b1c",
			"revisionTime": "2018-10-15T17:46:20Z"
		},
		{
			"checksumSHA1": "Fo0yAWjaIGDb4GNhqnLCgyaPzNI=",
			"path": "github.com/Azure/azure-sdk-for-go/storage",
			"revision": "ef9744da754d0cf00d0cfeae7d1a83f2245a4b1c",
			"revisionTime": "2018-10-15T17:46:20Z"
		},
		{
			"checksumSHA1": "YkkwtYnJMafdyEkOUtE1YasMoqs=",
			"path": "github.com/Azure/azure-sdk-for-go/version",
			"revision": "ef9744da754d0cf00d0cfeae7d1a83f2245a4b1c",
			"revisionTime": "2018-10-15T17:46:20Z"
		},
		{
			"checksumSHA1": "9NFR6RG8H2fNyKHscGmuGLQhRm4=",
			"path": "github.com/Azure/go-ansiterm",
			"revision": "d6e3b3328b783f23731bc4d058875b0371ff8109",
			"revisionTime": "2017-09-29T23:40:23Z"
		},
		{
			"checksumSHA1": "3/UphB+6Hbx5otA4PjFjvObT+L4=",
			"path": "github.com/Azure/go-ansiterm/winterm",
			"revision": "d6e3b3328b783f23731bc4d058875b0371ff8109",
			"revisionTime": "2017-09-29T23:40:23Z"
		},
		{
			"checksumSHA1": "L4fDMZadX7zBb8jPrtZteOVT+SY=",
			"path": "github.com/Azure/go-autorest/autorest",
			"revision": "4b7f49dc5db2e1e6d528524d269b4181981a7ebf",
			"revisionTime": "2018-10-15T21:13:47Z"
		},
		{
			"checksumSHA1": "ua1k5OMVO+I13Pl0sp04vA9+440=",
			"path": "github.com/Azure/go-autorest/autorest/adal",
			"revision": "4b7f49dc5db2e1e6d528524d269b4181981a7ebf",
			"revisionTime": "2018-10-15T21:13:47Z"
		},
		{
			"checksumSHA1": "2MqWWawO0CazxJJRmkD4KaFwBTc=",
			"path": "github.com/Azure/go-autorest/autorest/azure",
			"revision": "4b7f49dc5db2e1e6d528524d269b4181981a7ebf",
			"revisionTime": "2018-10-15T21:13:47Z"
		},
		{
			"checksumSHA1": "j5aBk8CqJ6uo1Uvm0gUp+vH6QDA=",
			"path": "github.com/Azure/go-autorest/autorest/azure/auth",
			"revision": "4b7f49dc5db2e1e6d528524d269b4181981a7ebf",
			"revisionTime": "2018-10-15T21:13:47Z"
		},
		{
			"checksumSHA1": "qvPx1wQDl9JT9vm45+bHHU92luw=",
			"path": "github.com/Azure/go-autorest/autorest/azure/cli",
			"revision": "4b7f49dc5db2e1e6d528524d269b4181981a7ebf",
			"revisionTime": "2018-10-15T21:13:47Z"
		},
		{
			"checksumSHA1": "9nXCi9qQsYjxCeajJKWttxgEt0I=",
			"path": "github.com/Azure/go-autorest/autorest/date",
			"revision": "4b7f49dc5db2e1e6d528524d269b4181981a7ebf",
			"revisionTime": "2018-10-15T21:13:47Z"
		},
		{
			"checksumSHA1": "SbBb2GcJNm5GjuPKGL2777QywR4=",
			"path": "github.com/Azure/go-autorest/autorest/to",
			"revision": "4b7f49dc5db2e1e6d528524d269b4181981a7ebf",
			"revisionTime": "2018-10-15T21:13:47Z"
		},
		{
			"checksumSHA1": "HjdLfAF3oA2In8F3FKh/Y+BPyXk=",
			"path": "github.com/Azure/go-autorest/autorest/validation",
			"revision": "4b7f49dc5db2e1e6d528524d269b4181981a7ebf",
			"revisionTime": "2018-10-15T21:13:47Z"
		},
		{
			"checksumSHA1": "b2lrPJRxf+MEfmMafN40wepi5WM=",
			"path": "github.com/Azure/go-autorest/logger",
			"revision": "4b7f49dc5db2e1e6d528524d269b4181981a7ebf",
			"revisionTime": "2018-10-15T21:13:47Z"
		},
		{
			"checksumSHA1": "xlHzrApXTEbHiMZ1vx7I2hg0rmI=",
			"path": "github.com/Azure/go-autorest/version",
			"revision": "4b7f49dc5db2e1e6d528524d269b4181981a7ebf",
			"revisionTime": "2018-10-15T21:13:47Z"
		},
		{
			"checksumSHA1": "fPjkJSKxgZYvGX9g50J6frwwcyo=",
			"path": "github.com/DataDog/datadog-go/statsd",
			"revision": "281ae9f2d8950e694e810c78daf74201d869b0d0",
			"revisionTime": "2018-08-22T15:14:19Z"
		},
		{
			"checksumSHA1": "eMJfN1SwbCz+TlmfzFRye82uhks=",
			"path": "github.com/Jeffail/gabs",
			"revision": "7a0fed31069aba77993a518cc2f37b28ee7aa883",
			"revisionTime": "2018-04-20T20:36:15Z"
		},
		{
			"checksumSHA1": "PbR6ZKoLeSZl8aXxDQqXih0wSgE=",
			"path": "github.com/Microsoft/go-winio",
			"revision": "97e4973ce50b2ff5f09635a57e2b88a037aae829",
			"revisionTime": "2018-08-23T22:24:21Z"
		},
		{
			"checksumSHA1": "vHW/B/erZ+LLQ147rFYNeEn8LqE=",
			"path": "github.com/NYTimes/gziphandler",
			"revision": "253f1acb9d9f896d86c313a3dc994c0b114f0e12",
			"revisionTime": "2018-08-20T18:28:13Z"
		},
		{
			"checksumSHA1": "Aqy8/FoAIidY/DeQ5oTYSZ4YFVc=",
			"path": "github.com/Nvveen/Gotty",
			"revision": "cd527374f1e5bff4938207604a14f2e38a9cf512",
			"revisionTime": "2012-06-04T00:48:16Z"
		},
		{
			"checksumSHA1": "NdzuAWtRAx9C7CimNuba536vPNc=",
			"path": "github.com/SAP/go-hdb/driver",
			"revision": "c55cd652ac372df54ed1c9f05eba4351a3f3f2bd",
			"revisionTime": "2018-09-09T23:36:13Z"
		},
		{
			"checksumSHA1": "bpaEqnqXJDbw8jkMUsmMcjRKXX8=",
			"path": "github.com/SAP/go-hdb/driver/sqltrace",
			"revision": "c55cd652ac372df54ed1c9f05eba4351a3f3f2bd",
			"revisionTime": "2018-09-09T23:36:13Z"
		},
		{
			"checksumSHA1": "bMEO/WW0m+MowD8jzSoun9YW4Q4=",
			"path": "github.com/SAP/go-hdb/internal/bufio",
			"revision": "c55cd652ac372df54ed1c9f05eba4351a3f3f2bd",
			"revisionTime": "2018-09-09T23:36:13Z"
		},
		{
			"checksumSHA1": "YOXuuQdNtuZ81pUU5lXvTxcsVbI=",
			"path": "github.com/SAP/go-hdb/internal/protocol",
			"revision": "c55cd652ac372df54ed1c9f05eba4351a3f3f2bd",
			"revisionTime": "2018-09-09T23:36:13Z"
		},
		{
			"checksumSHA1": "KK2U+DbcpWBexg9ZMEKGRIaqFtU=",
			"path": "github.com/SAP/go-hdb/internal/unicode",
			"revision": "c55cd652ac372df54ed1c9f05eba4351a3f3f2bd",
			"revisionTime": "2018-09-09T23:36:13Z"
		},
		{
			"checksumSHA1": "fb432MWzL2ONS0e6HyGv3P2oG1I=",
			"path": "github.com/SAP/go-hdb/internal/unicode/cesu8",
			"revision": "c55cd652ac372df54ed1c9f05eba4351a3f3f2bd",
			"revisionTime": "2018-09-09T23:36:13Z"
		},
		{
			"checksumSHA1": "t+uej2kiyqRyQYguygI8t9nJH2w=",
			"path": "github.com/SermoDigital/jose",
			"revision": "803625baeddc3526d01d321b5066029f53eafc81",
			"revisionTime": "2018-01-04T20:38:59Z"
		},
		{
			"checksumSHA1": "u92C5yEz1FLBeoXp8jujn3tUNFI=",
			"path": "github.com/SermoDigital/jose/crypto",
			"revision": "803625baeddc3526d01d321b5066029f53eafc81",
			"revisionTime": "2018-01-04T20:38:59Z"
		},
		{
			"checksumSHA1": "FJP5enLaw1JzZNu6Fen+eEKY7Lo=",
			"path": "github.com/SermoDigital/jose/jws",
			"revision": "803625baeddc3526d01d321b5066029f53eafc81",
			"revisionTime": "2018-01-04T20:38:59Z"
		},
		{
			"checksumSHA1": "3gGGWQ3PcKHE+2cVlkJmIlBfBlw=",
			"path": "github.com/SermoDigital/jose/jwt",
			"revision": "803625baeddc3526d01d321b5066029f53eafc81",
			"revisionTime": "2018-01-04T20:38:59Z"
		},
		{
			"checksumSHA1": "YCtIqzuVlzVA7jh1GQF6BWaom6E=",
			"path": "github.com/aliyun/alibaba-cloud-sdk-go/sdk",
			"revision": "c5825d35a94a5a25d936ebe6bed5779255d02cf4",
			"revisionTime": "2018-10-12T12:19:43Z"
		},
		{
			"checksumSHA1": "LsInbLqP985chlySVEfZG72nsqU=",
			"path": "github.com/aliyun/alibaba-cloud-sdk-go/sdk/auth",
			"revision": "c5825d35a94a5a25d936ebe6bed5779255d02cf4",
			"revisionTime": "2018-10-12T12:19:43Z"
		},
		{
			"checksumSHA1": "mir9zgkLR7muF4aPQtTV9T91B7E=",
			"path": "github.com/aliyun/alibaba-cloud-sdk-go/sdk/auth/credentials",
			"revision": "c5825d35a94a5a25d936ebe6bed5779255d02cf4",
			"revisionTime": "2018-10-12T12:19:43Z"
		},
		{
			"checksumSHA1": "Lbc1eCpbtMykOp4hEFoER5XU8Ds=",
			"path": "github.com/aliyun/alibaba-cloud-sdk-go/sdk/auth/credentials/providers",
			"revision": "c5825d35a94a5a25d936ebe6bed5779255d02cf4",
			"revisionTime": "2018-10-12T12:19:43Z"
		},
		{
			"checksumSHA1": "YqjOfGGBOy3whJudMWLpUaHRT1I=",
			"path": "github.com/aliyun/alibaba-cloud-sdk-go/sdk/auth/signers",
			"revision": "c5825d35a94a5a25d936ebe6bed5779255d02cf4",
			"revisionTime": "2018-10-12T12:19:43Z"
		},
		{
			"checksumSHA1": "EFYeU1Eewrnk2WWa/Qyih9ShLUI=",
			"path": "github.com/aliyun/alibaba-cloud-sdk-go/sdk/endpoints",
			"revision": "c5825d35a94a5a25d936ebe6bed5779255d02cf4",
			"revisionTime": "2018-10-12T12:19:43Z"
		},
		{
			"checksumSHA1": "skwRtjBE4ucpfqVPwnwtDMlBu2A=",
			"path": "github.com/aliyun/alibaba-cloud-sdk-go/sdk/errors",
			"revision": "c5825d35a94a5a25d936ebe6bed5779255d02cf4",
			"revisionTime": "2018-10-12T12:19:43Z"
		},
		{
			"checksumSHA1": "BmJNYsPlyEd7IJT7fSz3ZOF3lfA=",
			"path": "github.com/aliyun/alibaba-cloud-sdk-go/sdk/requests",
			"revision": "c5825d35a94a5a25d936ebe6bed5779255d02cf4",
			"revisionTime": "2018-10-12T12:19:43Z"
		},
		{
			"checksumSHA1": "28lS3r5yG+7xIXBXHH0B513k/D0=",
			"path": "github.com/aliyun/alibaba-cloud-sdk-go/sdk/responses",
			"revision": "c5825d35a94a5a25d936ebe6bed5779255d02cf4",
			"revisionTime": "2018-10-12T12:19:43Z"
		},
		{
			"checksumSHA1": "vY4yDjkvAE26q2Xn3tCPcfZhnoU=",
			"path": "github.com/aliyun/alibaba-cloud-sdk-go/sdk/utils",
			"revision": "c5825d35a94a5a25d936ebe6bed5779255d02cf4",
			"revisionTime": "2018-10-12T12:19:43Z"
		},
		{
			"checksumSHA1": "NY8Yw4CiYHhx1XjUiBhT/8gXDiE=",
			"path": "github.com/aliyun/alibaba-cloud-sdk-go/services/kms",
			"revision": "9669db6328e053fefc47bfe8ddf2e82625444fab",
			"revisionTime": "2018-09-30T08:30:48Z"
		},
		{
			"checksumSHA1": "vT5hncrHvGakCmawRJI3JgtTf4s=",
			"path": "github.com/aliyun/alibaba-cloud-sdk-go/services/ram",
			"revision": "c5825d35a94a5a25d936ebe6bed5779255d02cf4",
			"revisionTime": "2018-10-12T12:19:43Z"
		},
		{
			"checksumSHA1": "N9A+9VmoMs38kijGWNVv0vsgi54=",
			"path": "github.com/aliyun/alibaba-cloud-sdk-go/services/sts",
			"revision": "c5825d35a94a5a25d936ebe6bed5779255d02cf4",
			"revisionTime": "2018-10-12T12:19:43Z"
		},
		{
			"checksumSHA1": "GhlHTW5NOefmf1THrTLlEnrhOQA=",
			"path": "github.com/aliyun/aliyun-oss-go-sdk/oss",
			"revision": "36bf7aa2f916f274137aedd05d1d36f6a3c0f4a6",
			"revisionTime": "2018-06-15T12:55:16Z"
		},
		{
			"checksumSHA1": "DUX4pOK9NKSAzC6RRXniLviyByA=",
			"path": "github.com/armon/go-metrics",
			"revision": "f0300d1749da6fa982027e449ec0c7a145510c3c",
			"revisionTime": "2018-09-17T15:23:33Z"
		},
		{
			"checksumSHA1": "xCsGGM9TKBogZDfSN536KtQdLko=",
			"path": "github.com/armon/go-metrics/circonus",
			"revision": "f0300d1749da6fa982027e449ec0c7a145510c3c",
			"revisionTime": "2018-09-17T15:23:33Z"
		},
		{
			"checksumSHA1": "Dt0n1sSivvvdZQdzc4Hu/yOG+T0=",
			"path": "github.com/armon/go-metrics/datadog",
			"revision": "f0300d1749da6fa982027e449ec0c7a145510c3c",
			"revisionTime": "2018-09-17T15:23:33Z"
		},
		{
			"checksumSHA1": "vxr0X6/jCQ4FkMxdhzUaBEWrFGA=",
			"path": "github.com/armon/go-metrics/prometheus",
			"revision": "f0300d1749da6fa982027e449ec0c7a145510c3c",
			"revisionTime": "2018-09-17T15:23:33Z"
		},
		{
			"checksumSHA1": "+9FZihevG7Sm0XLvdER/UpALuy0=",
			"path": "github.com/armon/go-proxyproto",
			"revision": "5b7edb60ff5f69b60d1950397f7bde6171f1807d",
			"revisionTime": "2018-02-02T20:17:50Z"
		},
		{
			"checksumSHA1": "ZWu+JUivE3zS4FZvVktFAWhj3FQ=",
			"path": "github.com/armon/go-radix",
			"revision": "1a2de0c21c94309923825da3df33a4381872c795",
			"revisionTime": "2018-08-24T02:57:28Z"
		},
		{
			"checksumSHA1": "5gnBrB9ISzgkQe5rLOlFp2MqA/8=",
			"path": "github.com/asaskevich/govalidator",
			"revision": "f9ffefc3facfbe0caee3fea233cbb6e8208f4541",
			"revisionTime": "2018-07-20T11:50:03Z"
		},
		{
			"checksumSHA1": "NTMpg2d3Yl053jP8gt+Qk7qq9UU=",
			"path": "github.com/aws/aws-sdk-go/aws",
			"revision": "6e42625fcba9345ab67b42b6744284e8f7e3e79d",
			"revisionTime": "2018-10-15T21:27:28Z"
		},
		{
			"checksumSHA1": "DtuTqKH29YnLjrIJkRYX0HQtXY0=",
			"path": "github.com/aws/aws-sdk-go/aws/arn",
			"revision": "6e42625fcba9345ab67b42b6744284e8f7e3e79d",
			"revisionTime": "2018-10-15T21:27:28Z"
		},
		{
			"checksumSHA1": "Y9W+4GimK4Fuxq+vyIskVYFRnX4=",
			"path": "github.com/aws/aws-sdk-go/aws/awserr",
			"revision": "6e42625fcba9345ab67b42b6744284e8f7e3e79d",
			"revisionTime": "2018-10-15T21:27:28Z"
		},
		{
			"checksumSHA1": "yyYr41HZ1Aq0hWc3J5ijXwYEcac=",
			"path": "github.com/aws/aws-sdk-go/aws/awsutil",
			"revision": "6e42625fcba9345ab67b42b6744284e8f7e3e79d",
			"revisionTime": "2018-10-15T21:27:28Z"
		},
		{
			"checksumSHA1": "EwL79Cq6euk+EV/t/n2E+jzPNmU=",
			"path": "github.com/aws/aws-sdk-go/aws/client",
			"revision": "6e42625fcba9345ab67b42b6744284e8f7e3e79d",
			"revisionTime": "2018-10-15T21:27:28Z"
		},
		{
			"checksumSHA1": "uEJU4I6dTKaraQKvrljlYKUZwoc=",
			"path": "github.com/aws/aws-sdk-go/aws/client/metadata",
			"revision": "6e42625fcba9345ab67b42b6744284e8f7e3e79d",
			"revisionTime": "2018-10-15T21:27:28Z"
		},
		{
			"checksumSHA1": "vVSUnICaD9IaBQisCfw0n8zLwig=",
			"path": "github.com/aws/aws-sdk-go/aws/corehandlers",
			"revision": "6e42625fcba9345ab67b42b6744284e8f7e3e79d",
			"revisionTime": "2018-10-15T21:27:28Z"
		},
		{
			"checksumSHA1": "I87y3G8r14yKZQ5NlkupFUJ5jW0=",
			"path": "github.com/aws/aws-sdk-go/aws/credentials",
			"revision": "6e42625fcba9345ab67b42b6744284e8f7e3e79d",
			"revisionTime": "2018-10-15T21:27:28Z"
		},
		{
			"checksumSHA1": "JTilCBYWVAfhbKSnrxCNhE8IFns=",
			"path": "github.com/aws/aws-sdk-go/aws/credentials/ec2rolecreds",
			"revision": "6e42625fcba9345ab67b42b6744284e8f7e3e79d",
			"revisionTime": "2018-10-15T21:27:28Z"
		},
		{
			"checksumSHA1": "1pENtl2K9hG7qoB7R6J7dAHa82g=",
			"path": "github.com/aws/aws-sdk-go/aws/credentials/endpointcreds",
			"revision": "6e42625fcba9345ab67b42b6744284e8f7e3e79d",
			"revisionTime": "2018-10-15T21:27:28Z"
		},
		{
			"checksumSHA1": "JEYqmF83O5n5bHkupAzA6STm0no=",
			"path": "github.com/aws/aws-sdk-go/aws/credentials/stscreds",
			"revision": "6e42625fcba9345ab67b42b6744284e8f7e3e79d",
			"revisionTime": "2018-10-15T21:27:28Z"
		},
		{
			"checksumSHA1": "KZylhHa5CQP8deDHphHMU2tUr3o=",
			"path": "github.com/aws/aws-sdk-go/aws/csm",
			"revision": "6e42625fcba9345ab67b42b6744284e8f7e3e79d",
			"revisionTime": "2018-10-15T21:27:28Z"
		},
		{
			"checksumSHA1": "7AmyyJXVkMdmy8dphC3Nalx5XkI=",
			"path": "github.com/aws/aws-sdk-go/aws/defaults",
			"revision": "6e42625fcba9345ab67b42b6744284e8f7e3e79d",
			"revisionTime": "2018-10-15T21:27:28Z"
		},
		{
			"checksumSHA1": "mYqgKOMSGvLmrt0CoBNbqdcTM3c=",
			"path": "github.com/aws/aws-sdk-go/aws/ec2metadata",
			"revision": "6e42625fcba9345ab67b42b6744284e8f7e3e79d",
			"revisionTime": "2018-10-15T21:27:28Z"
		},
		{
			"checksumSHA1": "WGg5z1n2JGCf7YIwtwlhn30svbo=",
			"path": "github.com/aws/aws-sdk-go/aws/endpoints",
			"revision": "6e42625fcba9345ab67b42b6744284e8f7e3e79d",
			"revisionTime": "2018-10-15T21:27:28Z"
		},
		{
			"checksumSHA1": "+pDu3wk2/RDNjelVs3KE+03GqII=",
			"path": "github.com/aws/aws-sdk-go/aws/request",
			"revision": "6e42625fcba9345ab67b42b6744284e8f7e3e79d",
			"revisionTime": "2018-10-15T21:27:28Z"
		},
		{
			"checksumSHA1": "Y7aklChDDsoRKhEIX/ACPnarw28=",
			"path": "github.com/aws/aws-sdk-go/aws/session",
			"revision": "6e42625fcba9345ab67b42b6744284e8f7e3e79d",
			"revisionTime": "2018-10-15T21:27:28Z"
		},
		{
			"checksumSHA1": "gQ1sGIVnPqvvxa9Ww2g/PGkk16M=",
			"path": "github.com/aws/aws-sdk-go/aws/signer/v4",
			"revision": "6e42625fcba9345ab67b42b6744284e8f7e3e79d",
			"revisionTime": "2018-10-15T21:27:28Z"
		},
		{
			"checksumSHA1": "QvKGojx+wCHTDfXQ1aoOYzH3Y88=",
			"path": "github.com/aws/aws-sdk-go/internal/s3err",
			"revision": "6e42625fcba9345ab67b42b6744284e8f7e3e79d",
			"revisionTime": "2018-10-15T21:27:28Z"
		},
		{
			"checksumSHA1": "wjxQlU1PYxrDRFoL1Vek8Wch7jk=",
			"path": "github.com/aws/aws-sdk-go/internal/sdkio",
			"revision": "6e42625fcba9345ab67b42b6744284e8f7e3e79d",
			"revisionTime": "2018-10-15T21:27:28Z"
		},
		{
			"checksumSHA1": "MYLldFRnsZh21TfCkgkXCT3maPU=",
			"path": "github.com/aws/aws-sdk-go/internal/sdkrand",
			"revision": "6e42625fcba9345ab67b42b6744284e8f7e3e79d",
			"revisionTime": "2018-10-15T21:27:28Z"
		},
		{
			"checksumSHA1": "tQVg7Sz2zv+KkhbiXxPH0mh9spg=",
			"path": "github.com/aws/aws-sdk-go/internal/sdkuri",
			"revision": "6e42625fcba9345ab67b42b6744284e8f7e3e79d",
			"revisionTime": "2018-10-15T21:27:28Z"
		},
		{
			"checksumSHA1": "LjfJ5ydXdiSuQixC+HrmSZjW3NU=",
			"path": "github.com/aws/aws-sdk-go/internal/shareddefaults",
			"revision": "6e42625fcba9345ab67b42b6744284e8f7e3e79d",
			"revisionTime": "2018-10-15T21:27:28Z"
		},
		{
			"checksumSHA1": "NHfa9brYkChSmKiBcKe+xMaJzlc=",
			"path": "github.com/aws/aws-sdk-go/private/protocol",
			"revision": "6e42625fcba9345ab67b42b6744284e8f7e3e79d",
			"revisionTime": "2018-10-15T21:27:28Z"
		},
		{
			"checksumSHA1": "0cZnOaE1EcFUuiu4bdHV2k7slQg=",
			"path": "github.com/aws/aws-sdk-go/private/protocol/ec2query",
			"revision": "6e42625fcba9345ab67b42b6744284e8f7e3e79d",
			"revisionTime": "2018-10-15T21:27:28Z"
		},
		{
			"checksumSHA1": "stsUCJVnZ5yMrmzSExbjbYp5tZ8=",
			"path": "github.com/aws/aws-sdk-go/private/protocol/eventstream",
			"revision": "6e42625fcba9345ab67b42b6744284e8f7e3e79d",
			"revisionTime": "2018-10-15T21:27:28Z"
		},
		{
			"checksumSHA1": "bOQjEfKXaTqe7dZhDDER/wZUzQc=",
			"path": "github.com/aws/aws-sdk-go/private/protocol/eventstream/eventstreamapi",
			"revision": "6e42625fcba9345ab67b42b6744284e8f7e3e79d",
			"revisionTime": "2018-10-15T21:27:28Z"
		},
		{
			"checksumSHA1": "tXRIRarT7qepHconxydtO7mXod4=",
			"path": "github.com/aws/aws-sdk-go/private/protocol/json/jsonutil",
			"revision": "6e42625fcba9345ab67b42b6744284e8f7e3e79d",
			"revisionTime": "2018-10-15T21:27:28Z"
		},
		{
			"checksumSHA1": "v2c4B7IgTyjl7ShytqbTOqhCIoM=",
			"path": "github.com/aws/aws-sdk-go/private/protocol/jsonrpc",
			"revision": "6e42625fcba9345ab67b42b6744284e8f7e3e79d",
			"revisionTime": "2018-10-15T21:27:28Z"
		},
		{
			"checksumSHA1": "lj56XJFI2OSp+hEOrFZ+eiEi/yM=",
			"path": "github.com/aws/aws-sdk-go/private/protocol/query",
			"revision": "6e42625fcba9345ab67b42b6744284e8f7e3e79d",
			"revisionTime": "2018-10-15T21:27:28Z"
		},
		{
			"checksumSHA1": "+O6A945eTP9plLpkEMZB0lwBAcg=",
			"path": "github.com/aws/aws-sdk-go/private/protocol/query/queryutil",
			"revision": "6e42625fcba9345ab67b42b6744284e8f7e3e79d",
			"revisionTime": "2018-10-15T21:27:28Z"
		},
		{
			"checksumSHA1": "uRvmEPKcEdv7qc0Ep2zn0E3Xumc=",
			"path": "github.com/aws/aws-sdk-go/private/protocol/rest",
			"revision": "6e42625fcba9345ab67b42b6744284e8f7e3e79d",
			"revisionTime": "2018-10-15T21:27:28Z"
		},
		{
			"checksumSHA1": "ZZgzuZoMphxAf8wwz9QqpSQdBGc=",
			"path": "github.com/aws/aws-sdk-go/private/protocol/restxml",
			"revision": "6e42625fcba9345ab67b42b6744284e8f7e3e79d",
			"revisionTime": "2018-10-15T21:27:28Z"
		},
		{
			"checksumSHA1": "soXVJWQ/xvEB72Mo6FresaQIxLg=",
			"path": "github.com/aws/aws-sdk-go/private/protocol/xml/xmlutil",
			"revision": "6e42625fcba9345ab67b42b6744284e8f7e3e79d",
			"revisionTime": "2018-10-15T21:27:28Z"
		},
		{
			"checksumSHA1": "Ca+Lj+lYT1bFPmFqRFse3jtH1QA=",
			"path": "github.com/aws/aws-sdk-go/service/dynamodb",
			"revision": "6e42625fcba9345ab67b42b6744284e8f7e3e79d",
			"revisionTime": "2018-10-15T21:27:28Z"
		},
		{
			"checksumSHA1": "0pEvMEbeoSBvYbVR5HwTpDcbIEo=",
			"path": "github.com/aws/aws-sdk-go/service/dynamodb/dynamodbattribute",
			"revision": "6e42625fcba9345ab67b42b6744284e8f7e3e79d",
			"revisionTime": "2018-10-15T21:27:28Z"
		},
		{
			"checksumSHA1": "Cr+HUNBOotDvCYRZOjQJl/vg0yg=",
			"path": "github.com/aws/aws-sdk-go/service/ec2",
			"revision": "6e42625fcba9345ab67b42b6744284e8f7e3e79d",
			"revisionTime": "2018-10-15T21:27:28Z"
		},
		{
			"checksumSHA1": "xke6oymAAPvAuHxEm2eWp+mdaaw=",
			"path": "github.com/aws/aws-sdk-go/service/iam",
			"revision": "6e42625fcba9345ab67b42b6744284e8f7e3e79d",
			"revisionTime": "2018-10-15T21:27:28Z"
		},
		{
			"checksumSHA1": "+vRlKT3gC9YfgJllh87JaYa3V9c=",
			"path": "github.com/aws/aws-sdk-go/service/iam/iamiface",
			"revision": "6e42625fcba9345ab67b42b6744284e8f7e3e79d",
			"revisionTime": "2018-10-15T21:27:28Z"
		},
		{
			"checksumSHA1": "ac/mCyWnYF9Br3WPYQcAOYGxCFc=",
			"path": "github.com/aws/aws-sdk-go/service/kms",
			"revision": "6e42625fcba9345ab67b42b6744284e8f7e3e79d",
			"revisionTime": "2018-10-15T21:27:28Z"
		},
		{
			"checksumSHA1": "OjnnN9JobHmJLZvIBM0du3bNLmk=",
			"path": "github.com/aws/aws-sdk-go/service/kms/kmsiface",
			"revision": "23e3775971f2213a1969886eb9931ffd834f438c",
			"revisionTime": "2018-07-06T22:54:19Z"
		},
		{
			"checksumSHA1": "JgKzClDzo4V5Wh9cEk7h2dHtAZE=",
			"path": "github.com/aws/aws-sdk-go/service/s3",
			"revision": "6e42625fcba9345ab67b42b6744284e8f7e3e79d",
			"revisionTime": "2018-10-15T21:27:28Z"
		},
		{
			"checksumSHA1": "35a/vm5R/P68l/hQD55GqviO6bg=",
			"path": "github.com/aws/aws-sdk-go/service/sts",
			"revision": "6e42625fcba9345ab67b42b6744284e8f7e3e79d",
			"revisionTime": "2018-10-15T21:27:28Z"
		},
		{
			"checksumSHA1": "O1161KyKFmri353MlqGTxZv36fU=",
			"path": "github.com/aws/aws-sdk-go/service/sts/stsiface",
			"revision": "6e42625fcba9345ab67b42b6744284e8f7e3e79d",
			"revisionTime": "2018-10-15T21:27:28Z"
		},
		{
			"checksumSHA1": "0rido7hYHQtfq3UJzVT5LClLAWc=",
			"path": "github.com/beorn7/perks/quantile",
			"revision": "3a771d992973f24aa725d07868b467d1ddfceafb",
			"revisionTime": "2018-03-21T16:47:47Z"
		},
		{
			"checksumSHA1": "oTmBS67uxM6OXB/+OJUAG9LK4jw=",
			"path": "github.com/bgentry/speakeasy",
			"revision": "4aabc24848ce5fd31929f7d1e4ea74d3709c14cd",
			"revisionTime": "2017-04-17T20:07:03Z"
		},
		{
			"checksumSHA1": "X/ezkFEECpsC9T8wf1m6jbJo3A4=",
			"path": "github.com/boombuler/barcode",
			"revision": "34fff276c74eba9c3506f0c6f4064dbaa67d8da3",
			"revisionTime": "2018-08-09T05:23:37Z"
		},
		{
			"checksumSHA1": "jWsoIeAcg4+QlCJLZ8jXHiJ5a3s=",
			"path": "github.com/boombuler/barcode/qr",
			"revision": "34fff276c74eba9c3506f0c6f4064dbaa67d8da3",
			"revisionTime": "2018-08-09T05:23:37Z"
		},
		{
			"checksumSHA1": "axe0OTdOjYa+XKDUYqzOv7FGaWo=",
			"path": "github.com/boombuler/barcode/utils",
			"revision": "34fff276c74eba9c3506f0c6f4064dbaa67d8da3",
			"revisionTime": "2018-08-09T05:23:37Z"
		},
		{
			"checksumSHA1": "wCaMkrXyTIFhss/mCRnbSTjqKoI=",
			"path": "github.com/briankassouf/jose",
			"revision": "d2569464773f2b9de32e57a79d87318bca5b56c0",
			"revisionTime": "2018-06-19T21:45:49Z"
		},
		{
			"checksumSHA1": "trdC2+st1v9tFgU3/vIYW238fgk=",
			"path": "github.com/briankassouf/jose/crypto",
			"revision": "d2569464773f2b9de32e57a79d87318bca5b56c0",
			"revisionTime": "2018-06-19T21:45:49Z"
		},
		{
			"checksumSHA1": "MS5CbPD4yQKfyN5+8wwoUlNYoRY=",
			"path": "github.com/briankassouf/jose/jws",
			"revision": "d2569464773f2b9de32e57a79d87318bca5b56c0",
			"revisionTime": "2018-06-19T21:45:49Z"
		},
		{
			"checksumSHA1": "xSZ/hDO7yll2NzZlFR7V9XpjZlw=",
			"path": "github.com/briankassouf/jose/jwt",
			"revision": "d2569464773f2b9de32e57a79d87318bca5b56c0",
			"revisionTime": "2018-06-19T21:45:49Z"
		},
		{
			"checksumSHA1": "2nTxrtvUecg8v33ZkjIFiUxfUI8=",
			"path": "github.com/cenkalti/backoff",
			"revision": "62661b46c4093e2c1f38d943e663db1a29873e80",
			"revisionTime": "2018-10-03T08:08:54Z"
		},
		{
			"checksumSHA1": "M1vuegRbWA+FXAdS8Uo8yHL8DVs=",
			"path": "github.com/centrify/cloud-golang-sdk/oauth",
			"revision": "7c97cc6fde16c41f82cace5cbba3e5f098065b9c",
			"revisionTime": "2018-01-19T17:31:02Z"
		},
		{
			"checksumSHA1": "xR+Tgm85/6IN6aI50vu7xAldIIc=",
			"path": "github.com/centrify/cloud-golang-sdk/restapi",
			"revision": "7c97cc6fde16c41f82cace5cbba3e5f098065b9c",
			"revisionTime": "2018-01-19T17:31:02Z"
		},
		{
			"checksumSHA1": "Q67ATuMeeJBKB6vpJPA/kdqas4I=",
			"path": "github.com/chrismalek/oktasdk-go/okta",
			"revision": "c38de6febf6bc5d93004d830b0a8ad6a3423a725",
			"revisionTime": "2018-09-10T15:25:13Z"
		},
		{
			"checksumSHA1": "H4RhrnI0P34qLB9345G4r7CAwpU=",
			"path": "github.com/circonus-labs/circonus-gometrics",
			"revision": "d6e3aea90ab9f90fe8456e13fc520f43d102da4d",
			"revisionTime": "2019-01-28T15:50:09Z",
			"version": "v2.2.6",
			"versionExact": "v2.2.6"
		},
		{
			"checksumSHA1": "xtzLG2UjYF1lnD33Wk+Nu/KOO6E=",
			"path": "github.com/circonus-labs/circonus-gometrics/api",
			"revision": "d6e3aea90ab9f90fe8456e13fc520f43d102da4d",
			"revisionTime": "2019-01-28T15:50:09Z",
			"version": "v2.2.6",
			"versionExact": "v2.2.6"
		},
		{
			"checksumSHA1": "bQhz/fcyZPmuHSH2qwC4ZtATy5c=",
			"path": "github.com/circonus-labs/circonus-gometrics/api/config",
			"revision": "d6e3aea90ab9f90fe8456e13fc520f43d102da4d",
			"revisionTime": "2019-01-28T15:50:09Z",
			"version": "v2.2.6",
			"versionExact": "v2.2.6"
		},
		{
			"checksumSHA1": "Ij8yB33E0Kk+GfTkNRoF1mG26dc=",
			"path": "github.com/circonus-labs/circonus-gometrics/checkmgr",
			"revision": "d6e3aea90ab9f90fe8456e13fc520f43d102da4d",
			"revisionTime": "2019-01-28T15:50:09Z",
			"version": "v2.2.6",
			"versionExact": "v2.2.6"
		},
		{
			"checksumSHA1": "2efAvf/xcfGiQ4Y1P3+5YObpeVg=",
			"path": "github.com/circonus-labs/circonusllhist",
			"revision": "5eb751da55c6d3091faf3861ec5062ae91fee9d0",
			"revisionTime": "2018-04-30T14:50:27Z"
		},
		{
			"checksumSHA1": "lhI+t+Fta74oQ+5OsfWj0DPemG0=",
			"path": "github.com/cockroachdb/cockroach-go/crdb",
			"revision": "e0a95dfd547cc9c3ebaaba1a12c2afe4bf621ac5",
			"revisionTime": "2018-10-01T14:36:04Z"
		},
		{
			"checksumSHA1": "6aGvzibOCGGTbCFKOHRWIASC+Us=",
			"path": "github.com/containerd/continuity/pathdriver",
			"revision": "be9bd761db19d4fc551d40be908f02e00487511d",
			"revisionTime": "2018-10-03T07:59:58Z"
		},
		{
			"checksumSHA1": "3fbao10aFaGLkTcNIYanekXqO+g=",
			"path": "github.com/coreos/go-oidc",
			"revision": "1180514eaf4d9f38d0d19eef639a1d695e066e72",
			"revisionTime": "2018-04-17T20:27:37Z",
			"version": "v2",
			"versionExact": "v2.0.0"
		},
		{
			"checksumSHA1": "97BsbXOiZ8+Kr+LIuZkQFtSj7H4=",
			"path": "github.com/coreos/go-semver/semver",
			"revision": "e214231b295a8ea9479f11b70b35d5acf3556d9b",
			"revisionTime": "2018-01-08T23:09:05Z"
		},
		{
			"checksumSHA1": "3Yy0xwh3nuUl9+hzOWG+k33jbik=",
			"path": "github.com/coreos/go-systemd/journal",
			"revision": "c6f51f82210d9608a835763225a5e2a3c87583c6",
			"revisionTime": "2018-10-12T12:30:02Z"
		},
		{
			"checksumSHA1": "2nbRomDbuewPx0gvYTHCIwgtEbM=",
			"path": "github.com/coreos/pkg/capnslog",
			"revision": "399ea9e2e55f791b6e3d920860dbecb99c3692f0",
			"revisionTime": "2018-09-28T19:01:04Z"
		},
		{
			"checksumSHA1": "0rXUgJC/GgF8XbLxmJiMgC4peQQ=",
			"path": "github.com/denisenkom/go-mssqldb",
			"revision": "4e0d7dc8888fbb59764060e99b7b68e77a6f9698",
			"revisionTime": "2018-10-14T14:49:52Z"
		},
		{
			"checksumSHA1": "wu8t19t2rmyrrfDfdu9v7f/+iag=",
			"path": "github.com/denisenkom/go-mssqldb/internal/cp",
			"revision": "4e0d7dc8888fbb59764060e99b7b68e77a6f9698",
			"revisionTime": "2018-10-14T14:49:52Z"
		},
		{
			"checksumSHA1": "blOHP3HPYU+IeV6yWCalQuuM+zE=",
			"path": "github.com/dgrijalva/jwt-go",
			"revision": "3af4c746e1c248ee8491a3e0c6f7a9cd831e95f8",
			"revisionTime": "2018-09-21T17:23:15Z"
		},
		{
			"checksumSHA1": "7EjxkAUND/QY/sN+2fNKJ52v1Rc=",
			"path": "github.com/dimchansky/utfbom",
			"revision": "5448fe645cb1964ba70ac8f9f2ffe975e61a536c",
			"revisionTime": "2018-07-13T13:37:17Z"
		},
		{
			"checksumSHA1": "1IPGX6/BnX7QN4DjbBk0UafTB2U=",
			"path": "github.com/docker/go-connections/nat",
			"revision": "97c2040d34dfae1d1b1275fa3a78dbdd2f41cf7e",
			"revisionTime": "2018-08-21T09:36:06Z"
		},
		{
			"checksumSHA1": "0o/uepI6WDKqPNMXPbjeml1ciNo=",
			"path": "github.com/docker/go-units",
			"revision": "47565b4f722fb6ceae66b95f853feed578a4a51c",
			"revisionTime": "2018-02-12T13:46:57Z"
		},
		{
			"checksumSHA1": "+6+ZxVI93N9z2Aq31/ThJP8BolQ=",
			"path": "github.com/duosecurity/duo_api_golang",
			"revision": "d0530c80e49a86b1c3f5525daa5a324bfb795ef3",
			"revisionTime": "2018-03-15T11:22:07Z"
		},
		{
			"checksumSHA1": "XpARPTJEqfXzFF+3tYxmiZ+9o28=",
			"path": "github.com/duosecurity/duo_api_golang/authapi",
			"revision": "d0530c80e49a86b1c3f5525daa5a324bfb795ef3",
			"revisionTime": "2018-03-15T11:22:07Z"
		},
		{
			"checksumSHA1": "7DxViusFRJ7UPH0jZqYatwDrOkY=",
			"path": "github.com/elazarl/go-bindata-assetfs",
			"revision": "38087fe4dafb822e541b3f7955075cc1c30bd294",
			"revisionTime": "2018-02-23T16:03:09Z"
		},
		{
			"checksumSHA1": "BxH9xJUqczhpL57gfKZe2/VlBHY=",
			"path": "github.com/fatih/color",
			"revision": "3f9d52f7176a6927daacff70a3e8d1dc2025c53e",
			"revisionTime": "2018-10-10T23:13:11Z"
		},
		{
			"checksumSHA1": "Ps2Bsd1OjhSmAv4uVA2ZIZx7w7k=",
			"path": "github.com/fatih/structs",
			"revision": "878a968ab22548362a09bdb3322f98b00f470d46",
			"revisionTime": "2018-10-10T23:17:57Z"
		},
		{
			"checksumSHA1": "gltDeXUix5pTk06uFY9ed/ft3hE=",
			"path": "github.com/fullsailor/pkcs7",
			"revision": "8306686428a5fe132eac8cb7c4848af725098bd4",
			"revisionTime": "2018-04-23T16:52:53Z"
		},
		{
			"checksumSHA1": "+G7Tp8XWZDUd2WAXiEdOsneID9c=",
			"path": "github.com/gammazero/deque",
			"revision": "f6adf94963e448a692b33e9ddc931ff10afbb79b",
			"revisionTime": "2018-09-20T17:21:22Z"
		},
		{
			"checksumSHA1": "5QFcFwxpBKNNqRKThLfWqiOQlMQ=",
			"path": "github.com/gammazero/workerpool",
			"revision": "48371c973101f1425ff30aef37cbaf0c65822b22",
			"revisionTime": "2018-09-20T15:53:29Z"
		},
		{
			"checksumSHA1": "nlMa0NX11OCS5UHuJszVGTBboWU=",
			"path": "github.com/ghodss/yaml",
			"revision": "c7ce16629ff4cd059ed96ed06419dd3856fd3577",
			"revisionTime": "2018-08-20T08:47:58Z"
		},
		{
			"checksumSHA1": "kxja3mICEw4DKBlGQdK4tmIAkCQ=",
			"path": "github.com/go-errors/errors",
			"revision": "d98b870cc4e05f1545532a80e9909be8216095b6",
			"revisionTime": "2018-08-13T16:29:53Z"
		},
		{
			"checksumSHA1": "1MD5Dz5eVB6XZ24C3P8nlAD6ui0=",
			"path": "github.com/go-ini/ini",
			"revision": "9c8236e659b76e87bf02044d06fde8683008ff3e",
			"revisionTime": "2018-10-14T23:42:04Z"
		},
		{
			"checksumSHA1": "2aRyfYrdQCGtScEVbK62QyoApOo=",
			"path": "github.com/go-ldap/ldap",
			"revision": "214f299a0ecb2a6c6f6d2b0f13977032b207dc58",
			"revisionTime": "2019-01-30T04:35:03Z"
		},
		{
			"checksumSHA1": "r89NVOyv2X4KagJNkB7a4rZvMg4=",
			"path": "github.com/go-sql-driver/mysql",
			"revision": "361f66ef3b53de1f16b7f2af9ef38a6c159ceb3e",
			"revisionTime": "2018-10-01T07:22:39Z"
		},
		{
			"checksumSHA1": "TI+QiWWuz4SQKW/MyRRYhjzdq2A=",
			"path": "github.com/go-test/deep",
			"revision": "57af0be209c537ba1d9c2a4b285ab7aea0897e51",
			"revisionTime": "2018-05-09T20:02:13Z"
		},
		{
			"checksumSHA1": "R6itMAIo8MvEkf0FYAeXtaBhcfc=",
			"path": "github.com/gocql/gocql",
			"revision": "44e29ed5b8a4b4fff39d7ebaa19976c6f852075b",
			"revisionTime": "2018-10-12T10:03:15Z"
		},
		{
			"checksumSHA1": "7RlYIbPYgPkxDDCSEuE6bvYEEeU=",
			"path": "github.com/gocql/gocql/internal/lru",
			"revision": "44e29ed5b8a4b4fff39d7ebaa19976c6f852075b",
			"revisionTime": "2018-10-12T10:03:15Z"
		},
		{
			"checksumSHA1": "puCAbQOdeajpTEFssPsgeskXB+8=",
			"path": "github.com/gocql/gocql/internal/murmur",
			"revision": "44e29ed5b8a4b4fff39d7ebaa19976c6f852075b",
			"revisionTime": "2018-10-12T10:03:15Z"
		},
		{
			"checksumSHA1": "5GTGKm0C5aLdu9tynZQWQEQqRes=",
			"path": "github.com/gocql/gocql/internal/streams",
			"revision": "44e29ed5b8a4b4fff39d7ebaa19976c6f852075b",
			"revisionTime": "2018-10-12T10:03:15Z"
		},
		{
			"checksumSHA1": "FhEC1RwKSm/8jvTI2MKlzDVz+Vs=",
			"path": "github.com/gogo/protobuf/gogoproto",
			"revision": "fd322a3c49630fe6d05737e2b7d9426e6680e28d",
			"revisionTime": "2018-10-10T09:29:45Z"
		},
		{
			"checksumSHA1": "47nJ3iu1bVvK9jPXwAinFYr4mBU=",
			"path": "github.com/gogo/protobuf/proto",
			"revision": "fd322a3c49630fe6d05737e2b7d9426e6680e28d",
			"revisionTime": "2018-10-10T09:29:45Z"
		},
		{
			"checksumSHA1": "4R7X2wRYYOxdXsoXOEcyBoCakb8=",
			"path": "github.com/gogo/protobuf/protoc-gen-gogo/descriptor",
			"revision": "fd322a3c49630fe6d05737e2b7d9426e6680e28d",
			"revisionTime": "2018-10-10T09:29:45Z"
		},
		{
			"checksumSHA1": "HPVQZu059/Rfw2bAWM538bVTcUc=",
			"path": "github.com/gogo/protobuf/sortkeys",
			"revision": "fd322a3c49630fe6d05737e2b7d9426e6680e28d",
			"revisionTime": "2018-10-10T09:29:45Z"
		},
		{
			"checksumSHA1": "HmbftipkadrLlCfzzVQ+iFHbl6g=",
			"path": "github.com/golang/glog",
			"revision": "23def4e6c14b4da8ac2ed8007337bc5eb5007998",
			"revisionTime": "2016-01-25T20:49:56Z"
		},
		{
			"checksumSHA1": "GaJLoEuMGnP5ofXvuweAI4wx06U=",
			"path": "github.com/golang/protobuf/proto",
			"revision": "ddf22928ea3c56eb4292a0adbbf5001b1e8e7d0d",
			"revisionTime": "2018-10-05T18:17:28Z"
		},
		{
			"checksumSHA1": "fXNL9CT3MIlkdLUCn83Aon7QVAU=",
			"path": "github.com/golang/protobuf/protoc-gen-go/descriptor",
			"revision": "ddf22928ea3c56eb4292a0adbbf5001b1e8e7d0d",
			"revisionTime": "2018-10-05T18:17:28Z"
		},
		{
			"checksumSHA1": "tkJPssYejSjuAwE2tdEnoEIj93Q=",
			"path": "github.com/golang/protobuf/ptypes",
			"revision": "ddf22928ea3c56eb4292a0adbbf5001b1e8e7d0d",
			"revisionTime": "2018-10-05T18:17:28Z"
		},
		{
			"checksumSHA1": "UvYEjI10BRTlBOd8fZvQrJbLpC4=",
			"path": "github.com/golang/protobuf/ptypes/any",
			"revision": "ddf22928ea3c56eb4292a0adbbf5001b1e8e7d0d",
			"revisionTime": "2018-10-05T18:17:28Z"
		},
		{
			"checksumSHA1": "GKo6mbuEFhhg/SzB4UpvEB64rDA=",
			"path": "github.com/golang/protobuf/ptypes/duration",
			"revision": "ddf22928ea3c56eb4292a0adbbf5001b1e8e7d0d",
			"revisionTime": "2018-10-05T18:17:28Z"
		},
		{
			"checksumSHA1": "wApifY9WlmhQrnTQOi6JOiLchts=",
			"path": "github.com/golang/protobuf/ptypes/empty",
			"revision": "ddf22928ea3c56eb4292a0adbbf5001b1e8e7d0d",
			"revisionTime": "2018-10-05T18:17:28Z"
		},
		{
			"checksumSHA1": "FVux1MnlZpNEY4Ot/Vw5nX+6N88=",
			"path": "github.com/golang/protobuf/ptypes/struct",
			"revision": "ddf22928ea3c56eb4292a0adbbf5001b1e8e7d0d",
			"revisionTime": "2018-10-05T18:17:28Z"
		},
		{
			"checksumSHA1": "T42CEYmGiqIXTe36UJ5jLPO33lY=",
			"path": "github.com/golang/protobuf/ptypes/timestamp",
			"revision": "ddf22928ea3c56eb4292a0adbbf5001b1e8e7d0d",
			"revisionTime": "2018-10-05T18:17:28Z"
		},
		{
			"checksumSHA1": "bZ3wD6e7vC8U/8VjfVT4gyEh4xg=",
			"path": "github.com/golang/protobuf/ptypes/wrappers",
			"revision": "d7fc20193620986259ffb1f9b9da752114ee14a4",
			"revisionTime": "2018-10-22T20:23:25Z"
		},
		{
			"checksumSHA1": "h1d2lPZf6j2dW/mIqVnd1RdykDo=",
			"path": "github.com/golang/snappy",
			"revision": "2e65f85255dbc3072edf28d6b5b8efc472979f5a",
			"revisionTime": "2018-05-18T05:39:59Z"
		},
		{
			"checksumSHA1": "lorBQlh3HnsHpNN91mPGXgje1Ow=",
			"path": "github.com/google/go-github/github",
			"revision": "aa7423eb79707e88352b2af2ff5fa5a4493f88c6",
			"revisionTime": "2018-10-14T18:33:19Z"
		},
		{
			"checksumSHA1": "p3IB18uJRs4dL2K5yx24MrLYE9A=",
			"path": "github.com/google/go-querystring/query",
			"revision": "44c6ddd0a2342c386950e880b658017258da92fc",
			"revisionTime": "2018-09-16T13:16:37Z"
		},
		{
			"checksumSHA1": "PFtXkXPO7pwRtykVUUXtc07wc7U=",
			"path": "github.com/google/gofuzz",
			"revision": "24818f796faf91cd76ec7bddd72458fbced7a6c1",
			"revisionTime": "2017-06-12T17:47:53Z"
		},
		{
			"checksumSHA1": "yNyE9MrpDJQAxOxSipSIBgBhuNQ=",
			"path": "github.com/google/uuid",
			"revision": "9b3b1e0f5f99ae461456d768e7d301a7acdaa2d8",
			"revisionTime": "2018-09-17T14:00:05Z"
		},
		{
			"checksumSHA1": "ekHPyQm895CEXodPwiwO1RFcvLA=",
			"path": "github.com/googleapis/gax-go",
			"revision": "1ef592c90f479e3ab30c6c2312e20e13881b7ea6",
			"revisionTime": "2018-07-02T19:49:19Z"
		},
		{
			"checksumSHA1": "m8B3L3qJ3tFfP6BI9pIFr9oal3w=",
			"path": "github.com/gorhill/cronexpr",
			"revision": "88b0669f7d75f171bd612b874e52b95c190218df",
			"revisionTime": "2018-04-27T10:00:37Z"
		},
		{
			"checksumSHA1": "+t6mprYUk4MUuJL3H8cwGXNiVnI=",
			"path": "github.com/grpc-ecosystem/go-grpc-middleware/util/backoffutils",
			"revision": "498ae206fc3cfe81cd82e48c1d4354026fa5f9ec",
			"revisionTime": "2018-08-30T09:29:08Z"
		},
		{
			"checksumSHA1": "O0r0hj4YL+jSRNjnshkeH4GY+4s=",
			"path": "github.com/hailocab/go-hostpool",
			"revision": "e80d13ce29ede4452c43dea11e79b9bc8a15b478",
			"revisionTime": "2016-01-25T11:53:50Z"
		},
		{
			"checksumSHA1": "pMikh4ir9TYnYGY5C68RetWhAnY=",
			"path": "github.com/hashicorp/consul/api",
			"revision": "87a2b2020d802cd08e0dbdf53fa7db40ea47d399",
			"revisionTime": "2018-10-19T20:37:47Z"
		},
		{
			"checksumSHA1": "L/RlKwIgOVgm516yOHXfT4HcGAk=",
			"path": "github.com/hashicorp/consul/lib",
			"revision": "34e95314827d336e4893aa23ee651b67d320c3ee",
			"revisionTime": "2018-10-11T20:31:27Z"
		},
		{
			"checksumSHA1": "xx1WR46goRPHHhFk75gzyEA/Opw=",
			"path": "github.com/hashicorp/consul/version",
			"revision": "34e95314827d336e4893aa23ee651b67d320c3ee",
			"revisionTime": "2018-10-11T20:31:27Z"
		},
		{
			"checksumSHA1": "ByRdQMv2yl16W6Tp9gUW1nNmpuI=",
			"path": "github.com/hashicorp/errwrap",
			"revision": "8a6fb523712970c966eefc6b39ed2c5e74880354",
			"revisionTime": "2018-08-24T00:39:10Z"
		},
		{
			"checksumSHA1": "Ihile6rE76J6SivxECovHgMROxw=",
			"path": "github.com/hashicorp/go-cleanhttp",
			"revision": "e8ab9daed8d1ddd2d3c4efba338fe2eeae2e4f18",
			"revisionTime": "2018-08-30T03:37:06Z"
		},
		{
			"checksumSHA1": "Zyex8Uj6m39MULS5GkYbNrgxMe0=",
			"path": "github.com/hashicorp/go-gcp-common/gcputil",
			"revision": "763e39302965f115fba738b409b320563267b8df",
			"revisionTime": "2018-04-25T17:39:46Z"
		},
		{
			"checksumSHA1": "6qzyjenSBoRyGdQfRM3r5nw2rvg=",
			"path": "github.com/hashicorp/go-hclog",
			"revision": "61d530d6c27f994fb6c83b80f99a69c54125ec8a",
			"revisionTime": "2018-10-01T19:54:59Z"
		},
		{
			"checksumSHA1": "mCCQqlVo0CPUr29LXH4Oe4Ww3JA=",
			"path": "github.com/hashicorp/go-immutable-radix",
			"revision": "27df80928bb34bb1b0d6d0e01b9e679902e7a6b5",
			"revisionTime": "2018-08-30T03:32:45Z"
		},
		{
			"checksumSHA1": "4Ge4Vvtbyhb5nN3o+7Vq0Za8i8U=",
			"path": "github.com/hashicorp/go-memdb",
			"revision": "1289e7fffe71d8fd4d4d491ba9a412c50f244c44",
			"revisionTime": "2018-02-23T23:30:45Z"
		},
		{
			"checksumSHA1": "TNlVzNR1OaajcNi3CbQ3bGbaLGU=",
			"path": "github.com/hashicorp/go-msgpack/codec",
			"revision": "fa3f63826f7c23912c15263591e65d54d080b458",
			"revisionTime": "2015-05-18T23:42:57Z"
		},
		{
			"checksumSHA1": "cFcwn0Zxefithm9Q9DioRNcGbqg=",
			"path": "github.com/hashicorp/go-multierror",
			"revision": "886a7fbe3eb1c874d46f623bfa70af45f425b3d1",
			"revisionTime": "2018-08-24T00:40:42Z"
		},
		{
			"checksumSHA1": "xKTQS1nUz2xCWwMI8FTLB6mcjGs=",
			"path": "github.com/hashicorp/go-plugin",
			"revision": "314501b665e0b2cc71bbd829783179fc38840a85",
			"revisionTime": "2018-10-04T02:44:35Z"
		},
		{
			"checksumSHA1": "9SqwC2BzFbsWulQuBG2+QEliTpo=",
			"path": "github.com/hashicorp/go-retryablehttp",
			"revision": "73489d0a1476f0c9e6fb03f9c39241523a496dfd",
			"revisionTime": "2019-01-26T20:33:39Z"
		},
		{
			"checksumSHA1": "A1PcINvF3UiwHRKn8UcgARgvGRs=",
			"path": "github.com/hashicorp/go-rootcerts",
			"revision": "6bb64b370b90e7ef1fa532be9e591a81c3493e00",
			"revisionTime": "2016-05-03T14:34:40Z"
		},
		{
			"checksumSHA1": "J47ySO1q0gcnmoMnir1q1loKzCk=",
			"path": "github.com/hashicorp/go-sockaddr",
			"revision": "6d291a969b86c4b633730bfc6b8b9d64c3aafed9",
			"revisionTime": "2018-03-20T11:50:54Z"
		},
		{
			"checksumSHA1": "qh5vA7tAEfJWJTkJm6H+kWg+ztU=",
			"path": "github.com/hashicorp/go-syslog",
			"revision": "326bf4a7f709d263f964a6a96558676b103f3534",
			"revisionTime": "2017-08-29T12:00:34Z"
		},
		{
			"checksumSHA1": "Kjansj6ZDJrWKNS1BJpg+z7OBnI=",
			"path": "github.com/hashicorp/go-uuid",
			"revision": "de160f5c59f693fed329e73e291bb751fe4ea4dc",
			"revisionTime": "2018-08-30T03:27:00Z"
		},
		{
			"checksumSHA1": "r0pj5dMHCghpaQZ3f1BRGoKiSWw=",
			"path": "github.com/hashicorp/go-version",
			"revision": "b5a281d3160aa11950a6182bd9a9dc2cb1e02d50",
			"revisionTime": "2018-08-24T00:43:55Z"
		},
		{
			"checksumSHA1": "4K1LTDKblIXwDEhNQULXcRKMbB0=",
			"path": "github.com/hashicorp/golang-lru",
			"revision": "20f1fb78b0740ba8c3cb143a61e86ba5c8669768",
			"revisionTime": "2018-08-30T03:29:55Z"
		},
		{
			"checksumSHA1": "NvkV52M5EFd0kT4U+9A2Eu/kKr8=",
			"path": "github.com/hashicorp/golang-lru/simplelru",
			"revision": "20f1fb78b0740ba8c3cb143a61e86ba5c8669768",
			"revisionTime": "2018-08-30T03:29:55Z"
		},
		{
			"checksumSHA1": "bWGI7DqWg6IdhfamV96OD+Esa+8=",
			"path": "github.com/hashicorp/hcl",
			"revision": "65a6292f0157eff210d03ed1bf6c59b190b8b906",
			"revisionTime": "2018-09-06T18:38:39Z"
		},
		{
			"checksumSHA1": "XQmjDva9JCGGkIecOgwtBEMCJhU=",
			"path": "github.com/hashicorp/hcl/hcl/ast",
			"revision": "65a6292f0157eff210d03ed1bf6c59b190b8b906",
			"revisionTime": "2018-09-06T18:38:39Z"
		},
		{
			"checksumSHA1": "1GmX7G0Pgf5XprOh+T3zXMXX0dc=",
			"path": "github.com/hashicorp/hcl/hcl/parser",
			"revision": "65a6292f0157eff210d03ed1bf6c59b190b8b906",
			"revisionTime": "2018-09-06T18:38:39Z"
		},
		{
			"checksumSHA1": "encY+ZtDf4nJaMvsVL2c+EJ2r3Q=",
			"path": "github.com/hashicorp/hcl/hcl/printer",
			"revision": "65a6292f0157eff210d03ed1bf6c59b190b8b906",
			"revisionTime": "2018-09-06T18:38:39Z"
		},
		{
			"checksumSHA1": "+qJTCxhkwC7r+VZlPlZz8S74KmU=",
			"path": "github.com/hashicorp/hcl/hcl/scanner",
			"revision": "65a6292f0157eff210d03ed1bf6c59b190b8b906",
			"revisionTime": "2018-09-06T18:38:39Z"
		},
		{
			"checksumSHA1": "oS3SCN9Wd6D8/LG0Yx1fu84a7gI=",
			"path": "github.com/hashicorp/hcl/hcl/strconv",
			"revision": "65a6292f0157eff210d03ed1bf6c59b190b8b906",
			"revisionTime": "2018-09-06T18:38:39Z"
		},
		{
			"checksumSHA1": "c6yprzj06ASwCo18TtbbNNBHljA=",
			"path": "github.com/hashicorp/hcl/hcl/token",
			"revision": "65a6292f0157eff210d03ed1bf6c59b190b8b906",
			"revisionTime": "2018-09-06T18:38:39Z"
		},
		{
			"checksumSHA1": "PwlfXt7mFS8UYzWxOK5DOq0yxS0=",
			"path": "github.com/hashicorp/hcl/json/parser",
			"revision": "65a6292f0157eff210d03ed1bf6c59b190b8b906",
			"revisionTime": "2018-09-06T18:38:39Z"
		},
		{
			"checksumSHA1": "afrZ8VmAwfTdDAYVgNSXbxa4GsA=",
			"path": "github.com/hashicorp/hcl/json/scanner",
			"revision": "65a6292f0157eff210d03ed1bf6c59b190b8b906",
			"revisionTime": "2018-09-06T18:38:39Z"
		},
		{
			"checksumSHA1": "fNlXQCQEnb+B3k5UDL/r15xtSJY=",
			"path": "github.com/hashicorp/hcl/json/token",
			"revision": "65a6292f0157eff210d03ed1bf6c59b190b8b906",
			"revisionTime": "2018-09-06T18:38:39Z"
		},
		{
			"checksumSHA1": "q6yTL5vSGnWxUtcocVU3YIG/HNc=",
			"path": "github.com/hashicorp/memberlist",
			"revision": "b195c8e4fcc6284fff1583fd6ab09e68ca207551",
			"revisionTime": "2018-08-09T14:04:54Z"
		},
		{
			"checksumSHA1": "JfDgoMtev66pAMpiMEV3H4fNsnU=",
			"path": "github.com/hashicorp/nomad/acl",
			"revision": "7b1753bd9a48b824927d129e88e6cf07a188800d",
			"revisionTime": "2018-10-15T20:37:49Z"
		},
		{
			"checksumSHA1": "FNl0nzjl20FfYSU3Bc+14ghXDLU=",
			"path": "github.com/hashicorp/nomad/api",
			"revision": "7b1753bd9a48b824927d129e88e6cf07a188800d",
			"revisionTime": "2018-10-15T20:37:49Z"
		},
		{
			"checksumSHA1": "fqswK1Rf5F7cRNG+UHgY/gQFC78=",
			"path": "github.com/hashicorp/nomad/api/contexts",
			"revision": "7b1753bd9a48b824927d129e88e6cf07a188800d",
			"revisionTime": "2018-10-15T20:37:49Z"
		},
		{
			"checksumSHA1": "MTJpXZeMoJPxJDs5GoIbmnq3uXk=",
			"path": "github.com/hashicorp/nomad/helper",
			"revision": "7b1753bd9a48b824927d129e88e6cf07a188800d",
			"revisionTime": "2018-10-15T20:37:49Z"
		},
		{
			"checksumSHA1": "qB1zM2M1IuhWi7L8uNcnOiCrog0=",
			"path": "github.com/hashicorp/nomad/helper/args",
			"revision": "7b1753bd9a48b824927d129e88e6cf07a188800d",
			"revisionTime": "2018-10-15T20:37:49Z"
		},
		{
			"checksumSHA1": "KtK2/d4wBHjMqdR/SAa6cSDmxQ0=",
			"path": "github.com/hashicorp/nomad/helper/flatmap",
			"revision": "7b1753bd9a48b824927d129e88e6cf07a188800d",
			"revisionTime": "2018-10-15T20:37:49Z"
		},
		{
			"checksumSHA1": "mSCo/iZUEOSpeX5NsGZZzFMJqto=",
			"path": "github.com/hashicorp/nomad/helper/uuid",
			"revision": "7b1753bd9a48b824927d129e88e6cf07a188800d",
			"revisionTime": "2018-10-15T20:37:49Z"
		},
		{
			"checksumSHA1": "9EzgE4XLE3Jl8vQh3ml+PWs51Vg=",
			"path": "github.com/hashicorp/nomad/lib/kheap",
			"revision": "7b1753bd9a48b824927d129e88e6cf07a188800d",
			"revisionTime": "2018-10-15T20:37:49Z"
		},
		{
			"checksumSHA1": "UWR5DiE1Zh4u+0+U4t6WNAL49mI=",
			"path": "github.com/hashicorp/nomad/nomad/structs",
			"revision": "7b1753bd9a48b824927d129e88e6cf07a188800d",
			"revisionTime": "2018-10-15T20:37:49Z"
		},
		{
			"checksumSHA1": "+IrfZCO4rLVEOv+Q0aG4WI70SIE=",
			"path": "github.com/hashicorp/raft",
			"revision": "82694fb663be3ffa7769961ee9a65e4c39ebbf2c",
			"revisionTime": "2018-08-23T11:55:32Z"
		},
		{
			"checksumSHA1": "0PeWsO2aI+2PgVYlYlDPKfzCLEQ=",
			"path": "github.com/hashicorp/serf/coordinate",
			"revision": "48d57945817366b5484d99353f1f33e990bd142d",
			"revisionTime": "2018-09-07T13:02:40Z"
		},
		{
			"checksumSHA1": "axdQxCEwvUr1AygfYIMMxPkS1pY=",
			"path": "github.com/hashicorp/serf/serf",
			"revision": "48d57945817366b5484d99353f1f33e990bd142d",
			"revisionTime": "2018-09-07T13:02:40Z"
		},
		{
			"checksumSHA1": "NRGHY73VI2kEgy+FSDOuSsixS4k=",
			"path": "github.com/hashicorp/vault-plugin-auth-alicloud",
			"revision": "f278a59ca3e8aeafeda7cb9a14e8815359d25fcd",
			"revisionTime": "2018-11-09T18:06:36Z"
		},
		{
			"checksumSHA1": "xdrSQoX7B7Hr4iWm9T2+5wHVpHQ=",
			"path": "github.com/hashicorp/vault-plugin-auth-alicloud/tools",
			"revision": "f278a59ca3e8aeafeda7cb9a14e8815359d25fcd",
			"revisionTime": "2018-11-09T18:06:36Z"
		},
		{
			"checksumSHA1": "UgLfwpXoRLpMOF0rzaj+cRcTtdo=",
			"path": "github.com/hashicorp/vault-plugin-auth-azure",
			"revision": "0af1d040b5b329f41904cadcd96be55179468880",
			"revisionTime": "2019-02-01T22:26:32Z"
		},
		{
			"checksumSHA1": "4Z/niOo76EcP8KpLdSL5GdDcy78=",
			"path": "github.com/hashicorp/vault-plugin-auth-centrify",
			"revision": "66b0a34a58bffb678532d5a5d6d6ae2eb0206563",
			"revisionTime": "2018-08-16T20:11:31Z"
		},
		{
			"checksumSHA1": "Nd9aBfL80t7N8B9VVsNBgihA5f4=",
			"path": "github.com/hashicorp/vault-plugin-auth-gcp/plugin",
			"revision": "7d4c2101e7d0b61ec9fb0dc3c75d79920c6369c5",
			"revisionTime": "2019-02-01T21:54:14Z"
		},
		{
<<<<<<< HEAD
			"checksumSHA1": "jCtLHj3YAONxCcV6v6kifTrRJwM=",
			"path": "github.com/hashicorp/vault-plugin-auth-jwt",
			"revision": "6eaab2ed65f29101381ac871ffb06110b871a742",
			"revisionTime": "2019-02-13T00:58:38Z",
			"version": "=oidc-dev",
			"versionExact": "oidc-dev"
=======
			"checksumSHA1": "6B+p22t7wBR52hepGYd3t1JnDME=",
			"path": "github.com/hashicorp/vault-plugin-auth-jwt",
			"revision": "a608a5ad1c249797e266cb8fcb4eac336aa72bef",
			"revisionTime": "2019-01-28T23:42:21Z"
>>>>>>> 6abe647a
		},
		{
			"checksumSHA1": "NfVgV3CmKXGRsXk1sYVgMMRZ5Zc=",
			"path": "github.com/hashicorp/vault-plugin-auth-kubernetes",
			"revision": "db96aa4ab438cbc1cf544cec758d0d16ca4e9681",
			"revisionTime": "2019-02-01T22:22:09Z"
		},
		{
			"checksumSHA1": "PmhyvCKVlEMEP6JO31ozW+CBIiE=",
			"path": "github.com/hashicorp/vault-plugin-secrets-ad/plugin",
			"revision": "4796d99801253c6f10d7d96b968a3204a9a1ead8",
			"revisionTime": "2019-01-31T22:24:16Z"
		},
		{
			"checksumSHA1": "GOxdFElG31lXWgKFG9aqpDcG47M=",
			"path": "github.com/hashicorp/vault-plugin-secrets-ad/plugin/client",
			"revision": "4796d99801253c6f10d7d96b968a3204a9a1ead8",
			"revisionTime": "2019-01-31T22:24:16Z"
		},
		{
			"checksumSHA1": "RaH2xTkjaToCk+RoPhap7I66ibo=",
			"path": "github.com/hashicorp/vault-plugin-secrets-ad/plugin/util",
			"revision": "4796d99801253c6f10d7d96b968a3204a9a1ead8",
			"revisionTime": "2019-01-31T22:24:16Z"
		},
		{
			"checksumSHA1": "l0xVOHA0/SIjNfrmBRbrFvMVOaw=",
			"path": "github.com/hashicorp/vault-plugin-secrets-alicloud",
			"revision": "b0abe36195cb171e673a9f6425df977eff1ef825",
			"revisionTime": "2019-01-31T21:18:12Z"
		},
		{
			"checksumSHA1": "e96mN6plz/ApctpjvU2kiCumOl0=",
			"path": "github.com/hashicorp/vault-plugin-secrets-alicloud/clients",
			"revision": "b0abe36195cb171e673a9f6425df977eff1ef825",
			"revisionTime": "2019-01-31T21:18:12Z"
		},
		{
			"checksumSHA1": "rgeBhrdLyF2orH3QA/H66ZSSbuo=",
			"path": "github.com/hashicorp/vault-plugin-secrets-azure",
			"revision": "0087bdef705a9db855528525a6ede4d768a2639c",
			"revisionTime": "2018-12-07T23:25:00Z"
		},
		{
			"checksumSHA1": "tFP1EEyVlomSSx46NHDZWGPzUz0=",
			"path": "github.com/hashicorp/vault-plugin-secrets-gcp/plugin",
			"revision": "d6445459e80cd8b24c9e828a0a19f77e9f836206",
			"revisionTime": "2018-09-21T17:32:00Z"
		},
		{
			"checksumSHA1": "zwKMP2eBB2fKeOXMf0afsbw1bS0=",
			"path": "github.com/hashicorp/vault-plugin-secrets-gcp/plugin/iamutil",
			"revision": "d6445459e80cd8b24c9e828a0a19f77e9f836206",
			"revisionTime": "2018-09-21T17:32:00Z"
		},
		{
			"checksumSHA1": "81kYL49zTBoj1NYczxB2Xbr2d6Y=",
			"path": "github.com/hashicorp/vault-plugin-secrets-gcp/plugin/util",
			"revision": "d6445459e80cd8b24c9e828a0a19f77e9f836206",
			"revisionTime": "2018-09-21T17:32:00Z"
		},
		{
			"checksumSHA1": "StwRTX92gyH7iHkyZk4df+dLISM=",
			"path": "github.com/hashicorp/vault-plugin-secrets-gcpkms",
			"revision": "d6b25b0b4a39132ec3c02f19631b6a9bdadef042",
			"revisionTime": "2019-01-16T16:49:38Z"
		},
		{
			"checksumSHA1": "yhUUqN5rbEXnfI8WfGUofXToD+o=",
			"path": "github.com/hashicorp/vault-plugin-secrets-kv",
			"revision": "edbfe287c5d9277cecf2c91c79ffcc34f19d2049",
			"revisionTime": "2019-01-15T20:37:47Z"
		},
		{
			"checksumSHA1": "ldkAQ1CpiAaQ9sti0qIch+UyRsI=",
			"path": "github.com/hashicorp/yamux",
			"revision": "2f1d1f20f75d5404f53b9edf6b53ed5505508675",
			"revisionTime": "2018-10-12T17:50:58Z"
		},
		{
			"checksumSHA1": "MUEiIhsVEYI4xI2TPCPElVLicEw=",
			"path": "github.com/influxdata/influxdb/client/v2",
			"revision": "cb03c542a4054f0f4d3dc13919d31c456bdb5c39",
			"revisionTime": "2018-11-14T18:54:52Z",
			"version": "v1.7.1",
			"versionExact": "v1.7.1"
		},
		{
			"checksumSHA1": "/SC4ZMeKnNqhuYDhWLZp+z4yeG8=",
			"path": "github.com/influxdata/influxdb/models",
			"revision": "9dff5f072fb7b0aab643c9e2338b52763f59b7b6",
			"revisionTime": "2018-12-07T16:01:49Z"
		},
		{
			"checksumSHA1": "Z0Bb5PWa5WL/j5Dm2KJCLGn1l7U=",
			"path": "github.com/influxdata/influxdb/pkg/escape",
			"revision": "9dff5f072fb7b0aab643c9e2338b52763f59b7b6",
			"revisionTime": "2018-12-07T16:01:49Z"
		},
		{
			"checksumSHA1": "lDHmXNdRAl7aVdjAiPM8Y0SP5Vo=",
			"path": "github.com/influxdata/platform/models",
			"revision": "df0b084543160564b4afa50a944d3d20145f3120",
			"revisionTime": "2018-12-08T01:46:35Z"
		},
		{
			"checksumSHA1": "Z1jNHNivahCME1jnd0nsJ/rUpfc=",
			"path": "github.com/influxdata/platform/pkg/escape",
			"revision": "df0b084543160564b4afa50a944d3d20145f3120",
			"revisionTime": "2018-12-08T01:46:35Z"
		},
		{
			"checksumSHA1": "FHpNxGUqXNu02lBFaei16tXFhU0=",
			"path": "github.com/jackc/pgx",
			"revision": "20eaa7963b9d714bfaf678dcb2448fbd1e3671b9",
			"revisionTime": "2018-10-10T12:56:47Z"
		},
		{
			"checksumSHA1": "rsDmBQ/jGFUN2t6G4c3ohkKGKdQ=",
			"path": "github.com/jackc/pgx/chunkreader",
			"revision": "20eaa7963b9d714bfaf678dcb2448fbd1e3671b9",
			"revisionTime": "2018-10-10T12:56:47Z"
		},
		{
			"checksumSHA1": "wArf/u0cmHsLafG2tOcjVUUXQBw=",
			"path": "github.com/jackc/pgx/internal/sanitize",
			"revision": "20eaa7963b9d714bfaf678dcb2448fbd1e3671b9",
			"revisionTime": "2018-10-10T12:56:47Z"
		},
		{
			"checksumSHA1": "OCtOmvS8BLHQAyQXJ/Ub8QxKz0s=",
			"path": "github.com/jackc/pgx/pgio",
			"revision": "20eaa7963b9d714bfaf678dcb2448fbd1e3671b9",
			"revisionTime": "2018-10-10T12:56:47Z"
		},
		{
			"checksumSHA1": "O2maVT2McrV62SKrIXqZh7gHEoM=",
			"path": "github.com/jackc/pgx/pgproto3",
			"revision": "20eaa7963b9d714bfaf678dcb2448fbd1e3671b9",
			"revisionTime": "2018-10-10T12:56:47Z"
		},
		{
			"checksumSHA1": "fFUF5XbI8Gx63ZQPn8gFmRnK+is=",
			"path": "github.com/jackc/pgx/pgtype",
			"revision": "20eaa7963b9d714bfaf678dcb2448fbd1e3671b9",
			"revisionTime": "2018-10-10T12:56:47Z"
		},
		{
			"checksumSHA1": "GWwPU9kxpn5EY/aKMnif2eaMb2c=",
			"path": "github.com/jeffchao/backoff",
			"revision": "9d7fd7aa17f229da501a53ec2de5d2b8612cc65b",
			"revisionTime": "2014-04-04T06:02:08Z"
		},
		{
			"checksumSHA1": "cIinEjB62s8j5cpY1u7sxtg4akg=",
			"path": "github.com/jefferai/jsonx",
			"revision": "9cc31c3135eef39b8e72585f37efa92b6ca314d0",
			"revisionTime": "2016-07-21T23:51:17Z"
		},
		{
			"checksumSHA1": "blwbl9vPvRLtL5QlZgfpLvsFiZ4=",
			"path": "github.com/jmespath/go-jmespath",
			"revision": "c2b33e8439af944379acbdd9c3a5fe0bc44bd8a5",
			"revisionTime": "2018-02-06T20:15:40Z"
		},
		{
			"checksumSHA1": "VCLdGW7c4kp5IC6hsl73YTlSdIY=",
			"path": "github.com/joyent/triton-go",
			"revision": "830d2b111e62b15793a2f2db637c073055ab62bb",
			"revisionTime": "2018-06-28T00:12:55Z"
		},
		{
			"checksumSHA1": "yNrArK8kjkVkU0bunKlemd6dFkE=",
			"path": "github.com/joyent/triton-go/authentication",
			"revision": "830d2b111e62b15793a2f2db637c073055ab62bb",
			"revisionTime": "2018-06-28T00:12:55Z"
		},
		{
			"checksumSHA1": "nppv6i9E2yqdbQ6qJkahCwELSeI=",
			"path": "github.com/joyent/triton-go/client",
			"revision": "830d2b111e62b15793a2f2db637c073055ab62bb",
			"revisionTime": "2018-06-28T00:12:55Z"
		},
		{
			"checksumSHA1": "d/Py6j/uMgOAFNFGpsQrNnSsO+k=",
			"path": "github.com/joyent/triton-go/errors",
			"revision": "830d2b111e62b15793a2f2db637c073055ab62bb",
			"revisionTime": "2018-06-28T00:12:55Z"
		},
		{
			"checksumSHA1": "EnejU2R7GRUCJ8qsjixPWNLGB7o=",
			"path": "github.com/joyent/triton-go/storage",
			"revision": "830d2b111e62b15793a2f2db637c073055ab62bb",
			"revisionTime": "2018-06-28T00:12:55Z"
		},
		{
			"checksumSHA1": "xnz61Omintrn+UB/Rv2Hh5BgTZw=",
			"path": "github.com/json-iterator/go",
			"revision": "2433035e513208b0f7bd5b50d0aecd889b2c1ff8",
			"revisionTime": "2018-09-14T01:48:43Z"
		},
		{
			"checksumSHA1": "VJk3rOWfxEV9Ilig5lgzH1qg8Ss=",
			"path": "github.com/keybase/go-crypto/brainpool",
			"revision": "0b2a91ace4489933c854bb17d3f22dabdd91b455",
			"revisionTime": "2018-09-20T17:11:16Z"
		},
		{
			"checksumSHA1": "XYywPER9kpyLEjaLzDFS43CKGEM=",
			"path": "github.com/keybase/go-crypto/cast5",
			"revision": "0b2a91ace4489933c854bb17d3f22dabdd91b455",
			"revisionTime": "2018-09-20T17:11:16Z"
		},
		{
			"checksumSHA1": "6ZY7OPH1dlleun/jMHixi1M3SaY=",
			"path": "github.com/keybase/go-crypto/curve25519",
			"revision": "0b2a91ace4489933c854bb17d3f22dabdd91b455",
			"revisionTime": "2018-09-20T17:11:16Z"
		},
		{
			"checksumSHA1": "idJx0ckgd1LwSffToTmxF+bvCk8=",
			"path": "github.com/keybase/go-crypto/ed25519",
			"revision": "0b2a91ace4489933c854bb17d3f22dabdd91b455",
			"revisionTime": "2018-09-20T17:11:16Z"
		},
		{
			"checksumSHA1": "oFj+c+T9/0PTmvpz1Vlx1L6aI98=",
			"path": "github.com/keybase/go-crypto/ed25519/internal/edwards25519",
			"revision": "0b2a91ace4489933c854bb17d3f22dabdd91b455",
			"revisionTime": "2018-09-20T17:11:16Z"
		},
		{
			"checksumSHA1": "8p8GdKmPanouU+0BRDAcyR6LlgU=",
			"path": "github.com/keybase/go-crypto/openpgp",
			"revision": "0b2a91ace4489933c854bb17d3f22dabdd91b455",
			"revisionTime": "2018-09-20T17:11:16Z"
		},
		{
			"checksumSHA1": "tin/wcIHur1IM0n5f5u8nlZ/J6U=",
			"path": "github.com/keybase/go-crypto/openpgp/armor",
			"revision": "0b2a91ace4489933c854bb17d3f22dabdd91b455",
			"revisionTime": "2018-09-20T17:11:16Z"
		},
		{
			"checksumSHA1": "LhCQJCoB7yqxN6hSaPP7qXW2y5s=",
			"path": "github.com/keybase/go-crypto/openpgp/ecdh",
			"revision": "0b2a91ace4489933c854bb17d3f22dabdd91b455",
			"revisionTime": "2018-09-20T17:11:16Z"
		},
		{
			"checksumSHA1": "uxXG9IC/XF8jwwvZUbW65+x8/+M=",
			"path": "github.com/keybase/go-crypto/openpgp/elgamal",
			"revision": "0b2a91ace4489933c854bb17d3f22dabdd91b455",
			"revisionTime": "2018-09-20T17:11:16Z"
		},
		{
			"checksumSHA1": "ofZhU2758YZAAGSEJ8UjFMQLc+k=",
			"path": "github.com/keybase/go-crypto/openpgp/errors",
			"revision": "0b2a91ace4489933c854bb17d3f22dabdd91b455",
			"revisionTime": "2018-09-20T17:11:16Z"
		},
		{
			"checksumSHA1": "IG0C9zMpY0fXO6kJP0Whpe7ZJvc=",
			"path": "github.com/keybase/go-crypto/openpgp/packet",
			"revision": "0b2a91ace4489933c854bb17d3f22dabdd91b455",
			"revisionTime": "2018-09-20T17:11:16Z"
		},
		{
			"checksumSHA1": "BGDxg1Xtsz0DSPzdQGJLLQqfYc8=",
			"path": "github.com/keybase/go-crypto/openpgp/s2k",
			"revision": "0b2a91ace4489933c854bb17d3f22dabdd91b455",
			"revisionTime": "2018-09-20T17:11:16Z"
		},
		{
			"checksumSHA1": "r6ZMyP/HsdeToXIxvgP3ntL6Bds=",
			"path": "github.com/konsorten/go-windows-terminal-sequences",
			"revision": "5c8c8bd35d3832f5d134ae1e1e375b69a4d25242",
			"revisionTime": "2018-10-04T22:41:46Z"
		},
		{
			"checksumSHA1": "3ohk4dFYrERZ6WTdKkIwnTA0HSI=",
			"path": "github.com/kr/pretty",
			"revision": "73f6ac0b30a98e433b289500d779f50c1a6f0712",
			"revisionTime": "2018-05-06T08:33:45Z"
		},
		{
			"checksumSHA1": "SbguDK5lY8uhaHNrmJmNbiWIGM0=",
			"path": "github.com/kr/text",
			"revision": "e2ffdb16a802fe2bb95e2e35ff34f0e53aeef34f",
			"revisionTime": "2018-05-06T08:24:08Z"
		},
		{
			"checksumSHA1": "xvqMCXXlR74in/1c09UadpfXz9Y=",
			"path": "github.com/lib/pq",
			"revision": "4ded0e9383f75c197b3a2aaa6d590ac52df6fd79",
			"revisionTime": "2018-08-23T06:29:44Z"
		},
		{
			"checksumSHA1": "AU3fA8Sm33Vj9PBoRPSeYfxLRuE=",
			"path": "github.com/lib/pq/oid",
			"revision": "4ded0e9383f75c197b3a2aaa6d590ac52df6fd79",
			"revisionTime": "2018-08-23T06:29:44Z"
		},
		{
			"checksumSHA1": "T9E+5mKBQ/BX4wlNxgaPfetxdeI=",
			"path": "github.com/marstr/guid",
			"revision": "8bdf7d1a087ccc975cf37dd6507da50698fd19ca",
			"revisionTime": "2017-04-27T23:51:15Z"
		},
		{
			"checksumSHA1": "SEnjvwVyfuU2xBaOfXfwPD5MZqk=",
			"path": "github.com/mattn/go-colorable",
			"revision": "efa589957cd060542a26d2dd7832fd6a6c6c3ade",
			"revisionTime": "2018-03-10T13:32:14Z"
		},
		{
			"checksumSHA1": "GiVgQkx5acnq+JZtYiuHPlhHoso=",
			"path": "github.com/mattn/go-isatty",
			"revision": "3fb116b820352b7f0c281308a4d6250c22d94e27",
			"revisionTime": "2018-08-30T10:17:45Z"
		},
		{
			"checksumSHA1": "bKMZjd2wPw13VwoE7mBeSv5djFA=",
			"path": "github.com/matttproud/golang_protobuf_extensions/pbutil",
			"revision": "c12348ce28de40eed0136aa2b644d0ee0650e56c",
			"revisionTime": "2016-04-24T11:30:07Z"
		},
		{
			"checksumSHA1": "jF3k27KiSbX54c/bEzPTNnuXn1E=",
			"path": "github.com/michaelklishin/rabbit-hole",
			"revision": "54e00efceb23bbd3850623abc83c8ecb10597773",
			"revisionTime": "2018-08-14T19:25:59Z"
		},
		{
			"checksumSHA1": "dh1x2lCtVSPhvbQtcjjUlg6FMa0=",
			"path": "github.com/miekg/dns",
			"revision": "17c1bc6792fdf1918200e9a675cdf2e3c9d585cd",
			"revisionTime": "2018-10-15T07:12:31Z"
		},
		{
			"checksumSHA1": "fgd40uACm+f6nmSUC+R9A9NtwGY=",
			"path": "github.com/mitchellh/cli",
			"revision": "3d22a244be8aa6fb16ac24af0e195c08b7d973aa",
			"revisionTime": "2018-08-24T00:41:14Z"
		},
		{
			"checksumSHA1": "gpgfDOKGUOP/h+j1cM7T36NZFTQ=",
			"path": "github.com/mitchellh/copystructure",
			"revision": "9a1b6f44e8da0e0e374624fb0a825a231b00c537",
			"revisionTime": "2018-08-24T00:35:38Z"
		},
		{
			"checksumSHA1": "a58zUNtDH/gEd6F6KI3FqT2iEo0=",
			"path": "github.com/mitchellh/go-homedir",
			"revision": "ae18d6b8b3205b561c79e8e5f69bff09736185f4",
			"revisionTime": "2018-08-24T00:42:36Z"
		},
		{
			"checksumSHA1": "sOKKo6gC91+8G8bEsg4Kob0k61g=",
			"path": "github.com/mitchellh/go-testing-interface",
			"revision": "6d0b8010fcc857872e42fc6c931227569016843c",
			"revisionTime": "2018-08-26T20:35:19Z"
		},
		{
			"checksumSHA1": "gOIe6F97Mcq/PwZjG38FkxervzE=",
			"path": "github.com/mitchellh/hashstructure",
			"revision": "a38c50148365edc8df43c1580c48fb2b3a1e9cd7",
			"revisionTime": "2018-08-28T14:53:49Z"
		},
		{
			"checksumSHA1": "J+g0oZePWp2zSIISD2dZZKTxmgg=",
			"path": "github.com/mitchellh/mapstructure",
			"revision": "3536a929edddb9a5b34bd6861dc4a9647cb459fe",
			"revisionTime": "2018-10-05T04:51:35Z"
		},
		{
			"checksumSHA1": "31atAEqGt+z8hZgyVZZokEeM6dM=",
			"path": "github.com/mitchellh/pointerstructure",
			"revision": "f2329fcfa9e280bdb5a3f2544aec815a508ad72f",
			"revisionTime": "2017-02-05T20:42:03Z"
		},
		{
			"checksumSHA1": "nxuST3bjBv5uDVPzrX9wdruOwv0=",
			"path": "github.com/mitchellh/reflectwalk",
			"revision": "eecee6c969c02c8cc2ae48e1e269843ae8590796",
			"revisionTime": "2018-08-24T00:34:11Z"
		},
		{
			"checksumSHA1": "ZTcgWKWHsrX0RXYVXn5Xeb8Q0go=",
			"path": "github.com/modern-go/concurrent",
			"revision": "bacd9c7ef1dd9b15be4a9909b8ac7a4e313eec94",
			"revisionTime": "2018-03-06T01:26:44Z"
		},
		{
			"checksumSHA1": "qvH48wzTIV3QKSDqI0dLFtVjaDI=",
			"path": "github.com/modern-go/reflect2",
			"revision": "94122c33edd36123c84d5368cfb2b69df93a0ec8",
			"revisionTime": "2018-07-18T01:23:57Z"
		},
		{
			"checksumSHA1": "l76EUB2FN0MXqh9v6ammV+JrruE=",
			"path": "github.com/ncw/swift",
			"revision": "6f907bcc698fc1d24fa918255b18c6c5668b8b2b",
			"revisionTime": "2018-10-09T04:15:14Z"
		},
		{
			"checksumSHA1": "nf3UoPNBIut7BL9nWE8Fw2X2j+Q=",
			"path": "github.com/oklog/run",
			"revision": "6934b124db28979da51d3470dadfa34d73d72652",
			"revisionTime": "2018-03-08T00:51:04Z"
		},
		{
			"checksumSHA1": "VnkNO/q6ZVTYCd/F7nmHosHC5a4=",
			"path": "github.com/opencontainers/go-digest",
			"revision": "c9281466c8b2f606084ac71339773efd177436e7",
			"revisionTime": "2018-04-30T19:00:53Z"
		},
		{
			"checksumSHA1": "Yd/Bw+xjDW+66s4mr4yaHFY/EeE=",
			"path": "github.com/opencontainers/image-spec/specs-go",
			"revision": "b6e51fa50549ee0bd5188494912a7f4c382cb0d4",
			"revisionTime": "2018-10-11T18:26:54Z"
		},
		{
			"checksumSHA1": "jdbXRRzeu0njLE9/nCEZG+Yg/Jk=",
			"path": "github.com/opencontainers/image-spec/specs-go/v1",
			"revision": "b6e51fa50549ee0bd5188494912a7f4c382cb0d4",
			"revisionTime": "2018-10-11T18:26:54Z"
		},
		{
			"checksumSHA1": "XtLpcP6ca9SQG218re7E7UcOj3Y=",
			"path": "github.com/opencontainers/runc/libcontainer/user",
			"revision": "398f670bcba4dad3aa4c37f8fd1c6d6f9e5a6e15",
			"revisionTime": "2018-10-13T07:32:37Z"
		},
		{
			"checksumSHA1": "wJWRH5ORhyIO29LxvA/Sug1skF0=",
			"path": "github.com/ory-am/common/env",
			"revision": "1a6879dc80f2da8d4693fdf2a3956931a463a238",
			"revisionTime": "2018-05-02T07:53:26Z"
		},
		{
			"checksumSHA1": "66Sb4WCJAWMIBQDcig9u5oCVEZY=",
			"path": "github.com/ory/dockertest",
			"revision": "9f1141b78507d23603f6be530587664ebb63a8d2",
			"revisionTime": "2018-08-22T07:09:55Z",
			"version": "v3",
			"versionExact": "v3.3.2"
		},
		{
			"checksumSHA1": "zoXZtf4HBjGYwbcPTYSIdBA3OhM=",
			"path": "github.com/ory/dockertest/docker",
			"revision": "9f1141b78507d23603f6be530587664ebb63a8d2",
			"revisionTime": "2018-08-22T07:09:55Z",
			"version": "v3",
			"versionExact": "v3.3.2"
		},
		{
			"checksumSHA1": "kybFsLiR0A0kHhd57cvaiMs0Hew=",
			"path": "github.com/ory/dockertest/docker/opts",
			"revision": "9f1141b78507d23603f6be530587664ebb63a8d2",
			"revisionTime": "2018-08-22T07:09:55Z",
			"version": "v3",
			"versionExact": "v3.3.2"
		},
		{
			"checksumSHA1": "H6DKa8JeaDMq929JAk+7nHNHf+8=",
			"path": "github.com/ory/dockertest/docker/pkg/archive",
			"revision": "9f1141b78507d23603f6be530587664ebb63a8d2",
			"revisionTime": "2018-08-22T07:09:55Z",
			"version": "v3",
			"versionExact": "v3.3.2"
		},
		{
			"checksumSHA1": "C8v/B0kxp+sj0hOgkKgkqNCTBAs=",
			"path": "github.com/ory/dockertest/docker/pkg/fileutils",
			"revision": "9f1141b78507d23603f6be530587664ebb63a8d2",
			"revisionTime": "2018-08-22T07:09:55Z",
			"version": "v3",
			"versionExact": "v3.3.2"
		},
		{
			"checksumSHA1": "YU2ti1f8AhPb/TM7UbkYu1OkGKg=",
			"path": "github.com/ory/dockertest/docker/pkg/homedir",
			"revision": "9f1141b78507d23603f6be530587664ebb63a8d2",
			"revisionTime": "2018-08-22T07:09:55Z",
			"version": "v3",
			"versionExact": "v3.3.2"
		},
		{
			"checksumSHA1": "5UIsMHMB5UqXSwTQZGo3Wm2RDpU=",
			"path": "github.com/ory/dockertest/docker/pkg/idtools",
			"revision": "9f1141b78507d23603f6be530587664ebb63a8d2",
			"revisionTime": "2018-08-22T07:09:55Z",
			"version": "v3",
			"versionExact": "v3.3.2"
		},
		{
			"checksumSHA1": "XQO6g/D+PiItot/AWrd8PcovIjM=",
			"path": "github.com/ory/dockertest/docker/pkg/ioutils",
			"revision": "9f1141b78507d23603f6be530587664ebb63a8d2",
			"revisionTime": "2018-08-22T07:09:55Z",
			"version": "v3",
			"versionExact": "v3.3.2"
		},
		{
			"checksumSHA1": "7sxjyVW1ASCZ9xAaljp+hlDEqOY=",
			"path": "github.com/ory/dockertest/docker/pkg/jsonmessage",
			"revision": "9f1141b78507d23603f6be530587664ebb63a8d2",
			"revisionTime": "2018-08-22T07:09:55Z",
			"version": "v3",
			"versionExact": "v3.3.2"
		},
		{
			"checksumSHA1": "Y8s1mng/OFPn5iuMuHs7vndFbG4=",
			"path": "github.com/ory/dockertest/docker/pkg/longpath",
			"revision": "9f1141b78507d23603f6be530587664ebb63a8d2",
			"revisionTime": "2018-08-22T07:09:55Z",
			"version": "v3",
			"versionExact": "v3.3.2"
		},
		{
			"checksumSHA1": "1saFea8nAP1XnZrbs3dlqrHtwHU=",
			"path": "github.com/ory/dockertest/docker/pkg/mount",
			"revision": "9f1141b78507d23603f6be530587664ebb63a8d2",
			"revisionTime": "2018-08-22T07:09:55Z",
			"version": "v3",
			"versionExact": "v3.3.2"
		},
		{
			"checksumSHA1": "Tw92Jb1u7pNIltqvILsaa/I5gKE=",
			"path": "github.com/ory/dockertest/docker/pkg/pools",
			"revision": "9f1141b78507d23603f6be530587664ebb63a8d2",
			"revisionTime": "2018-08-22T07:09:55Z",
			"version": "v3",
			"versionExact": "v3.3.2"
		},
		{
			"checksumSHA1": "lY8wRT4PPfcEb2eVFbV+jLMlH5k=",
			"path": "github.com/ory/dockertest/docker/pkg/stdcopy",
			"revision": "9f1141b78507d23603f6be530587664ebb63a8d2",
			"revisionTime": "2018-08-22T07:09:55Z",
			"version": "v3",
			"versionExact": "v3.3.2"
		},
		{
			"checksumSHA1": "+H09Wo2LUci6EYbs+2WNJznkncM=",
			"path": "github.com/ory/dockertest/docker/pkg/system",
			"revision": "9f1141b78507d23603f6be530587664ebb63a8d2",
			"revisionTime": "2018-08-22T07:09:55Z",
			"version": "v3",
			"versionExact": "v3.3.2"
		},
		{
			"checksumSHA1": "dHrfSbjfFjefpmUfn4hjzxZW+EQ=",
			"path": "github.com/ory/dockertest/docker/pkg/term",
			"revision": "9f1141b78507d23603f6be530587664ebb63a8d2",
			"revisionTime": "2018-08-22T07:09:55Z",
			"version": "v3",
			"versionExact": "v3.3.2"
		},
		{
			"checksumSHA1": "4khwd4wPwh73ahgpGENFGBR81fw=",
			"path": "github.com/ory/dockertest/docker/pkg/term/windows",
			"revision": "9f1141b78507d23603f6be530587664ebb63a8d2",
			"revisionTime": "2018-08-22T07:09:55Z",
			"version": "v3",
			"versionExact": "v3.3.2"
		},
		{
			"checksumSHA1": "obuqG6sS6vhPJfvF4K99ZbIUcxM=",
			"path": "github.com/ory/dockertest/docker/types",
			"revision": "9f1141b78507d23603f6be530587664ebb63a8d2",
			"revisionTime": "2018-08-22T07:09:55Z",
			"version": "v3",
			"versionExact": "v3.3.2"
		},
		{
			"checksumSHA1": "lqxHA6yN75yCXouOAS6/H6ueNPk=",
			"path": "github.com/ory/dockertest/docker/types/blkiodev",
			"revision": "9f1141b78507d23603f6be530587664ebb63a8d2",
			"revisionTime": "2018-08-22T07:09:55Z",
			"version": "v3",
			"versionExact": "v3.3.2"
		},
		{
			"checksumSHA1": "x+BA3ejQ3Ow2Nu6lxG43enRBZC4=",
			"path": "github.com/ory/dockertest/docker/types/container",
			"revision": "9f1141b78507d23603f6be530587664ebb63a8d2",
			"revisionTime": "2018-08-22T07:09:55Z",
			"version": "v3",
			"versionExact": "v3.3.2"
		},
		{
			"checksumSHA1": "iBdrvhAYkgv3cwHevrC40tX+0O8=",
			"path": "github.com/ory/dockertest/docker/types/filters",
			"revision": "9f1141b78507d23603f6be530587664ebb63a8d2",
			"revisionTime": "2018-08-22T07:09:55Z",
			"version": "v3",
			"versionExact": "v3.3.2"
		},
		{
			"checksumSHA1": "ah2ucs6bzJF3Ad2SyIHSkFjXbVU=",
			"path": "github.com/ory/dockertest/docker/types/mount",
			"revision": "9f1141b78507d23603f6be530587664ebb63a8d2",
			"revisionTime": "2018-08-22T07:09:55Z",
			"version": "v3",
			"versionExact": "v3.3.2"
		},
		{
			"checksumSHA1": "Y1i15/KcGFmoT0jze4bDObxBf9Y=",
			"path": "github.com/ory/dockertest/docker/types/network",
			"revision": "9f1141b78507d23603f6be530587664ebb63a8d2",
			"revisionTime": "2018-08-22T07:09:55Z",
			"version": "v3",
			"versionExact": "v3.3.2"
		},
		{
			"checksumSHA1": "UMnrKxtdfbjwsnTOpKg0D6j92yQ=",
			"path": "github.com/ory/dockertest/docker/types/registry",
			"revision": "9f1141b78507d23603f6be530587664ebb63a8d2",
			"revisionTime": "2018-08-22T07:09:55Z",
			"version": "v3",
			"versionExact": "v3.3.2"
		},
		{
			"checksumSHA1": "1La6nODOd2sdgmB1NfvHsu9YCmY=",
			"path": "github.com/ory/dockertest/docker/types/strslice",
			"revision": "9f1141b78507d23603f6be530587664ebb63a8d2",
			"revisionTime": "2018-08-22T07:09:55Z",
			"version": "v3",
			"versionExact": "v3.3.2"
		},
		{
			"checksumSHA1": "Kh+cs2PlcE1Uld4JVA0RN3Ds+2o=",
			"path": "github.com/ory/dockertest/docker/types/versions",
			"revision": "9f1141b78507d23603f6be530587664ebb63a8d2",
			"revisionTime": "2018-08-22T07:09:55Z",
			"version": "v3",
			"versionExact": "v3.3.2"
		},
		{
			"checksumSHA1": "W8mzTLRjnooGtHwWaxSX8eq8hlY=",
			"path": "github.com/patrickmn/go-cache",
			"revision": "5633e0862627c011927fa39556acae8b1f1df58a",
			"revisionTime": "2018-08-15T05:31:27Z"
		},
		{
			"checksumSHA1": "UruiaCPpVcDKfBTQhAM6UomufIw=",
			"path": "github.com/pborman/uuid",
			"revision": "8b1b92947f46224e3b97bb1a3a5b0382be00d31e",
			"revisionTime": "2018-09-18T08:52:46Z"
		},
		{
			"checksumSHA1": "imNaq3HPXbaiLyDDkbGcSNs42Xw=",
			"path": "github.com/pierrec/lz4",
			"revision": "635575b42742856941dbc767b44905bb9ba083f6",
			"revisionTime": "2018-10-05T16:47:09Z"
		},
		{
			"checksumSHA1": "YzBjaYp2pbrwPhT6XHY0CBSh71A=",
			"path": "github.com/pierrec/lz4/internal/xxh32",
			"revision": "635575b42742856941dbc767b44905bb9ba083f6",
			"revisionTime": "2018-10-05T16:47:09Z"
		},
		{
			"checksumSHA1": "DTy0iJ2w5C+FDsN9EnzfhNmvS+o=",
			"path": "github.com/pkg/errors",
			"revision": "2233dee583dcf88f3c8b22cb7a33f05a499800d8",
			"revisionTime": "2018-10-08T04:53:15Z"
		},
		{
			"checksumSHA1": "eU6C18oR9hAHGe/MBMYmMjBQ8r8=",
			"path": "github.com/posener/complete",
			"revision": "0d98d7ee195f007b3453c002780ed80c76e7c806",
			"revisionTime": "2018-09-10T08:07:58Z"
		},
		{
			"checksumSHA1": "tTZdbCXe+5kV35vEhVIJVD4kh8Q=",
			"path": "github.com/posener/complete/cmd",
			"revision": "0d98d7ee195f007b3453c002780ed80c76e7c806",
			"revisionTime": "2018-09-10T08:07:58Z"
		},
		{
			"checksumSHA1": "vCp4iBIA04hfRVcefkNLnXPc29M=",
			"path": "github.com/posener/complete/cmd/install",
			"revision": "0d98d7ee195f007b3453c002780ed80c76e7c806",
			"revisionTime": "2018-09-10T08:07:58Z"
		},
		{
			"checksumSHA1": "DMo94FwJAm9ZCYCiYdJU2+bh4no=",
			"path": "github.com/posener/complete/match",
			"revision": "0d98d7ee195f007b3453c002780ed80c76e7c806",
			"revisionTime": "2018-09-10T08:07:58Z"
		},
		{
			"checksumSHA1": "KxkAlLxQkuSGHH46Dxu6wpAybO4=",
			"path": "github.com/pquerna/cachecontrol",
			"revision": "1555304b9b35fdd2b425bccf1a5613677705e7d0",
			"revisionTime": "2018-05-17T16:36:45Z"
		},
		{
			"checksumSHA1": "wwaht1P9i8vQu6DqNvMEy24IMgY=",
			"path": "github.com/pquerna/cachecontrol/cacheobject",
			"revision": "1555304b9b35fdd2b425bccf1a5613677705e7d0",
			"revisionTime": "2018-05-17T16:36:45Z"
		},
		{
			"checksumSHA1": "vCogt04lbcE8fUgvRCOaZQUo+Pk=",
			"path": "github.com/pquerna/otp",
			"revision": "be78767b3e392ce45ea73444451022a6fc32ad0d",
			"revisionTime": "2018-08-13T14:46:49Z"
		},
		{
			"checksumSHA1": "Rpx/4T1X/tZgHG56AJ6G8nPk7Gw=",
			"path": "github.com/pquerna/otp/hotp",
			"revision": "be78767b3e392ce45ea73444451022a6fc32ad0d",
			"revisionTime": "2018-08-13T14:46:49Z"
		},
		{
			"checksumSHA1": "OvSOUZb554+cPpvBOK4kEjv2ZpE=",
			"path": "github.com/pquerna/otp/totp",
			"revision": "be78767b3e392ce45ea73444451022a6fc32ad0d",
			"revisionTime": "2018-08-13T14:46:49Z"
		},
		{
			"checksumSHA1": "frS661rlSEZWE9CezHhnFioQK/I=",
			"path": "github.com/prometheus/client_golang/prometheus",
			"revision": "1cafe34db7fdec6022e17e00e1c1ea501022f3e4",
			"revisionTime": "2018-10-15T14:52:39Z"
		},
		{
			"checksumSHA1": "UBqhkyjCz47+S19MVTigxJ2VjVQ=",
			"path": "github.com/prometheus/client_golang/prometheus/internal",
			"revision": "1cafe34db7fdec6022e17e00e1c1ea501022f3e4",
			"revisionTime": "2018-10-15T14:52:39Z"
		},
		{
			"checksumSHA1": "V8xkqgmP66sq2ZW4QO5wi9a4oZE=",
			"path": "github.com/prometheus/client_model/go",
			"revision": "5c3871d89910bfb32f5fcab2aa4b9ec68e65a99f",
			"revisionTime": "2018-07-12T10:51:10Z"
		},
		{
			"checksumSHA1": "hGf3xT6gRaJh2zAEbWj9YnV+K+0=",
			"path": "github.com/prometheus/common/expfmt",
			"revision": "bcb74de08d37a417cb6789eec1d6c810040f0470",
			"revisionTime": "2018-10-15T12:42:27Z"
		},
		{
			"checksumSHA1": "GWlM3d2vPYyNATtTFgftS10/A9w=",
			"path": "github.com/prometheus/common/internal/bitbucket.org/ww/goautoneg",
			"revision": "bcb74de08d37a417cb6789eec1d6c810040f0470",
			"revisionTime": "2018-10-15T12:42:27Z"
		},
		{
			"checksumSHA1": "EXTRY7DL9gFW8c341Dk6LDXCBn8=",
			"path": "github.com/prometheus/common/model",
			"revision": "bcb74de08d37a417cb6789eec1d6c810040f0470",
			"revisionTime": "2018-10-15T12:42:27Z"
		},
		{
			"checksumSHA1": "4zOdjJcskuocAzI+i6rcRzYjSlI=",
			"path": "github.com/prometheus/procfs",
			"revision": "185b4288413d2a0dd0806f78c90dde719829e5ae",
			"revisionTime": "2018-10-05T14:02:18Z"
		},
		{
			"checksumSHA1": "8E1IbrgtLBee7J404VKPyoI+qsk=",
			"path": "github.com/prometheus/procfs/internal/util",
			"revision": "185b4288413d2a0dd0806f78c90dde719829e5ae",
			"revisionTime": "2018-10-05T14:02:18Z"
		},
		{
			"checksumSHA1": "HSP5hVT0CNMRa8+Xtz4z2Ic5U0E=",
			"path": "github.com/prometheus/procfs/nfs",
			"revision": "185b4288413d2a0dd0806f78c90dde719829e5ae",
			"revisionTime": "2018-10-05T14:02:18Z"
		},
		{
			"checksumSHA1": "yItvTQLUVqm/ArLEbvEhqG0T5a0=",
			"path": "github.com/prometheus/procfs/xfs",
			"revision": "185b4288413d2a0dd0806f78c90dde719829e5ae",
			"revisionTime": "2018-10-05T14:02:18Z"
		},
		{
			"checksumSHA1": "M57Rrfc8Z966p+IBtQ91QOcUtcg=",
			"path": "github.com/ryanuber/columnize",
			"revision": "abc90934186a77966e2beeac62ed966aac0561d5",
			"revisionTime": "2017-07-03T20:58:27Z"
		},
		{
			"checksumSHA1": "6JP37UqrI0H80Gpk0Y2P+KXgn5M=",
			"path": "github.com/ryanuber/go-glob",
			"revision": "256dc444b735e061061cf46c809487313d5b0065",
			"revisionTime": "2017-01-28T01:21:29Z"
		},
		{
			"checksumSHA1": "ze1R6Lrk0kW0cX24ZdZD6ZpIDCo=",
			"path": "github.com/samuel/go-zookeeper/zk",
			"revision": "c4fab1ac1bec58281ad0667dc3f0907a9476ac47",
			"revisionTime": "2018-01-30T19:37:22Z"
		},
		{
			"checksumSHA1": "1myjT8gKwUI3WNE5a/85jNPL8Fo=",
			"path": "github.com/satori/go.uuid",
			"revision": "879c5887cd475cd7864858769793b2ceb0d44feb",
			"revisionTime": "2016-06-07T14:43:47Z",
			"version": "v1.1.0",
			"versionExact": "v1.1.0"
		},
		{
			"checksumSHA1": "tnMZLo/kR9Kqx6GtmWwowtTLlA8=",
			"path": "github.com/sean-/seed",
			"revision": "e2103e2c35297fb7e17febb81e49b312087a2372",
			"revisionTime": "2017-03-13T16:33:22Z"
		},
		{
			"checksumSHA1": "IvPH2QFjJjXIxr2l3nTDKA3fOuU=",
			"path": "github.com/sirupsen/logrus",
			"revision": "458213699411cdceb6fd839a3178be49c01fba54",
			"revisionTime": "2018-10-10T20:06:18Z"
		},
		{
			"checksumSHA1": "2xcr/mhxBFlDjpxe/Mc2Wb4RGR8=",
			"path": "github.com/tv42/httpunix",
			"revision": "b75d8614f926c077e48d85f1f8f7885b758c6225",
			"revisionTime": "2015-04-27T01:28:21Z"
		},
		{
			"checksumSHA1": "2itAnNmxls3SdlIGdm22djyp9IY=",
			"path": "github.com/ugorji/go/codec",
			"revision": "8333dd4495169d0d17214592e805b1ce5cbcdf86",
			"revisionTime": "2018-10-12T06:40:53Z"
		},
		{
			"checksumSHA1": "8nCoO1ACxWgrtwUl84Se7YIWVMA=",
			"path": "go.etcd.io/etcd/auth/authpb",
			"revision": "de8e29e71ccfed8ecb2d3102f2ea78c627a528c0",
			"revisionTime": "2019-01-22T19:19:15Z"
		},
		{
			"checksumSHA1": "LKYBHXfd+sg25r82HXXl424LH54=",
			"path": "go.etcd.io/etcd/client",
			"revision": "de8e29e71ccfed8ecb2d3102f2ea78c627a528c0",
			"revisionTime": "2019-01-22T19:19:15Z"
		},
		{
			"checksumSHA1": "fd884FzvbnjSR3hbvTaJp1cv0A8=",
			"path": "go.etcd.io/etcd/clientv3",
			"revision": "de8e29e71ccfed8ecb2d3102f2ea78c627a528c0",
			"revisionTime": "2019-01-22T19:19:15Z"
		},
		{
			"checksumSHA1": "EXaUZbFolMaWfGUJUKXymQo63Fc=",
			"path": "go.etcd.io/etcd/clientv3/balancer",
			"revision": "de8e29e71ccfed8ecb2d3102f2ea78c627a528c0",
			"revisionTime": "2019-01-22T19:19:15Z"
		},
		{
			"checksumSHA1": "g6eRx00F7Xl/0v8OCxgiC57ARs0=",
			"path": "go.etcd.io/etcd/clientv3/balancer/picker",
			"revision": "de8e29e71ccfed8ecb2d3102f2ea78c627a528c0",
			"revisionTime": "2019-01-22T19:19:15Z"
		},
		{
			"checksumSHA1": "zsQzOE0KolNLwLKQfahcy3WZwjk=",
			"path": "go.etcd.io/etcd/clientv3/balancer/resolver/endpoint",
			"revision": "de8e29e71ccfed8ecb2d3102f2ea78c627a528c0",
			"revisionTime": "2019-01-22T19:19:15Z"
		},
		{
			"checksumSHA1": "m4fwIeCfL2HdD7Oqmj9GXihz3m8=",
			"path": "go.etcd.io/etcd/clientv3/concurrency",
			"revision": "de8e29e71ccfed8ecb2d3102f2ea78c627a528c0",
			"revisionTime": "2019-01-22T19:19:15Z"
		},
		{
			"checksumSHA1": "SDdAjoQeeV8tEDv05QZ7/Yv79CI=",
			"path": "go.etcd.io/etcd/etcdserver/api/v3rpc/rpctypes",
			"revision": "de8e29e71ccfed8ecb2d3102f2ea78c627a528c0",
			"revisionTime": "2019-01-22T19:19:15Z"
		},
		{
			"checksumSHA1": "Jk0gGFdOHgsqxhoj9atENsLkwD0=",
			"path": "go.etcd.io/etcd/etcdserver/etcdserverpb",
			"revision": "de8e29e71ccfed8ecb2d3102f2ea78c627a528c0",
			"revisionTime": "2019-01-22T19:19:15Z"
		},
		{
			"checksumSHA1": "C/ndQTz6TCtOsL29UYTxuax9/rw=",
			"path": "go.etcd.io/etcd/mvcc/mvccpb",
			"revision": "de8e29e71ccfed8ecb2d3102f2ea78c627a528c0",
			"revisionTime": "2019-01-22T19:19:15Z"
		},
		{
			"checksumSHA1": "38iFzK4Eq3kQ3t2xlTRQvypOeRI=",
			"path": "go.etcd.io/etcd/pkg/logutil",
			"revision": "de8e29e71ccfed8ecb2d3102f2ea78c627a528c0",
			"revisionTime": "2019-01-22T19:19:15Z"
		},
		{
			"checksumSHA1": "Q4ZZnZeTbMHrXKZxTd6EQjSf4uY=",
			"path": "go.etcd.io/etcd/pkg/pathutil",
			"revision": "de8e29e71ccfed8ecb2d3102f2ea78c627a528c0",
			"revisionTime": "2019-01-22T19:19:15Z"
		},
		{
			"checksumSHA1": "f0XHkJGhyhBIlx+AuLyv2lc519w=",
			"path": "go.etcd.io/etcd/pkg/srv",
			"revision": "de8e29e71ccfed8ecb2d3102f2ea78c627a528c0",
			"revisionTime": "2019-01-22T19:19:15Z"
		},
		{
			"checksumSHA1": "Xf7TwBAdBTSSeTlEzqFH1Deglbk=",
			"path": "go.etcd.io/etcd/pkg/systemd",
			"revision": "de8e29e71ccfed8ecb2d3102f2ea78c627a528c0",
			"revisionTime": "2019-01-22T19:19:15Z"
		},
		{
			"checksumSHA1": "yl9eTlZ74Ixe7WxHQaO6rWJq+tU=",
			"path": "go.etcd.io/etcd/pkg/tlsutil",
			"revision": "de8e29e71ccfed8ecb2d3102f2ea78c627a528c0",
			"revisionTime": "2019-01-22T19:19:15Z"
		},
		{
			"checksumSHA1": "YQD4i+Li76ogXqgKS62MJVf1agE=",
			"path": "go.etcd.io/etcd/pkg/transport",
			"revision": "de8e29e71ccfed8ecb2d3102f2ea78c627a528c0",
			"revisionTime": "2019-01-22T19:19:15Z"
		},
		{
			"checksumSHA1": "VL9HsNKbbCb1Ntj9VcFCfiTmjmM=",
			"path": "go.etcd.io/etcd/pkg/types",
			"revision": "de8e29e71ccfed8ecb2d3102f2ea78c627a528c0",
			"revisionTime": "2019-01-22T19:19:15Z"
		},
		{
			"checksumSHA1": "G5GOx28aUKrnslEBisXvZtlQdmE=",
			"path": "go.etcd.io/etcd/raft",
			"revision": "de8e29e71ccfed8ecb2d3102f2ea78c627a528c0",
			"revisionTime": "2019-01-22T19:19:15Z"
		},
		{
			"checksumSHA1": "0ZI+YcuXXszApIhI+HcsmIcSVgg=",
			"path": "go.etcd.io/etcd/raft/raftpb",
			"revision": "de8e29e71ccfed8ecb2d3102f2ea78c627a528c0",
			"revisionTime": "2019-01-22T19:19:15Z"
		},
		{
			"checksumSHA1": "Vyt9fFWEV2/sagq9KmkVbPn+LFM=",
			"path": "go.etcd.io/etcd/version",
			"revision": "de8e29e71ccfed8ecb2d3102f2ea78c627a528c0",
			"revisionTime": "2019-01-22T19:19:15Z"
		},
		{
			"checksumSHA1": "FYNpZ/C+tTLe/JMqvIPybkoBh2Y=",
			"path": "go.opencensus.io",
			"revision": "1eb9a13c7dd02141e065a665f6bf5c99a090a16a",
			"revisionTime": "2018-10-15T18:34:46Z"
		},
		{
			"checksumSHA1": "TA3C6+5PM7V2zbsnLMp13Efy/BA=",
			"path": "go.opencensus.io/exemplar",
			"revision": "1eb9a13c7dd02141e065a665f6bf5c99a090a16a",
			"revisionTime": "2018-10-15T18:34:46Z"
		},
		{
			"checksumSHA1": "BhwWPIG9k2gelU3zEOkhKdedctk=",
			"path": "go.opencensus.io/internal",
			"revision": "1eb9a13c7dd02141e065a665f6bf5c99a090a16a",
			"revisionTime": "2018-10-15T18:34:46Z"
		},
		{
			"checksumSHA1": "Vcwr4P/uIN4haoJPglU7liURepM=",
			"path": "go.opencensus.io/internal/tagencoding",
			"revision": "1eb9a13c7dd02141e065a665f6bf5c99a090a16a",
			"revisionTime": "2018-10-15T18:34:46Z"
		},
		{
			"checksumSHA1": "OpsEM9xBeU/TfVFGEsjpCSEhpEc=",
			"path": "go.opencensus.io/plugin/ocgrpc",
			"revision": "1eb9a13c7dd02141e065a665f6bf5c99a090a16a",
			"revisionTime": "2018-10-15T18:34:46Z"
		},
		{
			"checksumSHA1": "kxVcsHl3DWhTdSZkterTpRFQRIs=",
			"path": "go.opencensus.io/plugin/ochttp",
			"revision": "1eb9a13c7dd02141e065a665f6bf5c99a090a16a",
			"revisionTime": "2018-10-15T18:34:46Z"
		},
		{
			"checksumSHA1": "0OVZlXVUMGzf8ddlnjg2yMZI4ao=",
			"path": "go.opencensus.io/plugin/ochttp/propagation/b3",
			"revision": "1eb9a13c7dd02141e065a665f6bf5c99a090a16a",
			"revisionTime": "2018-10-15T18:34:46Z"
		},
		{
			"checksumSHA1": "9Qm9NNFLaZ8KM3pv4lIBSsD4q3A=",
			"path": "go.opencensus.io/stats",
			"revision": "1eb9a13c7dd02141e065a665f6bf5c99a090a16a",
			"revisionTime": "2018-10-15T18:34:46Z"
		},
		{
			"checksumSHA1": "SEHKoV2p561oIgFTqzQ67a/XU7I=",
			"path": "go.opencensus.io/stats/internal",
			"revision": "1eb9a13c7dd02141e065a665f6bf5c99a090a16a",
			"revisionTime": "2018-10-15T18:34:46Z"
		},
		{
			"checksumSHA1": "KVJAD8BjQ045mOPz/mAWbPXMlIU=",
			"path": "go.opencensus.io/stats/view",
			"revision": "1eb9a13c7dd02141e065a665f6bf5c99a090a16a",
			"revisionTime": "2018-10-15T18:34:46Z"
		},
		{
			"checksumSHA1": "/xIgvCFhYpV43FT16tNBTbm7MeY=",
			"path": "go.opencensus.io/tag",
			"revision": "1eb9a13c7dd02141e065a665f6bf5c99a090a16a",
			"revisionTime": "2018-10-15T18:34:46Z"
		},
		{
			"checksumSHA1": "LFehOdQ0p2mKk0rpV1FaQTq4UwU=",
			"path": "go.opencensus.io/trace",
			"revision": "1eb9a13c7dd02141e065a665f6bf5c99a090a16a",
			"revisionTime": "2018-10-15T18:34:46Z"
		},
		{
			"checksumSHA1": "0P3BycP6CFnFNRCnF4dTlMEJgEI=",
			"path": "go.opencensus.io/trace/internal",
			"revision": "1eb9a13c7dd02141e065a665f6bf5c99a090a16a",
			"revisionTime": "2018-10-15T18:34:46Z"
		},
		{
			"checksumSHA1": "FHJParRi8f1GHO7Cx+lk3bMWBq0=",
			"path": "go.opencensus.io/trace/propagation",
			"revision": "1eb9a13c7dd02141e065a665f6bf5c99a090a16a",
			"revisionTime": "2018-10-15T18:34:46Z"
		},
		{
			"checksumSHA1": "UHbxxaMqpEPsubh8kPwzSlyEwqI=",
			"path": "go.opencensus.io/trace/tracestate",
			"revision": "1eb9a13c7dd02141e065a665f6bf5c99a090a16a",
			"revisionTime": "2018-10-15T18:34:46Z"
		},
		{
			"checksumSHA1": "Aj1YXCXqTITJWE1NQwoLETGf/Mc=",
			"path": "go.uber.org/atomic",
			"revision": "bb9a8edc0f888f7dcda2e967c3409846a9d8475c",
			"revisionTime": "2018-09-27T16:07:59Z"
		},
		{
			"checksumSHA1": "HephvKOmm5xmOrCzhKEtcw7lqE8=",
			"path": "go.uber.org/multierr",
			"revision": "ddea229ff1dff9e6fe8a6c0344ac73b09e81fce5",
			"revisionTime": "2018-01-22T17:25:45Z"
		},
		{
			"checksumSHA1": "bs4Qet93Z8f2eB8MVdM2hXXTyso=",
			"path": "go.uber.org/zap",
			"revision": "67bc79d13d155c02fd008f721863ff8cc5f30659",
			"revisionTime": "2018-08-14T18:34:19Z"
		},
		{
			"checksumSHA1": "eC/XVln77aRfE/VocbN0NWdlRdg=",
			"path": "go.uber.org/zap/buffer",
			"revision": "67bc79d13d155c02fd008f721863ff8cc5f30659",
			"revisionTime": "2018-08-14T18:34:19Z"
		},
		{
			"checksumSHA1": "MuxOAtZEsJitlWBzhmpm2vGiHok=",
			"path": "go.uber.org/zap/internal/bufferpool",
			"revision": "67bc79d13d155c02fd008f721863ff8cc5f30659",
			"revisionTime": "2018-08-14T18:34:19Z"
		},
		{
			"checksumSHA1": "uC0L9eCSAYcCWNC8udJk/t1vvIU=",
			"path": "go.uber.org/zap/internal/color",
			"revision": "67bc79d13d155c02fd008f721863ff8cc5f30659",
			"revisionTime": "2018-08-14T18:34:19Z"
		},
		{
			"checksumSHA1": "b80CJExrVpXu3SA1iCQ6uLqTn2c=",
			"path": "go.uber.org/zap/internal/exit",
			"revision": "67bc79d13d155c02fd008f721863ff8cc5f30659",
			"revisionTime": "2018-08-14T18:34:19Z"
		},
		{
			"checksumSHA1": "iH3qg/pvsxQ9XW5t8FTc6veuYhY=",
			"path": "go.uber.org/zap/zapcore",
			"revision": "67bc79d13d155c02fd008f721863ff8cc5f30659",
			"revisionTime": "2018-08-14T18:34:19Z"
		},
		{
			"checksumSHA1": "oCH3J96RWvO8W4xjix47PModpio=",
			"path": "golang.org/x/crypto/bcrypt",
			"revision": "0c41d7ab0a0ee717d4590a44bcb987dfd9e183eb",
			"revisionTime": "2018-10-15T00:23:17Z"
		},
		{
			"checksumSHA1": "ejjxT0+wDWWncfh0Rt3lSH4IbXQ=",
			"path": "golang.org/x/crypto/blake2b",
			"revision": "0c41d7ab0a0ee717d4590a44bcb987dfd9e183eb",
			"revisionTime": "2018-10-15T00:23:17Z"
		},
		{
			"checksumSHA1": "oVPHWesOmZ02vLq2fglGvf+AMgk=",
			"path": "golang.org/x/crypto/blowfish",
			"revision": "0c41d7ab0a0ee717d4590a44bcb987dfd9e183eb",
			"revisionTime": "2018-10-15T00:23:17Z"
		},
		{
			"checksumSHA1": "9TPZ7plxFmlYtMEv2LLXRCEQg7c=",
			"path": "golang.org/x/crypto/chacha20poly1305",
			"revision": "0c41d7ab0a0ee717d4590a44bcb987dfd9e183eb",
			"revisionTime": "2018-10-15T00:23:17Z"
		},
		{
			"checksumSHA1": "VrW/nowBxVcqQhIrqDJNxr5NWu0=",
			"path": "golang.org/x/crypto/cryptobyte",
			"revision": "0c41d7ab0a0ee717d4590a44bcb987dfd9e183eb",
			"revisionTime": "2018-10-15T00:23:17Z"
		},
		{
			"checksumSHA1": "YEoV2AiZZPDuF7pMVzDt7buS9gc=",
			"path": "golang.org/x/crypto/cryptobyte/asn1",
			"revision": "0c41d7ab0a0ee717d4590a44bcb987dfd9e183eb",
			"revisionTime": "2018-10-15T00:23:17Z"
		},
		{
			"checksumSHA1": "IQkUIOnvlf0tYloFx9mLaXSvXWQ=",
			"path": "golang.org/x/crypto/curve25519",
			"revision": "0c41d7ab0a0ee717d4590a44bcb987dfd9e183eb",
			"revisionTime": "2018-10-15T00:23:17Z"
		},
		{
			"checksumSHA1": "2LpxYGSf068307b7bhAuVjvzLLc=",
			"path": "golang.org/x/crypto/ed25519",
			"revision": "0c41d7ab0a0ee717d4590a44bcb987dfd9e183eb",
			"revisionTime": "2018-10-15T00:23:17Z"
		},
		{
			"checksumSHA1": "0JTAFXPkankmWcZGQJGScLDiaN8=",
			"path": "golang.org/x/crypto/ed25519/internal/edwards25519",
			"revision": "0c41d7ab0a0ee717d4590a44bcb987dfd9e183eb",
			"revisionTime": "2018-10-15T00:23:17Z"
		},
		{
			"checksumSHA1": "4D8hxMIaSDEW5pCQk22Xj4DcDh4=",
			"path": "golang.org/x/crypto/hkdf",
			"revision": "0c41d7ab0a0ee717d4590a44bcb987dfd9e183eb",
			"revisionTime": "2018-10-15T00:23:17Z"
		},
		{
			"checksumSHA1": "fhxj9uzosD3dQefNF5JuGJzGZwg=",
			"path": "golang.org/x/crypto/internal/chacha20",
			"revision": "0c41d7ab0a0ee717d4590a44bcb987dfd9e183eb",
			"revisionTime": "2018-10-15T00:23:17Z"
		},
		{
			"checksumSHA1": "/U7f2gaH6DnEmLguVLDbipU6kXU=",
			"path": "golang.org/x/crypto/internal/subtle",
			"revision": "0c41d7ab0a0ee717d4590a44bcb987dfd9e183eb",
			"revisionTime": "2018-10-15T00:23:17Z"
		},
		{
			"checksumSHA1": "MCeXr2RNeiG1XG6V+er1OR0qyeo=",
			"path": "golang.org/x/crypto/md4",
			"revision": "0c41d7ab0a0ee717d4590a44bcb987dfd9e183eb",
			"revisionTime": "2018-10-15T00:23:17Z"
		},
		{
			"checksumSHA1": "1MGpGDQqnUoRpv7VEcQrXOBydXE=",
			"path": "golang.org/x/crypto/pbkdf2",
			"revision": "0c41d7ab0a0ee717d4590a44bcb987dfd9e183eb",
			"revisionTime": "2018-10-15T00:23:17Z"
		},
		{
			"checksumSHA1": "PJY7uCr3UnX4/Mf/RoWnbieSZ8o=",
			"path": "golang.org/x/crypto/pkcs12",
			"revision": "0c41d7ab0a0ee717d4590a44bcb987dfd9e183eb",
			"revisionTime": "2018-10-15T00:23:17Z"
		},
		{
			"checksumSHA1": "p0GC51McIdA7JygoP223twJ1s0E=",
			"path": "golang.org/x/crypto/pkcs12/internal/rc2",
			"revision": "0c41d7ab0a0ee717d4590a44bcb987dfd9e183eb",
			"revisionTime": "2018-10-15T00:23:17Z"
		},
		{
			"checksumSHA1": "vKbPb9fpjCdzuoOvajOJnYfHG2g=",
			"path": "golang.org/x/crypto/poly1305",
			"revision": "0c41d7ab0a0ee717d4590a44bcb987dfd9e183eb",
			"revisionTime": "2018-10-15T00:23:17Z"
		},
		{
			"checksumSHA1": "kFJZIGt0lpBufqlhuwRERsD1w6g=",
			"path": "golang.org/x/crypto/ssh",
			"revision": "0c41d7ab0a0ee717d4590a44bcb987dfd9e183eb",
			"revisionTime": "2018-10-15T00:23:17Z"
		},
		{
			"checksumSHA1": "R9VBzgWGaphXv2/b4DLeMAbq9Xg=",
			"path": "golang.org/x/crypto/ssh/agent",
			"revision": "0c41d7ab0a0ee717d4590a44bcb987dfd9e183eb",
			"revisionTime": "2018-10-15T00:23:17Z"
		},
		{
			"checksumSHA1": "BGm8lKZmvJbf/YOJLeL1rw2WVjA=",
			"path": "golang.org/x/crypto/ssh/terminal",
			"revision": "0c41d7ab0a0ee717d4590a44bcb987dfd9e183eb",
			"revisionTime": "2018-10-15T00:23:17Z"
		},
		{
			"checksumSHA1": "Pa6ivEz5fid3ECb1hptNbC+USfA=",
			"path": "golang.org/x/net/bpf",
			"revision": "adae6a3d119ae4890b46832a2e88a95adc62b8e7",
			"revisionTime": "2018-11-14T21:44:15Z"
		},
		{
			"checksumSHA1": "GtamqiJoL7PGHsN454AoffBFMa8=",
			"path": "golang.org/x/net/context",
			"revision": "adae6a3d119ae4890b46832a2e88a95adc62b8e7",
			"revisionTime": "2018-11-14T21:44:15Z"
		},
		{
			"checksumSHA1": "aFpql3G+Nw8zkzfqLWQJNZC8pu0=",
			"path": "golang.org/x/net/context/ctxhttp",
			"revision": "adae6a3d119ae4890b46832a2e88a95adc62b8e7",
			"revisionTime": "2018-11-14T21:44:15Z"
		},
		{
			"checksumSHA1": "pCY4YtdNKVBYRbNvODjx8hj0hIs=",
			"path": "golang.org/x/net/http/httpguts",
			"revision": "adae6a3d119ae4890b46832a2e88a95adc62b8e7",
			"revisionTime": "2018-11-14T21:44:15Z"
		},
		{
			"checksumSHA1": "QmfYRV9T2HIj1cvl2ZQCd6bXXKo=",
			"path": "golang.org/x/net/http2",
			"revision": "adae6a3d119ae4890b46832a2e88a95adc62b8e7",
			"revisionTime": "2018-11-14T21:44:15Z"
		},
		{
			"checksumSHA1": "KZniwnfpWkaTPhUQDUTvgex/7y0=",
			"path": "golang.org/x/net/http2/hpack",
			"revision": "adae6a3d119ae4890b46832a2e88a95adc62b8e7",
			"revisionTime": "2018-11-14T21:44:15Z"
		},
		{
			"checksumSHA1": "RcrB7tgYS/GMW4QrwVdMOTNqIU8=",
			"path": "golang.org/x/net/idna",
			"revision": "adae6a3d119ae4890b46832a2e88a95adc62b8e7",
			"revisionTime": "2018-11-14T21:44:15Z"
		},
		{
			"checksumSHA1": "8oJoT8rfokzpkJ19eNhRs2JgRxI=",
			"path": "golang.org/x/net/internal/iana",
			"revision": "adae6a3d119ae4890b46832a2e88a95adc62b8e7",
			"revisionTime": "2018-11-14T21:44:15Z"
		},
		{
			"checksumSHA1": "2E/IhopfwJODvSbFATpSOLdU0wE=",
			"path": "golang.org/x/net/internal/socket",
			"revision": "adae6a3d119ae4890b46832a2e88a95adc62b8e7",
			"revisionTime": "2018-11-14T21:44:15Z"
		},
		{
			"checksumSHA1": "UxahDzW2v4mf/+aFxruuupaoIwo=",
			"path": "golang.org/x/net/internal/timeseries",
			"revision": "adae6a3d119ae4890b46832a2e88a95adc62b8e7",
			"revisionTime": "2018-11-14T21:44:15Z"
		},
		{
			"checksumSHA1": "JhZzMS6woOLvx1vzxwkecNcasaE=",
			"path": "golang.org/x/net/ipv4",
			"revision": "adae6a3d119ae4890b46832a2e88a95adc62b8e7",
			"revisionTime": "2018-11-14T21:44:15Z"
		},
		{
			"checksumSHA1": "ltSF2aw/oe3XQUsufr2KchG/8d8=",
			"path": "golang.org/x/net/ipv6",
			"revision": "adae6a3d119ae4890b46832a2e88a95adc62b8e7",
			"revisionTime": "2018-11-14T21:44:15Z"
		},
		{
			"checksumSHA1": "4vGl3N46SAJwQl/uSlQvZQvc734=",
			"path": "golang.org/x/net/trace",
			"revision": "adae6a3d119ae4890b46832a2e88a95adc62b8e7",
			"revisionTime": "2018-11-14T21:44:15Z"
		},
		{
			"checksumSHA1": "j0z/2h06wsvTkGiLaZ5XFLbMKfo=",
			"path": "golang.org/x/oauth2",
			"revision": "c57b0facaced709681d9f90397429b9430a74754",
			"revisionTime": "2018-10-03T18:30:08Z"
		},
		{
			"checksumSHA1": "z7mSaGccufg15ki2YPd+M5PlsUc=",
			"path": "golang.org/x/oauth2/google",
			"revision": "c57b0facaced709681d9f90397429b9430a74754",
			"revisionTime": "2018-10-03T18:30:08Z"
		},
		{
			"checksumSHA1": "wmIDyFF0NcgupcX+tBZbi9Z+R0A=",
			"path": "golang.org/x/oauth2/internal",
			"revision": "c57b0facaced709681d9f90397429b9430a74754",
			"revisionTime": "2018-10-03T18:30:08Z"
		},
		{
			"checksumSHA1": "huVltYnXdRFDJLgp/ZP9IALzG7g=",
			"path": "golang.org/x/oauth2/jws",
			"revision": "c57b0facaced709681d9f90397429b9430a74754",
			"revisionTime": "2018-10-03T18:30:08Z"
		},
		{
			"checksumSHA1": "QPndO4ODVdEBILRhJ6869UDAoHc=",
			"path": "golang.org/x/oauth2/jwt",
			"revision": "c57b0facaced709681d9f90397429b9430a74754",
			"revisionTime": "2018-10-03T18:30:08Z"
		},
		{
			"checksumSHA1": "REkmyB368pIiip76LiqMLspgCRk=",
			"path": "golang.org/x/sys/cpu",
			"revision": "fa43e7bc11baaae89f3f902b2b4d832b68234844",
			"revisionTime": "2018-10-11T14:35:51Z"
		},
		{
			"checksumSHA1": "SiJNkx+YGtq3Gtr6Ldu6OW83O+U=",
			"path": "golang.org/x/sys/unix",
			"revision": "fa43e7bc11baaae89f3f902b2b4d832b68234844",
			"revisionTime": "2018-10-11T14:35:51Z"
		},
		{
			"checksumSHA1": "Y7nctMxT58lRM78VtElPerhcnEs=",
			"path": "golang.org/x/sys/windows",
			"revision": "fa43e7bc11baaae89f3f902b2b4d832b68234844",
			"revisionTime": "2018-10-11T14:35:51Z"
		},
		{
			"checksumSHA1": "tqqo7DEeFCclb58XbN44WwdpWww=",
			"path": "golang.org/x/text/encoding",
			"revision": "4d1c5fb19474adfe9562c9847ba425e7da817e81",
			"revisionTime": "2018-09-21T09:56:34Z"
		},
		{
			"checksumSHA1": "zeHyHebIZl1tGuwGllIhjfci+wI=",
			"path": "golang.org/x/text/encoding/internal",
			"revision": "4d1c5fb19474adfe9562c9847ba425e7da817e81",
			"revisionTime": "2018-09-21T09:56:34Z"
		},
		{
			"checksumSHA1": "+bFlIgTuq1Rf8QVtiEGWeCJEnpY=",
			"path": "golang.org/x/text/encoding/internal/identifier",
			"revision": "4d1c5fb19474adfe9562c9847ba425e7da817e81",
			"revisionTime": "2018-09-21T09:56:34Z"
		},
		{
			"checksumSHA1": "bAJTZJ3IGJdNmN/PSlRMRxWtxec=",
			"path": "golang.org/x/text/encoding/unicode",
			"revision": "4d1c5fb19474adfe9562c9847ba425e7da817e81",
			"revisionTime": "2018-09-21T09:56:34Z"
		},
		{
			"checksumSHA1": "Qk7dljcrEK1BJkAEZguxAbG9dSo=",
			"path": "golang.org/x/text/internal/utf8internal",
			"revision": "4d1c5fb19474adfe9562c9847ba425e7da817e81",
			"revisionTime": "2018-09-21T09:56:34Z"
		},
		{
			"checksumSHA1": "IV4MN7KGBSocu/5NR3le3sxup4Y=",
			"path": "golang.org/x/text/runes",
			"revision": "4d1c5fb19474adfe9562c9847ba425e7da817e81",
			"revisionTime": "2018-09-21T09:56:34Z"
		},
		{
			"checksumSHA1": "CbpjEkkOeh0fdM/V8xKDdI0AA88=",
			"path": "golang.org/x/text/secure/bidirule",
			"revision": "4d1c5fb19474adfe9562c9847ba425e7da817e81",
			"revisionTime": "2018-09-21T09:56:34Z"
		},
		{
			"checksumSHA1": "ziMb9+ANGRJSSIuxYdRbA+cDRBQ=",
			"path": "golang.org/x/text/transform",
			"revision": "4d1c5fb19474adfe9562c9847ba425e7da817e81",
			"revisionTime": "2018-09-21T09:56:34Z"
		},
		{
			"checksumSHA1": "Qw4qdlZHCnBurAPPrSt+EKPIngM=",
			"path": "golang.org/x/text/unicode/bidi",
			"revision": "4d1c5fb19474adfe9562c9847ba425e7da817e81",
			"revisionTime": "2018-09-21T09:56:34Z"
		},
		{
			"checksumSHA1": "XJr6+rzzxASewSbC/SCStyGlmuw=",
			"path": "golang.org/x/text/unicode/norm",
			"revision": "4d1c5fb19474adfe9562c9847ba425e7da817e81",
			"revisionTime": "2018-09-21T09:56:34Z"
		},
		{
			"checksumSHA1": "HoCvrd3hEhsFeBOdEw7cbcfyk50=",
			"path": "golang.org/x/time/rate",
			"revision": "fbb02b2291d28baffd63558aa44b4b56f178d650",
			"revisionTime": "2018-04-12T16:56:04Z"
		},
		{
			"checksumSHA1": "T7gPI6SPao+8FJ5NGL6EgNFK9iw=",
			"path": "google.golang.org/api/cloudkms/v1",
			"revision": "cc9bd73d51b4c5610e35bcb01f15368185cfaab3",
			"revisionTime": "2018-10-16T15:55:58Z"
		},
		{
			"checksumSHA1": "9Gt9K/Z3m6q4vOJPIm1ynTvgecg=",
			"path": "google.golang.org/api/cloudresourcemanager/v1",
			"revision": "83a9d304b1e613fc253e1e2710778642fe81af53",
			"revisionTime": "2018-11-14T18:14:26Z"
		},
		{
			"checksumSHA1": "QkzppExyctFz029dvXzKzh6UHgU=",
			"path": "google.golang.org/api/compute/v1",
			"revision": "625cd1887957946515db468ce519bb71fa31fc7f",
			"revisionTime": "2018-10-12T22:54:34Z"
		},
		{
			"checksumSHA1": "sdBIpvPJTg/6SjFgFVcRhjlkz0s=",
			"path": "google.golang.org/api/gensupport",
			"revision": "625cd1887957946515db468ce519bb71fa31fc7f",
			"revisionTime": "2018-10-12T22:54:34Z"
		},
		{
			"checksumSHA1": "vN2q4J0jDKFQRGfFQ15cOSILz5s=",
			"path": "google.golang.org/api/googleapi",
			"revision": "625cd1887957946515db468ce519bb71fa31fc7f",
			"revisionTime": "2018-10-12T22:54:34Z"
		},
		{
			"checksumSHA1": "1K0JxrUfDqAB3MyRiU1LKjfHyf4=",
			"path": "google.golang.org/api/googleapi/internal/uritemplates",
			"revision": "625cd1887957946515db468ce519bb71fa31fc7f",
			"revisionTime": "2018-10-12T22:54:34Z"
		},
		{
			"checksumSHA1": "Mr2fXhMRzlQCgANFm91s536pG7E=",
			"path": "google.golang.org/api/googleapi/transport",
			"revision": "625cd1887957946515db468ce519bb71fa31fc7f",
			"revisionTime": "2018-10-12T22:54:34Z"
		},
		{
			"checksumSHA1": "1qOzh2razY/WraqaAt9ZJGxFa/0=",
			"path": "google.golang.org/api/iam/v1",
			"revision": "625cd1887957946515db468ce519bb71fa31fc7f",
			"revisionTime": "2018-10-12T22:54:34Z"
		},
		{
			"checksumSHA1": "Udn/2xRvKr6bjxdRE9x3Xr7I3+g=",
			"path": "google.golang.org/api/internal",
			"revision": "625cd1887957946515db468ce519bb71fa31fc7f",
			"revisionTime": "2018-10-12T22:54:34Z"
		},
		{
			"checksumSHA1": "zh9AcT6oNvhnOqb7w7njY48TkvI=",
			"path": "google.golang.org/api/iterator",
			"revision": "625cd1887957946515db468ce519bb71fa31fc7f",
			"revisionTime": "2018-10-12T22:54:34Z"
		},
		{
			"checksumSHA1": "eWpZHp+uWAazxPugLLYfYP8rRKg=",
			"path": "google.golang.org/api/oauth2/v2",
			"revision": "625cd1887957946515db468ce519bb71fa31fc7f",
			"revisionTime": "2018-10-12T22:54:34Z"
		},
		{
			"checksumSHA1": "UbkxTZQanhUNhfpC0TN8vYFIsho=",
			"path": "google.golang.org/api/option",
			"revision": "625cd1887957946515db468ce519bb71fa31fc7f",
			"revisionTime": "2018-10-12T22:54:34Z"
		},
		{
			"checksumSHA1": "uAQGaBzKQeNiJpWP5rc7nAYTR04=",
			"path": "google.golang.org/api/storage/v1",
			"revision": "625cd1887957946515db468ce519bb71fa31fc7f",
			"revisionTime": "2018-10-12T22:54:34Z"
		},
		{
			"checksumSHA1": "CrH0KDxD6oW5PyazQhXO5Ad3XZg=",
			"path": "google.golang.org/api/transport",
			"revision": "a2651947f503a1793446d4058bb073a6fdf99e53",
			"revisionTime": "2018-10-21T00:05:19Z"
		},
		{
			"checksumSHA1": "HhOh8QNToR6IhjDP/wlAh1wT7aA=",
			"path": "google.golang.org/api/transport/grpc",
			"revision": "625cd1887957946515db468ce519bb71fa31fc7f",
			"revisionTime": "2018-10-12T22:54:34Z"
		},
		{
			"checksumSHA1": "qROxv/rFbX8MnEjpfvxEIoJh+UA=",
			"path": "google.golang.org/api/transport/http",
			"revision": "625cd1887957946515db468ce519bb71fa31fc7f",
			"revisionTime": "2018-10-12T22:54:34Z"
		},
		{
			"checksumSHA1": "sJcKCvjPtoysqyelsB2CQzC5oQI=",
			"path": "google.golang.org/api/transport/http/internal/propagation",
			"revision": "625cd1887957946515db468ce519bb71fa31fc7f",
			"revisionTime": "2018-10-12T22:54:34Z"
		},
		{
			"checksumSHA1": "fEcQGfCu8agHVWKVfVfDLAIKOf0=",
			"path": "google.golang.org/appengine",
			"revision": "ae0ab99deb4dc413a2b4bd6c8bdd0eb67f1e4d06",
			"revisionTime": "2018-09-18T20:26:59Z"
		},
		{
			"checksumSHA1": "LiyXfqOzaeQ8vgYZH3t2hUEdVTw=",
			"path": "google.golang.org/appengine/cloudsql",
			"revision": "ae0ab99deb4dc413a2b4bd6c8bdd0eb67f1e4d06",
			"revisionTime": "2018-09-18T20:26:59Z"
		},
		{
			"checksumSHA1": "szulVzi3fCD327p0BBeeXPYVSu8=",
			"path": "google.golang.org/appengine/internal",
			"revision": "ae0ab99deb4dc413a2b4bd6c8bdd0eb67f1e4d06",
			"revisionTime": "2018-09-18T20:26:59Z"
		},
		{
			"checksumSHA1": "GyzSDzUj78G9nyNhmlFGg5IufHc=",
			"path": "google.golang.org/appengine/internal/app_identity",
			"revision": "ae0ab99deb4dc413a2b4bd6c8bdd0eb67f1e4d06",
			"revisionTime": "2018-09-18T20:26:59Z"
		},
		{
			"checksumSHA1": "5PakGXEgSbyFptkhGO8MnGf7uH0=",
			"path": "google.golang.org/appengine/internal/base",
			"revision": "ae0ab99deb4dc413a2b4bd6c8bdd0eb67f1e4d06",
			"revisionTime": "2018-09-18T20:26:59Z"
		},
		{
			"checksumSHA1": "3DZ+Ah5hFQb1/nh1+li2VE+kkfk=",
			"path": "google.golang.org/appengine/internal/datastore",
			"revision": "ae0ab99deb4dc413a2b4bd6c8bdd0eb67f1e4d06",
			"revisionTime": "2018-09-18T20:26:59Z"
		},
		{
			"checksumSHA1": "HJQ4JM9YWfwIe4vmAgXC7J/1T3E=",
			"path": "google.golang.org/appengine/internal/log",
			"revision": "ae0ab99deb4dc413a2b4bd6c8bdd0eb67f1e4d06",
			"revisionTime": "2018-09-18T20:26:59Z"
		},
		{
			"checksumSHA1": "rPcVt7Td1StpB6Z9DiShhu753PM=",
			"path": "google.golang.org/appengine/internal/modules",
			"revision": "ae0ab99deb4dc413a2b4bd6c8bdd0eb67f1e4d06",
			"revisionTime": "2018-09-18T20:26:59Z"
		},
		{
			"checksumSHA1": "hApgRLSl7w9XG2waJxdH/o0A398=",
			"path": "google.golang.org/appengine/internal/remote_api",
			"revision": "ae0ab99deb4dc413a2b4bd6c8bdd0eb67f1e4d06",
			"revisionTime": "2018-09-18T20:26:59Z"
		},
		{
			"checksumSHA1": "HOXg4L2NYsuRGJ8AO4JnPN4EHJs=",
			"path": "google.golang.org/appengine/internal/socket",
			"revision": "ae0ab99deb4dc413a2b4bd6c8bdd0eb67f1e4d06",
			"revisionTime": "2018-09-18T20:26:59Z"
		},
		{
			"checksumSHA1": "ZnEUFEjcGAVZNDPOOc+VLN7x4pI=",
			"path": "google.golang.org/appengine/internal/urlfetch",
			"revision": "ae0ab99deb4dc413a2b4bd6c8bdd0eb67f1e4d06",
			"revisionTime": "2018-09-18T20:26:59Z"
		},
		{
			"checksumSHA1": "MharNMGnQusRPdmBYXDxz2cCHPU=",
			"path": "google.golang.org/appengine/socket",
			"revision": "ae0ab99deb4dc413a2b4bd6c8bdd0eb67f1e4d06",
			"revisionTime": "2018-09-18T20:26:59Z"
		},
		{
			"checksumSHA1": "akOV9pYnCbcPA8wJUutSQVibdyg=",
			"path": "google.golang.org/appengine/urlfetch",
			"revision": "ae0ab99deb4dc413a2b4bd6c8bdd0eb67f1e4d06",
			"revisionTime": "2018-09-18T20:26:59Z"
		},
		{
			"checksumSHA1": "vZ5PYWH+FgRxI2yMzIOtdonWH9w=",
			"path": "google.golang.org/genproto/googleapis/api/annotations",
			"revision": "af9cb2a35e7f169ec875002c1829c9b315cddc04",
			"revisionTime": "2018-10-04T00:54:41Z"
		},
		{
			"checksumSHA1": "9qkedtsSaQ9ZQXQ58MrOPGwgejo=",
			"path": "google.golang.org/genproto/googleapis/cloud/kms/v1",
			"revision": "94acd270e44e65579b9ee3cdab25034d33fed608",
			"revisionTime": "2018-10-16T17:01:14Z"
		},
		{
			"checksumSHA1": "D2/OkmqUSm74ngHV/7GVwNGgNjE=",
			"path": "google.golang.org/genproto/googleapis/iam/v1",
			"revision": "af9cb2a35e7f169ec875002c1829c9b315cddc04",
			"revisionTime": "2018-10-04T00:54:41Z"
		},
		{
			"checksumSHA1": "YlTC3MG+u3IHAr1iHJDsGjKAshU=",
			"path": "google.golang.org/genproto/googleapis/rpc/code",
			"revision": "af9cb2a35e7f169ec875002c1829c9b315cddc04",
			"revisionTime": "2018-10-04T00:54:41Z"
		},
		{
			"checksumSHA1": "CNGv/r61wb6XyWWsCKNnBhq6Ab8=",
			"path": "google.golang.org/genproto/googleapis/rpc/errdetails",
			"revision": "af9cb2a35e7f169ec875002c1829c9b315cddc04",
			"revisionTime": "2018-10-04T00:54:41Z"
		},
		{
			"checksumSHA1": "MgYFT27I9gfAtSVBpGVqkCYOj3U=",
			"path": "google.golang.org/genproto/googleapis/rpc/status",
			"revision": "af9cb2a35e7f169ec875002c1829c9b315cddc04",
			"revisionTime": "2018-10-04T00:54:41Z"
		},
		{
			"checksumSHA1": "YWYZseFIYe2DR9AQaaAP5TELIsI=",
			"path": "google.golang.org/genproto/googleapis/spanner/v1",
			"revision": "af9cb2a35e7f169ec875002c1829c9b315cddc04",
			"revisionTime": "2018-10-04T00:54:41Z"
		},
		{
			"checksumSHA1": "JgbNbiFxBjhAtIyO2MFzbhQ75Hs=",
			"path": "google.golang.org/genproto/protobuf/field_mask",
			"revision": "94acd270e44e65579b9ee3cdab25034d33fed608",
			"revisionTime": "2018-10-16T17:01:14Z"
		},
		{
			"checksumSHA1": "5cU6eHFzsIKIyj/oKC28aVBEyMs=",
			"path": "google.golang.org/grpc",
			"revision": "1da8e51941b9a2c8f4bc3271acc30393c29e9cc0",
			"revisionTime": "2018-10-15T21:28:12Z"
		},
		{
			"checksumSHA1": "9KEKKMRAdFnz2sMBXbb33ZLS8Oo=",
			"path": "google.golang.org/grpc/balancer",
			"revision": "1da8e51941b9a2c8f4bc3271acc30393c29e9cc0",
			"revisionTime": "2018-10-15T21:28:12Z"
		},
		{
			"checksumSHA1": "lw+L836hLeH8+//le+C+ycddCCU=",
			"path": "google.golang.org/grpc/balancer/base",
			"revision": "1da8e51941b9a2c8f4bc3271acc30393c29e9cc0",
			"revisionTime": "2018-10-15T21:28:12Z"
		},
		{
			"checksumSHA1": "DJ1AtOk4Pu7bqtUMob95Hw8HPNw=",
			"path": "google.golang.org/grpc/balancer/roundrobin",
			"revision": "1da8e51941b9a2c8f4bc3271acc30393c29e9cc0",
			"revisionTime": "2018-10-15T21:28:12Z"
		},
		{
			"checksumSHA1": "R3tuACGAPyK4lr+oSNt1saUzC0M=",
			"path": "google.golang.org/grpc/codes",
			"revision": "1da8e51941b9a2c8f4bc3271acc30393c29e9cc0",
			"revisionTime": "2018-10-15T21:28:12Z"
		},
		{
			"checksumSHA1": "XH2WYcDNwVO47zYShREJjcYXm0Y=",
			"path": "google.golang.org/grpc/connectivity",
			"revision": "1da8e51941b9a2c8f4bc3271acc30393c29e9cc0",
			"revisionTime": "2018-10-15T21:28:12Z"
		},
		{
			"checksumSHA1": "5r6NIQY1c3NjwLtxUOo/BcUOqFo=",
			"path": "google.golang.org/grpc/credentials",
			"revision": "1da8e51941b9a2c8f4bc3271acc30393c29e9cc0",
			"revisionTime": "2018-10-15T21:28:12Z"
		},
		{
			"checksumSHA1": "QbufP1o0bXrtd5XecqdRCK/Vl0M=",
			"path": "google.golang.org/grpc/credentials/oauth",
			"revision": "1da8e51941b9a2c8f4bc3271acc30393c29e9cc0",
			"revisionTime": "2018-10-15T21:28:12Z"
		},
		{
			"checksumSHA1": "cfLb+pzWB+Glwp82rgfcEST1mv8=",
			"path": "google.golang.org/grpc/encoding",
			"revision": "1da8e51941b9a2c8f4bc3271acc30393c29e9cc0",
			"revisionTime": "2018-10-15T21:28:12Z"
		},
		{
			"checksumSHA1": "LKKkn7EYA+Do9Qwb2/SUKLFNxoo=",
			"path": "google.golang.org/grpc/encoding/proto",
			"revision": "1da8e51941b9a2c8f4bc3271acc30393c29e9cc0",
			"revisionTime": "2018-10-15T21:28:12Z"
		},
		{
			"checksumSHA1": "ZPPSFisPDz2ANO4FBZIft+fRxyk=",
			"path": "google.golang.org/grpc/grpclog",
			"revision": "1da8e51941b9a2c8f4bc3271acc30393c29e9cc0",
			"revisionTime": "2018-10-15T21:28:12Z"
		},
		{
			"checksumSHA1": "1w2nqVXgpqKg3mHXsllP4t15eO8=",
			"path": "google.golang.org/grpc/health",
			"revision": "1da8e51941b9a2c8f4bc3271acc30393c29e9cc0",
			"revisionTime": "2018-10-15T21:28:12Z"
		},
		{
			"checksumSHA1": "KfgIKMqGJ8FdFbWlGDsnmrCY7eE=",
			"path": "google.golang.org/grpc/health/grpc_health_v1",
			"revision": "1da8e51941b9a2c8f4bc3271acc30393c29e9cc0",
			"revisionTime": "2018-10-15T21:28:12Z"
		},
		{
			"checksumSHA1": "LCor0tzo+6c0KVpfkpY7P65JFGo=",
			"path": "google.golang.org/grpc/internal",
			"revision": "1da8e51941b9a2c8f4bc3271acc30393c29e9cc0",
			"revisionTime": "2018-10-15T21:28:12Z"
		},
		{
			"checksumSHA1": "uDJA7QK2iGnEwbd9TPqkLaM+xuU=",
			"path": "google.golang.org/grpc/internal/backoff",
			"revision": "1da8e51941b9a2c8f4bc3271acc30393c29e9cc0",
			"revisionTime": "2018-10-15T21:28:12Z"
		},
		{
			"checksumSHA1": "V6eyqZJfYh+cX+I/AxPVjkQLjTM=",
			"path": "google.golang.org/grpc/internal/channelz",
			"revision": "1da8e51941b9a2c8f4bc3271acc30393c29e9cc0",
			"revisionTime": "2018-10-15T21:28:12Z"
		},
		{
			"checksumSHA1": "5dFUCEaPjKwza9kwKqgljp8ckU4=",
			"path": "google.golang.org/grpc/internal/envconfig",
			"revision": "1da8e51941b9a2c8f4bc3271acc30393c29e9cc0",
			"revisionTime": "2018-10-15T21:28:12Z"
		},
		{
			"checksumSHA1": "70gndc/uHwyAl3D45zqp7vyHWlo=",
			"path": "google.golang.org/grpc/internal/grpcrand",
			"revision": "1da8e51941b9a2c8f4bc3271acc30393c29e9cc0",
			"revisionTime": "2018-10-15T21:28:12Z"
		},
		{
			"checksumSHA1": "2ktnBLlL5W/PpaYOTsAmPPETG20=",
			"path": "google.golang.org/grpc/internal/transport",
			"revision": "1da8e51941b9a2c8f4bc3271acc30393c29e9cc0",
			"revisionTime": "2018-10-15T21:28:12Z"
		},
		{
			"checksumSHA1": "350+v+N+AuknxomqjND19nR969g=",
			"path": "google.golang.org/grpc/keepalive",
			"revision": "1da8e51941b9a2c8f4bc3271acc30393c29e9cc0",
			"revisionTime": "2018-10-15T21:28:12Z"
		},
		{
			"checksumSHA1": "OjIAi5AzqlQ7kLtdAyjvdgMf6hc=",
			"path": "google.golang.org/grpc/metadata",
			"revision": "1da8e51941b9a2c8f4bc3271acc30393c29e9cc0",
			"revisionTime": "2018-10-15T21:28:12Z"
		},
		{
			"checksumSHA1": "VvGBoawND0urmYDy11FT+U1IHtU=",
			"path": "google.golang.org/grpc/naming",
			"revision": "1da8e51941b9a2c8f4bc3271acc30393c29e9cc0",
			"revisionTime": "2018-10-15T21:28:12Z"
		},
		{
			"checksumSHA1": "n5EgDdBqFMa2KQFhtl+FF/4gIFo=",
			"path": "google.golang.org/grpc/peer",
			"revision": "1da8e51941b9a2c8f4bc3271acc30393c29e9cc0",
			"revisionTime": "2018-10-15T21:28:12Z"
		},
		{
			"checksumSHA1": "GEq6wwE1qWLmkaM02SjxBmmnHDo=",
			"path": "google.golang.org/grpc/resolver",
			"revision": "1da8e51941b9a2c8f4bc3271acc30393c29e9cc0",
			"revisionTime": "2018-10-15T21:28:12Z"
		},
		{
			"checksumSHA1": "grHAHa6Fi3WBsXJpmlEOlRbWWVg=",
			"path": "google.golang.org/grpc/resolver/dns",
			"revision": "1da8e51941b9a2c8f4bc3271acc30393c29e9cc0",
			"revisionTime": "2018-10-15T21:28:12Z"
		},
		{
			"checksumSHA1": "zs9M4xE8Lyg4wvuYvR00XoBxmuw=",
			"path": "google.golang.org/grpc/resolver/passthrough",
			"revision": "1da8e51941b9a2c8f4bc3271acc30393c29e9cc0",
			"revisionTime": "2018-10-15T21:28:12Z"
		},
		{
			"checksumSHA1": "YclPgme2gT3S0hTkHVdE1zAxJdo=",
			"path": "google.golang.org/grpc/stats",
			"revision": "1da8e51941b9a2c8f4bc3271acc30393c29e9cc0",
			"revisionTime": "2018-10-15T21:28:12Z"
		},
		{
			"checksumSHA1": "hFyBO5vgsMamKhUOSyPCqROk1vo=",
			"path": "google.golang.org/grpc/status",
			"revision": "1da8e51941b9a2c8f4bc3271acc30393c29e9cc0",
			"revisionTime": "2018-10-15T21:28:12Z"
		},
		{
			"checksumSHA1": "qvArRhlrww5WvRmbyMF2mUfbJew=",
			"path": "google.golang.org/grpc/tap",
			"revision": "1da8e51941b9a2c8f4bc3271acc30393c29e9cc0",
			"revisionTime": "2018-10-15T21:28:12Z"
		},
		{
			"checksumSHA1": "xsaHqy6/sonLV6xIxTNh4FfkWbU=",
			"path": "gopkg.in/asn1-ber.v1",
			"revision": "379148ca0225df7a432012b8df0355c2a2063ac0",
			"revisionTime": "2017-05-11T16:59:59Z"
		},
		{
			"checksumSHA1": "COfXAfInbcFT/YRsvLUQnNKHzF0=",
			"path": "gopkg.in/inf.v0",
			"revision": "d2d2541c53f18d2a059457998ce2876cc8e67cbf",
			"revisionTime": "2018-03-26T17:23:32Z"
		},
		{
			"checksumSHA1": "bS5Kp6YjeXz4nvvS55CqIBP+HzM=",
			"path": "gopkg.in/mgo.v2",
			"revision": "9856a29383ce1c59f308dd1cf0363a79b5bef6b5",
			"revisionTime": "2018-07-05T11:36:04Z"
		},
		{
			"checksumSHA1": "/xRHTpN8WOK4nmZjJ1f96ER1b/o=",
			"path": "gopkg.in/mgo.v2/bson",
			"revision": "9856a29383ce1c59f308dd1cf0363a79b5bef6b5",
			"revisionTime": "2018-07-05T11:36:04Z"
		},
		{
			"checksumSHA1": "XQsrqoNT1U0KzLxOFcAZVvqhLfk=",
			"path": "gopkg.in/mgo.v2/internal/json",
			"revision": "9856a29383ce1c59f308dd1cf0363a79b5bef6b5",
			"revisionTime": "2018-07-05T11:36:04Z"
		},
		{
			"checksumSHA1": "LEvMCnprte47qdAxWvQ/zRxVF1U=",
			"path": "gopkg.in/mgo.v2/internal/sasl",
			"revision": "9856a29383ce1c59f308dd1cf0363a79b5bef6b5",
			"revisionTime": "2018-07-05T11:36:04Z"
		},
		{
			"checksumSHA1": "+1WDRPaOphSCmRMxVPIPBV4aubc=",
			"path": "gopkg.in/mgo.v2/internal/scram",
			"revision": "9856a29383ce1c59f308dd1cf0363a79b5bef6b5",
			"revisionTime": "2018-07-05T11:36:04Z"
		},
		{
			"checksumSHA1": "YCPcVG3Kac1aaDpbPUtsZ/BXNgg=",
			"path": "gopkg.in/ory-am/dockertest.v2",
			"revision": "edb9d9444e6868c1b1e279098b628e7b8e6f0714",
			"revisionTime": "2016-10-18T17:13:38Z"
		},
		{
			"checksumSHA1": "uz1zhtG2WT1YulQOBzmfGNOd0og=",
			"path": "gopkg.in/ory-am/dockertest.v3",
			"revision": "9f1141b78507d23603f6be530587664ebb63a8d2",
			"revisionTime": "2018-08-22T07:09:55Z"
		},
		{
			"checksumSHA1": "Wy85jVEPvSSgYWCr/VyfJ5ES3r8=",
			"path": "gopkg.in/square/go-jose.v2",
			"revision": "ef984e69dd356202fd4e4910d4d9c24468bdf0b8",
			"revisionTime": "2018-09-20T18:25:19Z"
		},
		{
			"checksumSHA1": "Ho5sr2GbiR8S35IRni7vC54d5Js=",
			"path": "gopkg.in/square/go-jose.v2/cipher",
			"revision": "ef984e69dd356202fd4e4910d4d9c24468bdf0b8",
			"revisionTime": "2018-09-20T18:25:19Z"
		},
		{
			"checksumSHA1": "JFun0lWY9eqd80Js2iWsehu1gc4=",
			"path": "gopkg.in/square/go-jose.v2/json",
			"revision": "ef984e69dd356202fd4e4910d4d9c24468bdf0b8",
			"revisionTime": "2018-09-20T18:25:19Z"
		},
		{
			"checksumSHA1": "gMJFFBv2lKqUlg2Kwqd5xnb2qfc=",
			"path": "gopkg.in/square/go-jose.v2/jwt",
			"revision": "ef984e69dd356202fd4e4910d4d9c24468bdf0b8",
			"revisionTime": "2018-09-20T18:25:19Z"
		},
		{
			"checksumSHA1": "ZSWoOPUNRr5+3dhkLK3C4cZAQPk=",
			"path": "gopkg.in/yaml.v2",
			"revision": "5420a8b6744d3b0345ab293f6fcba19c978f1183",
			"revisionTime": "2018-03-28T19:50:20Z"
		},
		{
			"checksumSHA1": "izopgFdSaf2cSxUY8i//YxpvDjk=",
			"path": "k8s.io/api/authentication/v1",
			"revision": "bbf5c193d86c33256702fc781833463a7bca7849",
			"revisionTime": "2018-10-14T04:47:08Z"
		},
		{
			"checksumSHA1": "eD3XRvVzKmBUr4mFMD9hAMMuLSE=",
			"path": "k8s.io/apimachinery/pkg/api/errors",
			"revision": "60666be32c5de527b69dabe8e4400b4f0aa897de",
			"revisionTime": "2018-10-15T20:53:01Z"
		},
		{
			"checksumSHA1": "3HmyxPj391ek2E2x9rL9zMbeCKA=",
			"path": "k8s.io/apimachinery/pkg/api/resource",
			"revision": "60666be32c5de527b69dabe8e4400b4f0aa897de",
			"revisionTime": "2018-10-15T20:53:01Z"
		},
		{
			"checksumSHA1": "d/GUWW4B/VQX1aJGtv5pOx23jl0=",
			"path": "k8s.io/apimachinery/pkg/apis/meta/v1",
			"revision": "60666be32c5de527b69dabe8e4400b4f0aa897de",
			"revisionTime": "2018-10-15T20:53:01Z"
		},
		{
			"checksumSHA1": "I6+J//YuSZdxncAuc/kar8G1jkY=",
			"path": "k8s.io/apimachinery/pkg/conversion",
			"revision": "60666be32c5de527b69dabe8e4400b4f0aa897de",
			"revisionTime": "2018-10-15T20:53:01Z"
		},
		{
			"checksumSHA1": "lZgVHIUDKFlQKJBYQVWqED5sDnE=",
			"path": "k8s.io/apimachinery/pkg/conversion/queryparams",
			"revision": "60666be32c5de527b69dabe8e4400b4f0aa897de",
			"revisionTime": "2018-10-15T20:53:01Z"
		},
		{
			"checksumSHA1": "zgYf1VhDcfCpouwRgF5Zodz+g6M=",
			"path": "k8s.io/apimachinery/pkg/fields",
			"revision": "60666be32c5de527b69dabe8e4400b4f0aa897de",
			"revisionTime": "2018-10-15T20:53:01Z"
		},
		{
			"checksumSHA1": "rQgW7h6N5U40wFE9/zgmjwOrf8w=",
			"path": "k8s.io/apimachinery/pkg/labels",
			"revision": "60666be32c5de527b69dabe8e4400b4f0aa897de",
			"revisionTime": "2018-10-15T20:53:01Z"
		},
		{
			"checksumSHA1": "JIpwe6Bv1V3ZtLBRdAYWmbYvL7E=",
			"path": "k8s.io/apimachinery/pkg/runtime",
			"revision": "60666be32c5de527b69dabe8e4400b4f0aa897de",
			"revisionTime": "2018-10-15T20:53:01Z"
		},
		{
			"checksumSHA1": "+smcRTuloHxJVUatJ13qZ4NoUOk=",
			"path": "k8s.io/apimachinery/pkg/runtime/schema",
			"revision": "60666be32c5de527b69dabe8e4400b4f0aa897de",
			"revisionTime": "2018-10-15T20:53:01Z"
		},
		{
			"checksumSHA1": "p9Wv7xurZXAW0jYL/SLNPbiUjaA=",
			"path": "k8s.io/apimachinery/pkg/selection",
			"revision": "60666be32c5de527b69dabe8e4400b4f0aa897de",
			"revisionTime": "2018-10-15T20:53:01Z"
		},
		{
			"checksumSHA1": "SwEleXXE22RGlg0t7wirGDuisO4=",
			"path": "k8s.io/apimachinery/pkg/types",
			"revision": "60666be32c5de527b69dabe8e4400b4f0aa897de",
			"revisionTime": "2018-10-15T20:53:01Z"
		},
		{
			"checksumSHA1": "hHYW7OWXFMbRVotl2830pa4kO+Y=",
			"path": "k8s.io/apimachinery/pkg/util/errors",
			"revision": "60666be32c5de527b69dabe8e4400b4f0aa897de",
			"revisionTime": "2018-10-15T20:53:01Z"
		},
		{
			"checksumSHA1": "oTqOscZlw40TtJEHP0OWjTeIszA=",
			"path": "k8s.io/apimachinery/pkg/util/intstr",
			"revision": "60666be32c5de527b69dabe8e4400b4f0aa897de",
			"revisionTime": "2018-10-15T20:53:01Z"
		},
		{
			"checksumSHA1": "NaIzEbjlhEMikewzRXivi2r0xyM=",
			"path": "k8s.io/apimachinery/pkg/util/json",
			"revision": "60666be32c5de527b69dabe8e4400b4f0aa897de",
			"revisionTime": "2018-10-15T20:53:01Z"
		},
		{
			"checksumSHA1": "y1dxj1ipJgt2PRXXSXDmXrSka6A=",
			"path": "k8s.io/apimachinery/pkg/util/naming",
			"revision": "60666be32c5de527b69dabe8e4400b4f0aa897de",
			"revisionTime": "2018-10-15T20:53:01Z"
		},
		{
			"checksumSHA1": "8M1X3xMlH0bDsm18RJZULuzWPWw=",
			"path": "k8s.io/apimachinery/pkg/util/net",
			"revision": "60666be32c5de527b69dabe8e4400b4f0aa897de",
			"revisionTime": "2018-10-15T20:53:01Z"
		},
		{
			"checksumSHA1": "keWEyQHGKGkDo2SARgphbGgN608=",
			"path": "k8s.io/apimachinery/pkg/util/runtime",
			"revision": "60666be32c5de527b69dabe8e4400b4f0aa897de",
			"revisionTime": "2018-10-15T20:53:01Z"
		},
		{
			"checksumSHA1": "ozEwMzA48zwMyQ50SwNKSM852U4=",
			"path": "k8s.io/apimachinery/pkg/util/sets",
			"revision": "60666be32c5de527b69dabe8e4400b4f0aa897de",
			"revisionTime": "2018-10-15T20:53:01Z"
		},
		{
			"checksumSHA1": "xE6oX9Tv1pEhOSa/U9nMIaaNDPs=",
			"path": "k8s.io/apimachinery/pkg/util/validation",
			"revision": "60666be32c5de527b69dabe8e4400b4f0aa897de",
			"revisionTime": "2018-10-15T20:53:01Z"
		},
		{
			"checksumSHA1": "T+DDCd+Y07tEOHiPNt2zzXFq6Tw=",
			"path": "k8s.io/apimachinery/pkg/util/validation/field",
			"revision": "60666be32c5de527b69dabe8e4400b4f0aa897de",
			"revisionTime": "2018-10-15T20:53:01Z"
		},
		{
			"checksumSHA1": "W0veWY2Vj1W0w8rC0vPtl5Ey8nU=",
			"path": "k8s.io/apimachinery/pkg/watch",
			"revision": "60666be32c5de527b69dabe8e4400b4f0aa897de",
			"revisionTime": "2018-10-15T20:53:01Z"
		},
		{
			"checksumSHA1": "9sFA+EjKrjpmK4OofQH0p0Rowfg=",
			"path": "k8s.io/apimachinery/third_party/forked/golang/reflect",
			"revision": "60666be32c5de527b69dabe8e4400b4f0aa897de",
			"revisionTime": "2018-10-15T20:53:01Z"
		},
		{
			"checksumSHA1": "mDGMF5YdxQj+yJfYKEOhZ+IwRQQ=",
			"path": "layeh.com/radius",
			"revision": "3e49d211563650cdc0a7848a2e315d1737cac01c",
			"revisionTime": "2018-10-13T12:38:17Z"
		},
		{
			"checksumSHA1": "PHUjek3Jt4v+AlPyMJdFlVBa40k=",
			"path": "layeh.com/radius/rfc2865",
			"revision": "3e49d211563650cdc0a7848a2e315d1737cac01c",
			"revisionTime": "2018-10-13T12:38:17Z"
		}
	],
	"rootPath": "github.com/hashicorp/vault"
}<|MERGE_RESOLUTION|>--- conflicted
+++ resolved
@@ -1409,19 +1409,12 @@
 			"revisionTime": "2019-02-01T21:54:14Z"
 		},
 		{
-<<<<<<< HEAD
 			"checksumSHA1": "jCtLHj3YAONxCcV6v6kifTrRJwM=",
 			"path": "github.com/hashicorp/vault-plugin-auth-jwt",
 			"revision": "6eaab2ed65f29101381ac871ffb06110b871a742",
 			"revisionTime": "2019-02-13T00:58:38Z",
 			"version": "=oidc-dev",
 			"versionExact": "oidc-dev"
-=======
-			"checksumSHA1": "6B+p22t7wBR52hepGYd3t1JnDME=",
-			"path": "github.com/hashicorp/vault-plugin-auth-jwt",
-			"revision": "a608a5ad1c249797e266cb8fcb4eac336aa72bef",
-			"revisionTime": "2019-01-28T23:42:21Z"
->>>>>>> 6abe647a
 		},
 		{
 			"checksumSHA1": "NfVgV3CmKXGRsXk1sYVgMMRZ5Zc=",
