--- conflicted
+++ resolved
@@ -1409,19 +1409,12 @@
 			"revisionTime": "2019-02-01T21:54:14Z"
 		},
 		{
-<<<<<<< HEAD
-			"checksumSHA1": "6B+p22t7wBR52hepGYd3t1JnDME=",
-			"path": "github.com/hashicorp/vault-plugin-auth-jwt",
-			"revision": "a608a5ad1c249797e266cb8fcb4eac336aa72bef",
-			"revisionTime": "2019-01-28T23:42:21Z"
-=======
 			"checksumSHA1": "86jzaGc3dRpZ5BKQPFP7ecasQfg=",
 			"path": "github.com/hashicorp/vault-plugin-auth-jwt",
 			"revision": "bf17a88bb5c43eb2cbdc08011cd76ecec028521c",
 			"revisionTime": "2019-02-07T06:35:46Z",
 			"version": "=oidc-cli",
 			"versionExact": "oidc-cli"
->>>>>>> 79a07dd2
 		},
 		{
 			"checksumSHA1": "NfVgV3CmKXGRsXk1sYVgMMRZ5Zc=",
