--- conflicted
+++ resolved
@@ -48,16 +48,6 @@
 	_         [44]byte
 }
 
-const (
-	TIME_OK    = 0x0
-	TIME_INS   = 0x1
-	TIME_DEL   = 0x2
-	TIME_OOP   = 0x3
-	TIME_WAIT  = 0x4
-	TIME_ERROR = 0x5
-	TIME_BAD   = 0x5
-)
-
 type Time_t int64
 
 type Tms struct {
@@ -172,170 +162,7 @@
 )
 
 const (
-<<<<<<< HEAD
-	NDA_UNSPEC              = 0x0
-	NDA_DST                 = 0x1
-	NDA_LLADDR              = 0x2
-	NDA_CACHEINFO           = 0x3
-	NDA_PROBES              = 0x4
-	NDA_VLAN                = 0x5
-	NDA_PORT                = 0x6
-	NDA_VNI                 = 0x7
-	NDA_IFINDEX             = 0x8
-	NDA_MASTER              = 0x9
-	NDA_LINK_NETNSID        = 0xa
-	NDA_SRC_VNI             = 0xb
-	NTF_USE                 = 0x1
-	NTF_SELF                = 0x2
-	NTF_MASTER              = 0x4
-	NTF_PROXY               = 0x8
-	NTF_EXT_LEARNED         = 0x10
-	NTF_OFFLOADED           = 0x20
-	NTF_ROUTER              = 0x80
-	NUD_INCOMPLETE          = 0x1
-	NUD_REACHABLE           = 0x2
-	NUD_STALE               = 0x4
-	NUD_DELAY               = 0x8
-	NUD_PROBE               = 0x10
-	NUD_FAILED              = 0x20
-	NUD_NOARP               = 0x40
-	NUD_PERMANENT           = 0x80
-	NUD_NONE                = 0x0
-	IFA_UNSPEC              = 0x0
-	IFA_ADDRESS             = 0x1
-	IFA_LOCAL               = 0x2
-	IFA_LABEL               = 0x3
-	IFA_BROADCAST           = 0x4
-	IFA_ANYCAST             = 0x5
-	IFA_CACHEINFO           = 0x6
-	IFA_MULTICAST           = 0x7
-	IFA_FLAGS               = 0x8
-	IFA_RT_PRIORITY         = 0x9
-	IFA_TARGET_NETNSID      = 0xa
-	IFLA_UNSPEC             = 0x0
-	IFLA_ADDRESS            = 0x1
-	IFLA_BROADCAST          = 0x2
-	IFLA_IFNAME             = 0x3
-	IFLA_MTU                = 0x4
-	IFLA_LINK               = 0x5
-	IFLA_QDISC              = 0x6
-	IFLA_STATS              = 0x7
-	IFLA_COST               = 0x8
-	IFLA_PRIORITY           = 0x9
-	IFLA_MASTER             = 0xa
-	IFLA_WIRELESS           = 0xb
-	IFLA_PROTINFO           = 0xc
-	IFLA_TXQLEN             = 0xd
-	IFLA_MAP                = 0xe
-	IFLA_WEIGHT             = 0xf
-	IFLA_OPERSTATE          = 0x10
-	IFLA_LINKMODE           = 0x11
-	IFLA_LINKINFO           = 0x12
-	IFLA_NET_NS_PID         = 0x13
-	IFLA_IFALIAS            = 0x14
-	IFLA_NUM_VF             = 0x15
-	IFLA_VFINFO_LIST        = 0x16
-	IFLA_STATS64            = 0x17
-	IFLA_VF_PORTS           = 0x18
-	IFLA_PORT_SELF          = 0x19
-	IFLA_AF_SPEC            = 0x1a
-	IFLA_GROUP              = 0x1b
-	IFLA_NET_NS_FD          = 0x1c
-	IFLA_EXT_MASK           = 0x1d
-	IFLA_PROMISCUITY        = 0x1e
-	IFLA_NUM_TX_QUEUES      = 0x1f
-	IFLA_NUM_RX_QUEUES      = 0x20
-	IFLA_CARRIER            = 0x21
-	IFLA_PHYS_PORT_ID       = 0x22
-	IFLA_CARRIER_CHANGES    = 0x23
-	IFLA_PHYS_SWITCH_ID     = 0x24
-	IFLA_LINK_NETNSID       = 0x25
-	IFLA_PHYS_PORT_NAME     = 0x26
-	IFLA_PROTO_DOWN         = 0x27
-	IFLA_GSO_MAX_SEGS       = 0x28
-	IFLA_GSO_MAX_SIZE       = 0x29
-	IFLA_PAD                = 0x2a
-	IFLA_XDP                = 0x2b
-	IFLA_EVENT              = 0x2c
-	IFLA_NEW_NETNSID        = 0x2d
-	IFLA_IF_NETNSID         = 0x2e
-	IFLA_TARGET_NETNSID     = 0x2e
-	IFLA_CARRIER_UP_COUNT   = 0x2f
-	IFLA_CARRIER_DOWN_COUNT = 0x30
-	IFLA_NEW_IFINDEX        = 0x31
-	IFLA_MIN_MTU            = 0x32
-	IFLA_MAX_MTU            = 0x33
-	IFLA_MAX                = 0x35
-	IFLA_INFO_KIND          = 0x1
-	IFLA_INFO_DATA          = 0x2
-	IFLA_INFO_XSTATS        = 0x3
-	IFLA_INFO_SLAVE_KIND    = 0x4
-	IFLA_INFO_SLAVE_DATA    = 0x5
-	RT_SCOPE_UNIVERSE       = 0x0
-	RT_SCOPE_SITE           = 0xc8
-	RT_SCOPE_LINK           = 0xfd
-	RT_SCOPE_HOST           = 0xfe
-	RT_SCOPE_NOWHERE        = 0xff
-	RT_TABLE_UNSPEC         = 0x0
-	RT_TABLE_COMPAT         = 0xfc
-	RT_TABLE_DEFAULT        = 0xfd
-	RT_TABLE_MAIN           = 0xfe
-	RT_TABLE_LOCAL          = 0xff
-	RT_TABLE_MAX            = 0xffffffff
-	RTA_UNSPEC              = 0x0
-	RTA_DST                 = 0x1
-	RTA_SRC                 = 0x2
-	RTA_IIF                 = 0x3
-	RTA_OIF                 = 0x4
-	RTA_GATEWAY             = 0x5
-	RTA_PRIORITY            = 0x6
-	RTA_PREFSRC             = 0x7
-	RTA_METRICS             = 0x8
-	RTA_MULTIPATH           = 0x9
-	RTA_FLOW                = 0xb
-	RTA_CACHEINFO           = 0xc
-	RTA_TABLE               = 0xf
-	RTA_MARK                = 0x10
-	RTA_MFC_STATS           = 0x11
-	RTA_VIA                 = 0x12
-	RTA_NEWDST              = 0x13
-	RTA_PREF                = 0x14
-	RTA_ENCAP_TYPE          = 0x15
-	RTA_ENCAP               = 0x16
-	RTA_EXPIRES             = 0x17
-	RTA_PAD                 = 0x18
-	RTA_UID                 = 0x19
-	RTA_TTL_PROPAGATE       = 0x1a
-	RTA_IP_PROTO            = 0x1b
-	RTA_SPORT               = 0x1c
-	RTA_DPORT               = 0x1d
-	RTN_UNSPEC              = 0x0
-	RTN_UNICAST             = 0x1
-	RTN_LOCAL               = 0x2
-	RTN_BROADCAST           = 0x3
-	RTN_ANYCAST             = 0x4
-	RTN_MULTICAST           = 0x5
-	RTN_BLACKHOLE           = 0x6
-	RTN_UNREACHABLE         = 0x7
-	RTN_PROHIBIT            = 0x8
-	RTN_THROW               = 0x9
-	RTN_NAT                 = 0xa
-	RTN_XRESOLVE            = 0xb
-	SizeofNlMsghdr          = 0x10
-	SizeofNlMsgerr          = 0x14
-	SizeofRtGenmsg          = 0x1
-	SizeofNlAttr            = 0x4
-	SizeofRtAttr            = 0x4
-	SizeofIfInfomsg         = 0x10
-	SizeofIfAddrmsg         = 0x8
-	SizeofIfaCacheinfo      = 0x10
-	SizeofRtMsg             = 0xc
-	SizeofRtNexthop         = 0x8
-	SizeofNdUseroptmsg      = 0x10
-	SizeofNdMsg             = 0xc
-=======
 	SizeofSockFprog = 0x10
->>>>>>> 57d18c95
 )
 
 type PtraceRegs struct {
@@ -766,156 +593,4 @@
 type TIPCSIOCNodeIDReq struct {
 	Peer uint32
 	Id   [16]int8
-<<<<<<< HEAD
-}
-
-const (
-	TIPC_CLUSTER_SCOPE = 0x2
-	TIPC_NODE_SCOPE    = 0x3
-)
-
-const (
-	SYSLOG_ACTION_CLOSE         = 0
-	SYSLOG_ACTION_OPEN          = 1
-	SYSLOG_ACTION_READ          = 2
-	SYSLOG_ACTION_READ_ALL      = 3
-	SYSLOG_ACTION_READ_CLEAR    = 4
-	SYSLOG_ACTION_CLEAR         = 5
-	SYSLOG_ACTION_CONSOLE_OFF   = 6
-	SYSLOG_ACTION_CONSOLE_ON    = 7
-	SYSLOG_ACTION_CONSOLE_LEVEL = 8
-	SYSLOG_ACTION_SIZE_UNREAD   = 9
-	SYSLOG_ACTION_SIZE_BUFFER   = 10
-)
-
-const (
-	DEVLINK_CMD_UNSPEC                        = 0x0
-	DEVLINK_CMD_GET                           = 0x1
-	DEVLINK_CMD_SET                           = 0x2
-	DEVLINK_CMD_NEW                           = 0x3
-	DEVLINK_CMD_DEL                           = 0x4
-	DEVLINK_CMD_PORT_GET                      = 0x5
-	DEVLINK_CMD_PORT_SET                      = 0x6
-	DEVLINK_CMD_PORT_NEW                      = 0x7
-	DEVLINK_CMD_PORT_DEL                      = 0x8
-	DEVLINK_CMD_PORT_SPLIT                    = 0x9
-	DEVLINK_CMD_PORT_UNSPLIT                  = 0xa
-	DEVLINK_CMD_SB_GET                        = 0xb
-	DEVLINK_CMD_SB_SET                        = 0xc
-	DEVLINK_CMD_SB_NEW                        = 0xd
-	DEVLINK_CMD_SB_DEL                        = 0xe
-	DEVLINK_CMD_SB_POOL_GET                   = 0xf
-	DEVLINK_CMD_SB_POOL_SET                   = 0x10
-	DEVLINK_CMD_SB_POOL_NEW                   = 0x11
-	DEVLINK_CMD_SB_POOL_DEL                   = 0x12
-	DEVLINK_CMD_SB_PORT_POOL_GET              = 0x13
-	DEVLINK_CMD_SB_PORT_POOL_SET              = 0x14
-	DEVLINK_CMD_SB_PORT_POOL_NEW              = 0x15
-	DEVLINK_CMD_SB_PORT_POOL_DEL              = 0x16
-	DEVLINK_CMD_SB_TC_POOL_BIND_GET           = 0x17
-	DEVLINK_CMD_SB_TC_POOL_BIND_SET           = 0x18
-	DEVLINK_CMD_SB_TC_POOL_BIND_NEW           = 0x19
-	DEVLINK_CMD_SB_TC_POOL_BIND_DEL           = 0x1a
-	DEVLINK_CMD_SB_OCC_SNAPSHOT               = 0x1b
-	DEVLINK_CMD_SB_OCC_MAX_CLEAR              = 0x1c
-	DEVLINK_CMD_ESWITCH_GET                   = 0x1d
-	DEVLINK_CMD_ESWITCH_SET                   = 0x1e
-	DEVLINK_CMD_DPIPE_TABLE_GET               = 0x1f
-	DEVLINK_CMD_DPIPE_ENTRIES_GET             = 0x20
-	DEVLINK_CMD_DPIPE_HEADERS_GET             = 0x21
-	DEVLINK_CMD_DPIPE_TABLE_COUNTERS_SET      = 0x22
-	DEVLINK_CMD_MAX                           = 0x44
-	DEVLINK_PORT_TYPE_NOTSET                  = 0x0
-	DEVLINK_PORT_TYPE_AUTO                    = 0x1
-	DEVLINK_PORT_TYPE_ETH                     = 0x2
-	DEVLINK_PORT_TYPE_IB                      = 0x3
-	DEVLINK_SB_POOL_TYPE_INGRESS              = 0x0
-	DEVLINK_SB_POOL_TYPE_EGRESS               = 0x1
-	DEVLINK_SB_THRESHOLD_TYPE_STATIC          = 0x0
-	DEVLINK_SB_THRESHOLD_TYPE_DYNAMIC         = 0x1
-	DEVLINK_ESWITCH_MODE_LEGACY               = 0x0
-	DEVLINK_ESWITCH_MODE_SWITCHDEV            = 0x1
-	DEVLINK_ESWITCH_INLINE_MODE_NONE          = 0x0
-	DEVLINK_ESWITCH_INLINE_MODE_LINK          = 0x1
-	DEVLINK_ESWITCH_INLINE_MODE_NETWORK       = 0x2
-	DEVLINK_ESWITCH_INLINE_MODE_TRANSPORT     = 0x3
-	DEVLINK_ESWITCH_ENCAP_MODE_NONE           = 0x0
-	DEVLINK_ESWITCH_ENCAP_MODE_BASIC          = 0x1
-	DEVLINK_ATTR_UNSPEC                       = 0x0
-	DEVLINK_ATTR_BUS_NAME                     = 0x1
-	DEVLINK_ATTR_DEV_NAME                     = 0x2
-	DEVLINK_ATTR_PORT_INDEX                   = 0x3
-	DEVLINK_ATTR_PORT_TYPE                    = 0x4
-	DEVLINK_ATTR_PORT_DESIRED_TYPE            = 0x5
-	DEVLINK_ATTR_PORT_NETDEV_IFINDEX          = 0x6
-	DEVLINK_ATTR_PORT_NETDEV_NAME             = 0x7
-	DEVLINK_ATTR_PORT_IBDEV_NAME              = 0x8
-	DEVLINK_ATTR_PORT_SPLIT_COUNT             = 0x9
-	DEVLINK_ATTR_PORT_SPLIT_GROUP             = 0xa
-	DEVLINK_ATTR_SB_INDEX                     = 0xb
-	DEVLINK_ATTR_SB_SIZE                      = 0xc
-	DEVLINK_ATTR_SB_INGRESS_POOL_COUNT        = 0xd
-	DEVLINK_ATTR_SB_EGRESS_POOL_COUNT         = 0xe
-	DEVLINK_ATTR_SB_INGRESS_TC_COUNT          = 0xf
-	DEVLINK_ATTR_SB_EGRESS_TC_COUNT           = 0x10
-	DEVLINK_ATTR_SB_POOL_INDEX                = 0x11
-	DEVLINK_ATTR_SB_POOL_TYPE                 = 0x12
-	DEVLINK_ATTR_SB_POOL_SIZE                 = 0x13
-	DEVLINK_ATTR_SB_POOL_THRESHOLD_TYPE       = 0x14
-	DEVLINK_ATTR_SB_THRESHOLD                 = 0x15
-	DEVLINK_ATTR_SB_TC_INDEX                  = 0x16
-	DEVLINK_ATTR_SB_OCC_CUR                   = 0x17
-	DEVLINK_ATTR_SB_OCC_MAX                   = 0x18
-	DEVLINK_ATTR_ESWITCH_MODE                 = 0x19
-	DEVLINK_ATTR_ESWITCH_INLINE_MODE          = 0x1a
-	DEVLINK_ATTR_DPIPE_TABLES                 = 0x1b
-	DEVLINK_ATTR_DPIPE_TABLE                  = 0x1c
-	DEVLINK_ATTR_DPIPE_TABLE_NAME             = 0x1d
-	DEVLINK_ATTR_DPIPE_TABLE_SIZE             = 0x1e
-	DEVLINK_ATTR_DPIPE_TABLE_MATCHES          = 0x1f
-	DEVLINK_ATTR_DPIPE_TABLE_ACTIONS          = 0x20
-	DEVLINK_ATTR_DPIPE_TABLE_COUNTERS_ENABLED = 0x21
-	DEVLINK_ATTR_DPIPE_ENTRIES                = 0x22
-	DEVLINK_ATTR_DPIPE_ENTRY                  = 0x23
-	DEVLINK_ATTR_DPIPE_ENTRY_INDEX            = 0x24
-	DEVLINK_ATTR_DPIPE_ENTRY_MATCH_VALUES     = 0x25
-	DEVLINK_ATTR_DPIPE_ENTRY_ACTION_VALUES    = 0x26
-	DEVLINK_ATTR_DPIPE_ENTRY_COUNTER          = 0x27
-	DEVLINK_ATTR_DPIPE_MATCH                  = 0x28
-	DEVLINK_ATTR_DPIPE_MATCH_VALUE            = 0x29
-	DEVLINK_ATTR_DPIPE_MATCH_TYPE             = 0x2a
-	DEVLINK_ATTR_DPIPE_ACTION                 = 0x2b
-	DEVLINK_ATTR_DPIPE_ACTION_VALUE           = 0x2c
-	DEVLINK_ATTR_DPIPE_ACTION_TYPE            = 0x2d
-	DEVLINK_ATTR_DPIPE_VALUE                  = 0x2e
-	DEVLINK_ATTR_DPIPE_VALUE_MASK             = 0x2f
-	DEVLINK_ATTR_DPIPE_VALUE_MAPPING          = 0x30
-	DEVLINK_ATTR_DPIPE_HEADERS                = 0x31
-	DEVLINK_ATTR_DPIPE_HEADER                 = 0x32
-	DEVLINK_ATTR_DPIPE_HEADER_NAME            = 0x33
-	DEVLINK_ATTR_DPIPE_HEADER_ID              = 0x34
-	DEVLINK_ATTR_DPIPE_HEADER_FIELDS          = 0x35
-	DEVLINK_ATTR_DPIPE_HEADER_GLOBAL          = 0x36
-	DEVLINK_ATTR_DPIPE_HEADER_INDEX           = 0x37
-	DEVLINK_ATTR_DPIPE_FIELD                  = 0x38
-	DEVLINK_ATTR_DPIPE_FIELD_NAME             = 0x39
-	DEVLINK_ATTR_DPIPE_FIELD_ID               = 0x3a
-	DEVLINK_ATTR_DPIPE_FIELD_BITWIDTH         = 0x3b
-	DEVLINK_ATTR_DPIPE_FIELD_MAPPING_TYPE     = 0x3c
-	DEVLINK_ATTR_PAD                          = 0x3d
-	DEVLINK_ATTR_ESWITCH_ENCAP_MODE           = 0x3e
-	DEVLINK_ATTR_MAX                          = 0x8c
-	DEVLINK_DPIPE_FIELD_MAPPING_TYPE_NONE     = 0x0
-	DEVLINK_DPIPE_FIELD_MAPPING_TYPE_IFINDEX  = 0x1
-	DEVLINK_DPIPE_MATCH_TYPE_FIELD_EXACT      = 0x0
-	DEVLINK_DPIPE_ACTION_TYPE_FIELD_MODIFY    = 0x0
-	DEVLINK_DPIPE_FIELD_ETHERNET_DST_MAC      = 0x0
-	DEVLINK_DPIPE_FIELD_IPV4_DST_IP           = 0x0
-	DEVLINK_DPIPE_FIELD_IPV6_DST_IP           = 0x0
-	DEVLINK_DPIPE_HEADER_ETHERNET             = 0x0
-	DEVLINK_DPIPE_HEADER_IPV4                 = 0x1
-	DEVLINK_DPIPE_HEADER_IPV6                 = 0x2
-)
-=======
-}
->>>>>>> 57d18c95
+}