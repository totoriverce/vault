package api

import (
	"context"
	"crypto/hmac"
	"crypto/sha256"
	"crypto/tls"
	"encoding/base64"
	"encoding/hex"
	"fmt"
	"net"
	"net/http"
	"net/url"
	"os"
	"path"
	"strconv"
	"strings"
	"sync"
	"time"
	"unicode"

	"github.com/hashicorp/errwrap"
	"github.com/hashicorp/go-cleanhttp"
	"github.com/hashicorp/go-retryablehttp"
	"github.com/hashicorp/go-rootcerts"
	"github.com/hashicorp/go-secure-stdlib/parseutil"
	"golang.org/x/net/http2"
	"golang.org/x/time/rate"

	"github.com/hashicorp/vault/sdk/helper/consts"
	"github.com/hashicorp/vault/sdk/helper/strutil"
	"github.com/hashicorp/vault/sdk/logical"
)

const (
	EnvVaultAddress         = "VAULT_ADDR"
	EnvVaultAgentAddr       = "VAULT_AGENT_ADDR"
	EnvVaultCACert          = "VAULT_CACERT"
	EnvVaultCACertBytes     = "VAULT_CACERT_BYTES"
	EnvVaultCAPath          = "VAULT_CAPATH"
	EnvVaultClientCert      = "VAULT_CLIENT_CERT"
	EnvVaultClientKey       = "VAULT_CLIENT_KEY"
	EnvVaultClientTimeout   = "VAULT_CLIENT_TIMEOUT"
	EnvVaultSRVLookup       = "VAULT_SRV_LOOKUP"
	EnvVaultSkipVerify      = "VAULT_SKIP_VERIFY"
	EnvVaultNamespace       = "VAULT_NAMESPACE"
	EnvVaultTLSServerName   = "VAULT_TLS_SERVER_NAME"
	EnvVaultWrapTTL         = "VAULT_WRAP_TTL"
	EnvVaultMaxRetries      = "VAULT_MAX_RETRIES"
	EnvVaultToken           = "VAULT_TOKEN"
	EnvVaultMFA             = "VAULT_MFA"
	EnvRateLimit            = "VAULT_RATE_LIMIT"
	EnvHTTPProxy            = "VAULT_HTTP_PROXY"
	EnvReturnErrorOnMissing = "VAULT_RETURN_ERROR_ON_MISSING"
	HeaderIndex             = "X-Vault-Index"
	HeaderForward           = "X-Vault-Forward"
	HeaderInconsistent      = "X-Vault-Inconsistent"
	TLSErrorString          = "This error usually means that the server is running with TLS disabled\n" +
		"but the client is configured to use TLS. Please either enable TLS\n" +
		"on the server or run the client with -address set to an address\n" +
		"that uses the http protocol:\n\n" +
		"    vault <command> -address http://<address>\n\n" +
		"You can also set the VAULT_ADDR environment variable:\n\n\n" +
		"    VAULT_ADDR=http://<address> vault <command>\n\n" +
		"where <address> is replaced by the actual address to the server."
)

// Deprecated values
const (
	EnvVaultAgentAddress = "VAULT_AGENT_ADDR"
	EnvVaultInsecure     = "VAULT_SKIP_VERIFY"
)

// WrappingLookupFunc is a function that, given an HTTP verb and a path,
// returns an optional string duration to be used for response wrapping (e.g.
// "15s", or simply "15"). The path will not begin with "/v1/" or "v1/" or "/",
// however, end-of-path forward slashes are not trimmed, so must match your
// called path precisely. Response wrapping will only be used when the return
// value is not the empty string.
type WrappingLookupFunc func(operation, path string) string

// Config is used to configure the creation of the client.
type Config struct {
	modifyLock sync.RWMutex

	// Address is the address of the Vault server. This should be a complete
	// URL such as "http://vault.example.com". If you need a custom SSL
	// cert or want to enable insecure mode, you need to specify a custom
	// HttpClient.
	Address string

	// AgentAddress is the address of the local Vault agent. This should be a
	// complete URL such as "http://vault.example.com".
	AgentAddress string

	// HttpClient is the HTTP client to use. Vault sets sane defaults for the
	// http.Client and its associated http.Transport created in DefaultConfig.
	// If you must modify Vault's defaults, it is suggested that you start with
	// that client and modify as needed rather than start with an empty client
	// (or http.DefaultClient).
	HttpClient *http.Client

	// MinRetryWait controls the minimum time to wait before retrying when a 5xx
	// error occurs. Defaults to 1000 milliseconds.
	MinRetryWait time.Duration

	// MaxRetryWait controls the maximum time to wait before retrying when a 5xx
	// error occurs. Defaults to 1500 milliseconds.
	MaxRetryWait time.Duration

	// MaxRetries controls the maximum number of times to retry when a 5xx
	// error occurs. Set to 0 to disable retrying. Defaults to 2 (for a total
	// of three tries).
	MaxRetries int

	// Timeout is for setting custom timeout parameter in the HttpClient
	Timeout time.Duration

	// If there is an error when creating the configuration, this will be the
	// error
	Error error

	// The Backoff function to use; a default is used if not provided
	Backoff retryablehttp.Backoff

	// The CheckRetry function to use; a default is used if not provided
	CheckRetry retryablehttp.CheckRetry

	// Logger is the leveled logger to provide to the retryable HTTP client.
	Logger retryablehttp.LeveledLogger

	// Limiter is the rate limiter used by the client.
	// If this pointer is nil, then there will be no limit set.
	// In contrast, if this pointer is set, even to an empty struct,
	// then that limiter will be used. Note that an empty Limiter
	// is equivalent blocking all events.
	Limiter *rate.Limiter

	// OutputCurlString causes the actual request to return an error of type
	// *OutputStringError. Type asserting the error message will allow
	// fetching a cURL-compatible string for the operation.
	//
	// Note: It is not thread-safe to set this and make concurrent requests
	// with the same client. Cloning a client will not clone this value.
	OutputCurlString bool

	// curlCACert, curlCAPath, curlClientCert and curlClientKey are used to keep
	// track of the name of the TLS certs and keys when OutputCurlString is set.
	// Cloning a client will also not clone those values.
	curlCACert, curlCAPath        string
	curlClientCert, curlClientKey string

	// SRVLookup enables the client to lookup the host through DNS SRV lookup
	SRVLookup bool

	// CloneHeaders ensures that the source client's headers are copied to
	// its clone.
	CloneHeaders bool

	// CloneToken from parent.
	CloneToken bool

	// ReadYourWrites ensures isolated read-after-write semantics by
	// providing discovered cluster replication states in each request.
	// The shared state is automatically propagated to all Client clones.
	//
	// Note: Careful consideration should be made prior to enabling this setting
	// since there will be a performance penalty paid upon each request.
	// This feature requires Enterprise server-side.
	ReadYourWrites bool

	// ReturnErrorOnMissing makes sure the returned error is not swallowed.
	// This can happen in some api calls like Read and List. Here,
	// in case of a 404 response status code and when the parsed resp.Body
	// returns a nil api.Secret, the error message is not returned to the
	// caller. To improve this behaviour, ReturnErrorOnMissing option is
	// introduced to enable clients to retrieve the actual error.
	ReturnErrorOnMissing bool
}

// TLSConfig contains the parameters needed to configure TLS on the HTTP client
// used to communicate with Vault.
type TLSConfig struct {
	// CACert is the path to a PEM-encoded CA cert file to use to verify the
	// Vault server SSL certificate. It takes precedence over CACertBytes
	// and CAPath.
	CACert string

	// CACertBytes is a PEM-encoded certificate or bundle. It takes precedence
	// over CAPath.
	CACertBytes []byte

	// CAPath is the path to a directory of PEM-encoded CA cert files to verify
	// the Vault server SSL certificate.
	CAPath string

	// ClientCert is the path to the certificate for Vault communication
	ClientCert string

	// ClientKey is the path to the private key for Vault communication
	ClientKey string

	// TLSServerName, if set, is used to set the SNI host when connecting via
	// TLS.
	TLSServerName string

	// Insecure enables or disables SSL verification
	Insecure bool
}

// DefaultConfig returns a default configuration for the client. It is
// safe to modify the return value of this function.
//
// The default Address is https://127.0.0.1:8200, but this can be overridden by
// setting the `VAULT_ADDR` environment variable.
//
// If an error is encountered, the Error field on the returned *Config will be populated with the specific error.
func DefaultConfig() *Config {
	config := &Config{
		Address:      "https://127.0.0.1:8200",
		HttpClient:   cleanhttp.DefaultPooledClient(),
		Timeout:      time.Second * 60,
		MinRetryWait: time.Millisecond * 1000,
		MaxRetryWait: time.Millisecond * 1500,
		MaxRetries:   2,
		Backoff:      retryablehttp.LinearJitterBackoff,
	}

	transport := config.HttpClient.Transport.(*http.Transport)
	transport.TLSHandshakeTimeout = 10 * time.Second
	transport.TLSClientConfig = &tls.Config{
		MinVersion: tls.VersionTLS12,
	}
	if err := http2.ConfigureTransport(transport); err != nil {
		config.Error = err
		return config
	}

	if err := config.ReadEnvironment(); err != nil {
		config.Error = err
		return config
	}

	// Ensure redirects are not automatically followed
	// Note that this is sane for the API client as it has its own
	// redirect handling logic (and thus also for command/meta),
	// but in e.g. http_test actual redirect handling is necessary
	config.HttpClient.CheckRedirect = func(req *http.Request, via []*http.Request) error {
		// Returning this value causes the Go net library to not close the
		// response body and to nil out the error. Otherwise retry clients may
		// try three times on every redirect because it sees an error from this
		// function (to prevent redirects) passing through to it.
		return http.ErrUseLastResponse
	}

	return config
}

// configureTLS is a lock free version of ConfigureTLS that can be used in
// ReadEnvironment where the lock is already hold
func (c *Config) configureTLS(t *TLSConfig) error {
	if c.HttpClient == nil {
		c.HttpClient = DefaultConfig().HttpClient
	}
	clientTLSConfig := c.HttpClient.Transport.(*http.Transport).TLSClientConfig

	var clientCert tls.Certificate
	foundClientCert := false

	switch {
	case t.ClientCert != "" && t.ClientKey != "":
		var err error
		clientCert, err = tls.LoadX509KeyPair(t.ClientCert, t.ClientKey)
		if err != nil {
			return err
		}
		foundClientCert = true
		c.curlClientCert = t.ClientCert
		c.curlClientKey = t.ClientKey
	case t.ClientCert != "" || t.ClientKey != "":
		return fmt.Errorf("both client cert and client key must be provided")
	}

	if t.CACert != "" || len(t.CACertBytes) != 0 || t.CAPath != "" {
		c.curlCACert = t.CACert
		c.curlCAPath = t.CAPath
		rootConfig := &rootcerts.Config{
			CAFile:        t.CACert,
			CACertificate: t.CACertBytes,
			CAPath:        t.CAPath,
		}
		if err := rootcerts.ConfigureTLS(clientTLSConfig, rootConfig); err != nil {
			return err
		}
	}

	if t.Insecure {
		clientTLSConfig.InsecureSkipVerify = true
	}

	if foundClientCert {
		// We use this function to ignore the server's preferential list of
		// CAs, otherwise any CA used for the cert auth backend must be in the
		// server's CA pool
		clientTLSConfig.GetClientCertificate = func(*tls.CertificateRequestInfo) (*tls.Certificate, error) {
			return &clientCert, nil
		}
	}

	if t.TLSServerName != "" {
		clientTLSConfig.ServerName = t.TLSServerName
	}

	return nil
}

// ConfigureTLS takes a set of TLS configurations and applies those to the
// HTTP client.
func (c *Config) ConfigureTLS(t *TLSConfig) error {
	c.modifyLock.Lock()
	defer c.modifyLock.Unlock()

	return c.configureTLS(t)
}

// ReadEnvironment reads configuration information from the environment. If
// there is an error, no configuration value is updated.
func (c *Config) ReadEnvironment() error {
	var envAddress string
	var envAgentAddress string
	var envCACert string
	var envCACertBytes []byte
	var envCAPath string
	var envClientCert string
	var envClientKey string
	var envClientTimeout time.Duration
	var envInsecure bool
	var envTLSServerName string
	var envMaxRetries *uint64
	var envSRVLookup bool
	var limit *rate.Limiter
	var envHTTPProxy string
	var envReturnErrorOnMissing bool

	// Parse the environment variables
	if v := os.Getenv(EnvVaultAddress); v != "" {
		envAddress = v
	}
	if v := os.Getenv(EnvVaultAgentAddr); v != "" {
		envAgentAddress = v
	} else if v := os.Getenv(EnvVaultAgentAddress); v != "" {
		envAgentAddress = v
	}
	if v := os.Getenv(EnvVaultMaxRetries); v != "" {
		maxRetries, err := strconv.ParseUint(v, 10, 32)
		if err != nil {
			return err
		}
		envMaxRetries = &maxRetries
	}
	if v := os.Getenv(EnvVaultCACert); v != "" {
		envCACert = v
	}
	if v := os.Getenv(EnvVaultCACertBytes); v != "" {
		envCACertBytes = []byte(v)
	}
	if v := os.Getenv(EnvVaultCAPath); v != "" {
		envCAPath = v
	}
	if v := os.Getenv(EnvVaultClientCert); v != "" {
		envClientCert = v
	}
	if v := os.Getenv(EnvVaultClientKey); v != "" {
		envClientKey = v
	}
	if v := os.Getenv(EnvRateLimit); v != "" {
		rateLimit, burstLimit, err := parseRateLimit(v)
		if err != nil {
			return err
		}
		limit = rate.NewLimiter(rate.Limit(rateLimit), burstLimit)
	}
	if t := os.Getenv(EnvVaultClientTimeout); t != "" {
		clientTimeout, err := parseutil.ParseDurationSecond(t)
		if err != nil {
			return fmt.Errorf("could not parse %q", EnvVaultClientTimeout)
		}
		envClientTimeout = clientTimeout
	}
	if v := os.Getenv(EnvVaultSkipVerify); v != "" {
		var err error
		envInsecure, err = strconv.ParseBool(v)
		if err != nil {
			return fmt.Errorf("could not parse VAULT_SKIP_VERIFY")
		}
	} else if v := os.Getenv(EnvVaultInsecure); v != "" {
		var err error
		envInsecure, err = strconv.ParseBool(v)
		if err != nil {
			return fmt.Errorf("could not parse VAULT_INSECURE")
		}
	}
	if v := os.Getenv(EnvVaultSRVLookup); v != "" {
		var err error
		envSRVLookup, err = strconv.ParseBool(v)
		if err != nil {
			return fmt.Errorf("could not parse %s", EnvVaultSRVLookup)
		}
	}

	if v := os.Getenv(EnvVaultTLSServerName); v != "" {
		envTLSServerName = v
	}

	if v := os.Getenv(EnvHTTPProxy); v != "" {
		envHTTPProxy = v
	}

	if v := os.Getenv(EnvReturnErrorOnMissing); v != "" {
		var err error
		envReturnErrorOnMissing, err = strconv.ParseBool(v)
		if err != nil {
			return fmt.Errorf("could not parse VAULT_RETURN_ERROR_ON_MISSING")
		}
	}

	// Configure the HTTP clients TLS configuration.
	t := &TLSConfig{
		CACert:        envCACert,
		CACertBytes:   envCACertBytes,
		CAPath:        envCAPath,
		ClientCert:    envClientCert,
		ClientKey:     envClientKey,
		TLSServerName: envTLSServerName,
		Insecure:      envInsecure,
	}

	c.modifyLock.Lock()
	defer c.modifyLock.Unlock()

	c.SRVLookup = envSRVLookup
	c.Limiter = limit
	c.ReturnErrorOnMissing = envReturnErrorOnMissing

	if err := c.configureTLS(t); err != nil {
		return err
	}

	if envAddress != "" {
		c.Address = envAddress
	}

	if envAgentAddress != "" {
		c.AgentAddress = envAgentAddress
	}

	if envMaxRetries != nil {
		c.MaxRetries = int(*envMaxRetries)
	}

	if envClientTimeout != 0 {
		c.Timeout = envClientTimeout
	}

	if envHTTPProxy != "" {
		url, err := url.Parse(envHTTPProxy)
		if err != nil {
			return err
		}

		transport := c.HttpClient.Transport.(*http.Transport)
		transport.Proxy = http.ProxyURL(url)
	}

	return nil
}

func parseRateLimit(val string) (rate float64, burst int, err error) {
	_, err = fmt.Sscanf(val, "%f:%d", &rate, &burst)
	if err != nil {
		rate, err = strconv.ParseFloat(val, 64)
		if err != nil {
			err = fmt.Errorf("%v was provided but incorrectly formatted", EnvRateLimit)
		}
		burst = int(rate)
	}

	return rate, burst, err
}

// Client is the client to the Vault API. Create a client with NewClient.
type Client struct {
	modifyLock            sync.RWMutex
	addr                  *url.URL
	config                *Config
	token                 string
	headers               http.Header
	wrappingLookupFunc    WrappingLookupFunc
	mfaCreds              []string
	policyOverride        bool
	requestCallbacks      []RequestCallback
	responseCallbacks     []ResponseCallback
	replicationStateStore *replicationStateStore
}

// NewClient returns a new client for the given configuration.
//
// If the configuration is nil, Vault will use configuration from
// DefaultConfig(), which is the recommended starting configuration.
//
// If the environment variable `VAULT_TOKEN` is present, the token will be
// automatically added to the client. Otherwise, you must manually call
// `SetToken()`.
func NewClient(c *Config) (*Client, error) {
	def := DefaultConfig()
	if def == nil {
		return nil, fmt.Errorf("could not create/read default configuration")
	}
	if def.Error != nil {
		return nil, errwrap.Wrapf("error encountered setting up default configuration: {{err}}", def.Error)
	}

	if c == nil {
		c = def
	}

	c.modifyLock.Lock()
	defer c.modifyLock.Unlock()

	if c.MinRetryWait == 0 {
		c.MinRetryWait = def.MinRetryWait
	}

	if c.MaxRetryWait == 0 {
		c.MaxRetryWait = def.MaxRetryWait
	}

	if c.HttpClient == nil {
		c.HttpClient = def.HttpClient
	}
	if c.HttpClient.Transport == nil {
		c.HttpClient.Transport = def.HttpClient.Transport
	}

	address := c.Address
	if c.AgentAddress != "" {
		address = c.AgentAddress
	}

	u, err := url.Parse(address)
	if err != nil {
		return nil, err
	}

	if strings.HasPrefix(address, "unix://") {
		socket := strings.TrimPrefix(address, "unix://")
		transport := c.HttpClient.Transport.(*http.Transport)
		transport.DialContext = func(context.Context, string, string) (net.Conn, error) {
			return net.Dial("unix", socket)
		}

		// Since the address points to a unix domain socket, the scheme in the
		// *URL would be set to `unix`. The *URL in the client is expected to
		// be pointing to the protocol used in the application layer and not to
		// the transport layer. Hence, setting the fields accordingly.
		u.Scheme = "http"
		u.Host = socket
		u.Path = ""
	}

	client := &Client{
		addr:    u,
		config:  c,
		headers: make(http.Header),
	}

	if c.ReadYourWrites {
		client.replicationStateStore = &replicationStateStore{}
	}

	// Add the VaultRequest SSRF protection header
	client.headers[consts.RequestHeaderName] = []string{"true"}

	if token := os.Getenv(EnvVaultToken); token != "" {
		client.token = token
	}

	if namespace := os.Getenv(EnvVaultNamespace); namespace != "" {
		client.setNamespace(namespace)
	}

	return client, nil
}

func (c *Client) CloneConfig() *Config {
	c.modifyLock.RLock()
	defer c.modifyLock.RUnlock()

	newConfig := DefaultConfig()
	newConfig.Address = c.config.Address
	newConfig.AgentAddress = c.config.AgentAddress
	newConfig.MinRetryWait = c.config.MinRetryWait
	newConfig.MaxRetryWait = c.config.MaxRetryWait
	newConfig.MaxRetries = c.config.MaxRetries
	newConfig.Timeout = c.config.Timeout
	newConfig.Backoff = c.config.Backoff
	newConfig.CheckRetry = c.config.CheckRetry
	newConfig.Logger = c.config.Logger
	newConfig.Limiter = c.config.Limiter
	newConfig.SRVLookup = c.config.SRVLookup
	newConfig.CloneHeaders = c.config.CloneHeaders
	newConfig.CloneToken = c.config.CloneToken
	newConfig.ReadYourWrites = c.config.ReadYourWrites
	newConfig.ReturnErrorOnMissing = c.config.ReturnErrorOnMissing

	// we specifically want a _copy_ of the client here, not a pointer to the original one
	newClient := *c.config.HttpClient
	newConfig.HttpClient = &newClient

	return newConfig
}

// Sets the address of Vault in the client. The format of address should be
// "<Scheme>://<Host>:<Port>". Setting this on a client will override the
// value of VAULT_ADDR environment variable.
func (c *Client) SetAddress(addr string) error {
	c.modifyLock.Lock()
	defer c.modifyLock.Unlock()

	parsedAddr, err := url.Parse(addr)
	if err != nil {
		return errwrap.Wrapf("failed to set address: {{err}}", err)
	}

	c.config.modifyLock.Lock()
	c.config.Address = addr
	c.config.modifyLock.Unlock()
	c.addr = parsedAddr
	return nil
}

// Address returns the Vault URL the client is configured to connect to
func (c *Client) Address() string {
	c.modifyLock.RLock()
	defer c.modifyLock.RUnlock()

	return c.addr.String()
}

// SetLimiter will set the rate limiter for this client.
// This method is thread-safe.
// rateLimit and burst are specified according to https://godoc.org/golang.org/x/time/rate#NewLimiter
func (c *Client) SetLimiter(rateLimit float64, burst int) {
	c.modifyLock.RLock()
	defer c.modifyLock.RUnlock()
	c.config.modifyLock.Lock()
	defer c.config.modifyLock.Unlock()

	c.config.Limiter = rate.NewLimiter(rate.Limit(rateLimit), burst)
}

func (c *Client) Limiter() *rate.Limiter {
	c.modifyLock.RLock()
	defer c.modifyLock.RUnlock()
	c.config.modifyLock.RLock()
	defer c.config.modifyLock.RUnlock()

	return c.config.Limiter
}

// SetMinRetryWait sets the minimum time to wait before retrying in the case of certain errors.
func (c *Client) SetMinRetryWait(retryWait time.Duration) {
	c.modifyLock.RLock()
	defer c.modifyLock.RUnlock()
	c.config.modifyLock.Lock()
	defer c.config.modifyLock.Unlock()

	c.config.MinRetryWait = retryWait
}

func (c *Client) MinRetryWait() time.Duration {
	c.modifyLock.RLock()
	defer c.modifyLock.RUnlock()
	c.config.modifyLock.RLock()
	defer c.config.modifyLock.RUnlock()

	return c.config.MinRetryWait
}

// SetMaxRetryWait sets the maximum time to wait before retrying in the case of certain errors.
func (c *Client) SetMaxRetryWait(retryWait time.Duration) {
	c.modifyLock.RLock()
	defer c.modifyLock.RUnlock()
	c.config.modifyLock.Lock()
	defer c.config.modifyLock.Unlock()

	c.config.MaxRetryWait = retryWait
}

func (c *Client) MaxRetryWait() time.Duration {
	c.modifyLock.RLock()
	defer c.modifyLock.RUnlock()
	c.config.modifyLock.RLock()
	defer c.config.modifyLock.RUnlock()

	return c.config.MaxRetryWait
}

// SetMaxRetries sets the number of retries that will be used in the case of certain errors
func (c *Client) SetMaxRetries(retries int) {
	c.modifyLock.RLock()
	defer c.modifyLock.RUnlock()
	c.config.modifyLock.Lock()
	defer c.config.modifyLock.Unlock()

	c.config.MaxRetries = retries
}

func (c *Client) MaxRetries() int {
	c.modifyLock.RLock()
	defer c.modifyLock.RUnlock()
	c.config.modifyLock.RLock()
	defer c.config.modifyLock.RUnlock()

	return c.config.MaxRetries
}

func (c *Client) SetSRVLookup(srv bool) {
	c.modifyLock.RLock()
	defer c.modifyLock.RUnlock()
	c.config.modifyLock.Lock()
	defer c.config.modifyLock.Unlock()

	c.config.SRVLookup = srv
}

func (c *Client) SRVLookup() bool {
	c.modifyLock.RLock()
	defer c.modifyLock.RUnlock()
	c.config.modifyLock.RLock()
	defer c.config.modifyLock.RUnlock()

	return c.config.SRVLookup
}

func (c *Client) SetReturnErrorOnMissing(retErr bool) {
	c.modifyLock.RLock()
	defer c.modifyLock.RUnlock()
	c.config.modifyLock.Lock()
	defer c.config.modifyLock.Unlock()

	c.config.ReturnErrorOnMissing = retErr
}

func (c *Client) ReturnErrorOnMissing() bool {
	c.modifyLock.RLock()
	defer c.modifyLock.RUnlock()
	c.config.modifyLock.RLock()
	defer c.config.modifyLock.RUnlock()

	return c.config.ReturnErrorOnMissing
}

// SetCheckRetry sets the CheckRetry function to be used for future requests.
func (c *Client) SetCheckRetry(checkRetry retryablehttp.CheckRetry) {
	c.modifyLock.RLock()
	defer c.modifyLock.RUnlock()
	c.config.modifyLock.Lock()
	defer c.config.modifyLock.Unlock()

	c.config.CheckRetry = checkRetry
}

func (c *Client) CheckRetry() retryablehttp.CheckRetry {
	c.modifyLock.RLock()
	defer c.modifyLock.RUnlock()
	c.config.modifyLock.RLock()
	defer c.config.modifyLock.RUnlock()

	return c.config.CheckRetry
}

// SetClientTimeout sets the client request timeout
func (c *Client) SetClientTimeout(timeout time.Duration) {
	c.modifyLock.RLock()
	defer c.modifyLock.RUnlock()
	c.config.modifyLock.Lock()
	defer c.config.modifyLock.Unlock()

	c.config.Timeout = timeout
}

func (c *Client) ClientTimeout() time.Duration {
	c.modifyLock.RLock()
	defer c.modifyLock.RUnlock()
	c.config.modifyLock.RLock()
	defer c.config.modifyLock.RUnlock()

	return c.config.Timeout
}

func (c *Client) OutputCurlString() bool {
	c.modifyLock.RLock()
	defer c.modifyLock.RUnlock()
	c.config.modifyLock.RLock()
	defer c.config.modifyLock.RUnlock()

	return c.config.OutputCurlString
}

func (c *Client) SetOutputCurlString(curl bool) {
	c.modifyLock.RLock()
	defer c.modifyLock.RUnlock()
	c.config.modifyLock.Lock()
	defer c.config.modifyLock.Unlock()

	c.config.OutputCurlString = curl
}

// CurrentWrappingLookupFunc sets a lookup function that returns desired wrap TTLs
// for a given operation and path.
func (c *Client) CurrentWrappingLookupFunc() WrappingLookupFunc {
	c.modifyLock.RLock()
	defer c.modifyLock.RUnlock()
	return c.wrappingLookupFunc
}

// SetWrappingLookupFunc sets a lookup function that returns desired wrap TTLs
// for a given operation and path.
func (c *Client) SetWrappingLookupFunc(lookupFunc WrappingLookupFunc) {
	c.modifyLock.Lock()
	defer c.modifyLock.Unlock()
	c.wrappingLookupFunc = lookupFunc
}

// SetMFACreds sets the MFA credentials supplied either via the environment
// variable or via the command line.
func (c *Client) SetMFACreds(creds []string) {
	c.modifyLock.Lock()
	defer c.modifyLock.Unlock()
	c.mfaCreds = creds
}

// SetNamespace sets the namespace supplied either via the environment
// variable or via the command line.
func (c *Client) SetNamespace(namespace string) {
	c.modifyLock.Lock()
	defer c.modifyLock.Unlock()
	c.setNamespace(namespace)
}

func (c *Client) setNamespace(namespace string) {
	if c.headers == nil {
		c.headers = make(http.Header)
	}

	c.headers.Set(consts.NamespaceHeaderName, namespace)
}

func (c *Client) ClearNamespace() {
	c.modifyLock.Lock()
	defer c.modifyLock.Unlock()
	c.headers.Del(consts.NamespaceHeaderName)
}

// Token returns the access token being used by this client. It will
// return the empty string if there is no token set.
func (c *Client) Token() string {
	c.modifyLock.RLock()
	defer c.modifyLock.RUnlock()
	return c.token
}

// SetToken sets the token directly. This won't perform any auth
// verification, it simply sets the token properly for future requests.
func (c *Client) SetToken(v string) {
	c.modifyLock.Lock()
	defer c.modifyLock.Unlock()
	c.token = v
}

// ClearToken deletes the token if it is set or does nothing otherwise.
func (c *Client) ClearToken() {
	c.modifyLock.Lock()
	defer c.modifyLock.Unlock()
	c.token = ""
}

// Headers gets the current set of headers used for requests. This returns a
// copy; to modify it call AddHeader or SetHeaders.
func (c *Client) Headers() http.Header {
	c.modifyLock.RLock()
	defer c.modifyLock.RUnlock()

	if c.headers == nil {
		return nil
	}

	ret := make(http.Header)
	for k, v := range c.headers {
		for _, val := range v {
			ret[k] = append(ret[k], val)
		}
	}

	return ret
}

// AddHeader allows a single header key/value pair to be added
// in a race-safe fashion.
func (c *Client) AddHeader(key, value string) {
	c.modifyLock.Lock()
	defer c.modifyLock.Unlock()
	c.headers.Add(key, value)
}

// SetHeaders clears all previous headers and uses only the given
// ones going forward.
func (c *Client) SetHeaders(headers http.Header) {
	c.modifyLock.Lock()
	defer c.modifyLock.Unlock()
	c.headers = headers
}

// SetBackoff sets the backoff function to be used for future requests.
func (c *Client) SetBackoff(backoff retryablehttp.Backoff) {
	c.modifyLock.RLock()
	defer c.modifyLock.RUnlock()
	c.config.modifyLock.Lock()
	defer c.config.modifyLock.Unlock()

	c.config.Backoff = backoff
}

func (c *Client) SetLogger(logger retryablehttp.LeveledLogger) {
	c.modifyLock.RLock()
	defer c.modifyLock.RUnlock()
	c.config.modifyLock.Lock()
	defer c.config.modifyLock.Unlock()

	c.config.Logger = logger
}

// SetCloneHeaders to allow headers to be copied whenever the client is cloned.
func (c *Client) SetCloneHeaders(cloneHeaders bool) {
	c.modifyLock.Lock()
	defer c.modifyLock.Unlock()
	c.config.modifyLock.Lock()
	defer c.config.modifyLock.Unlock()

	c.config.CloneHeaders = cloneHeaders
}

// CloneHeaders gets the configured CloneHeaders value.
func (c *Client) CloneHeaders() bool {
	c.modifyLock.RLock()
	defer c.modifyLock.RUnlock()
	c.config.modifyLock.RLock()
	defer c.config.modifyLock.RUnlock()

	return c.config.CloneHeaders
}

// SetCloneToken from parent
func (c *Client) SetCloneToken(cloneToken bool) {
	c.modifyLock.Lock()
	defer c.modifyLock.Unlock()
	c.config.modifyLock.Lock()
	defer c.config.modifyLock.Unlock()

	c.config.CloneToken = cloneToken
}

// CloneToken gets the configured CloneToken value.
func (c *Client) CloneToken() bool {
	c.modifyLock.RLock()
	defer c.modifyLock.RUnlock()
	c.config.modifyLock.RLock()
	defer c.config.modifyLock.RUnlock()

	return c.config.CloneToken
}

// SetReadYourWrites to prevent reading stale cluster replication state.
func (c *Client) SetReadYourWrites(preventStaleReads bool) {
	c.modifyLock.Lock()
	defer c.modifyLock.Unlock()
	c.config.modifyLock.Lock()
	defer c.config.modifyLock.Unlock()

	if preventStaleReads {
		if c.replicationStateStore == nil {
			c.replicationStateStore = &replicationStateStore{}
		}
	} else {
		c.replicationStateStore = nil
	}

	c.config.ReadYourWrites = preventStaleReads
}

// ReadYourWrites gets the configured value of ReadYourWrites
func (c *Client) ReadYourWrites() bool {
	c.modifyLock.RLock()
	defer c.modifyLock.RUnlock()
	c.config.modifyLock.RLock()
	defer c.config.modifyLock.RUnlock()

	return c.config.ReadYourWrites
}

// Clone creates a new client with the same configuration. Note that the same
// underlying http.Client is used; modifying the client from more than one
// goroutine at once may not be safe, so modify the client as needed and then
// clone. The headers are cloned based on the CloneHeaders property of the
// source config
//
// Also, only the client's config is currently copied; this means items not in
// the api.Config struct, such as policy override and wrapping function
// behavior, must currently then be set as desired on the new client.
func (c *Client) Clone() (*Client, error) {
	return c.clone(c.config.CloneHeaders)
}

// CloneWithHeaders creates a new client similar to Clone, with the difference
// being that the  headers are always cloned
func (c *Client) CloneWithHeaders() (*Client, error) {
	return c.clone(true)
}

// clone creates a new client, with the headers being cloned based on the
// passed in cloneheaders boolean
func (c *Client) clone(cloneHeaders bool) (*Client, error) {
	c.modifyLock.RLock()
	defer c.modifyLock.RUnlock()

	config := c.config
	config.modifyLock.RLock()
	defer config.modifyLock.RUnlock()

	newConfig := &Config{
<<<<<<< HEAD
		Address:              config.Address,
		HttpClient:           config.HttpClient,
		MinRetryWait:         config.MinRetryWait,
		MaxRetryWait:         config.MaxRetryWait,
		MaxRetries:           config.MaxRetries,
		Timeout:              config.Timeout,
		Backoff:              config.Backoff,
		CheckRetry:           config.CheckRetry,
		Logger:               config.Logger,
		Limiter:              config.Limiter,
		OutputCurlString:     config.OutputCurlString,
		AgentAddress:         config.AgentAddress,
		SRVLookup:            config.SRVLookup,
		CloneHeaders:         config.CloneHeaders,
		CloneToken:           config.CloneToken,
		ReadYourWrites:       config.ReadYourWrites,
		ReturnErrorOnMissing: config.ReturnErrorOnMissing,
=======
		Address:        config.Address,
		HttpClient:     config.HttpClient,
		MinRetryWait:   config.MinRetryWait,
		MaxRetryWait:   config.MaxRetryWait,
		MaxRetries:     config.MaxRetries,
		Timeout:        config.Timeout,
		Backoff:        config.Backoff,
		CheckRetry:     config.CheckRetry,
		Logger:         config.Logger,
		Limiter:        config.Limiter,
		AgentAddress:   config.AgentAddress,
		SRVLookup:      config.SRVLookup,
		CloneHeaders:   config.CloneHeaders,
		CloneToken:     config.CloneToken,
		ReadYourWrites: config.ReadYourWrites,
>>>>>>> f258885f
	}
	client, err := NewClient(newConfig)
	if err != nil {
		return nil, err
	}

	if cloneHeaders {
		client.SetHeaders(c.Headers().Clone())
	}

	if config.CloneToken {
		client.SetToken(c.token)
	}

	client.replicationStateStore = c.replicationStateStore

	return client, nil
}

// SetPolicyOverride sets whether requests should be sent with the policy
// override flag to request overriding soft-mandatory Sentinel policies (both
// RGPs and EGPs)
func (c *Client) SetPolicyOverride(override bool) {
	c.modifyLock.Lock()
	defer c.modifyLock.Unlock()
	c.policyOverride = override
}

// NewRequest creates a new raw request object to query the Vault server
// configured for this client. This is an advanced method and generally
// doesn't need to be called externally.
func (c *Client) NewRequest(method, requestPath string) *Request {
	c.modifyLock.RLock()
	addr := c.addr
	token := c.token
	mfaCreds := c.mfaCreds
	wrappingLookupFunc := c.wrappingLookupFunc
	policyOverride := c.policyOverride
	c.modifyLock.RUnlock()

	host := addr.Host
	// if SRV records exist (see https://tools.ietf.org/html/draft-andrews-http-srv-02), lookup the SRV
	// record and take the highest match; this is not designed for high-availability, just discovery
	// Internet Draft specifies that the SRV record is ignored if a port is given
	if addr.Port() == "" && c.config.SRVLookup {
		_, addrs, err := net.LookupSRV("http", "tcp", addr.Hostname())
		if err == nil && len(addrs) > 0 {
			host = fmt.Sprintf("%s:%d", addrs[0].Target, addrs[0].Port)
		}
	}

	req := &Request{
		Method: method,
		URL: &url.URL{
			User:   addr.User,
			Scheme: addr.Scheme,
			Host:   host,
			Path:   path.Join(addr.Path, requestPath),
		},
		Host:        addr.Host,
		ClientToken: token,
		Params:      make(map[string][]string),
	}

	var lookupPath string
	switch {
	case strings.HasPrefix(requestPath, "/v1/"):
		lookupPath = strings.TrimPrefix(requestPath, "/v1/")
	case strings.HasPrefix(requestPath, "v1/"):
		lookupPath = strings.TrimPrefix(requestPath, "v1/")
	default:
		lookupPath = requestPath
	}

	req.MFAHeaderVals = mfaCreds

	if wrappingLookupFunc != nil {
		req.WrapTTL = wrappingLookupFunc(method, lookupPath)
	} else {
		req.WrapTTL = DefaultWrappingLookupFunc(method, lookupPath)
	}

	req.Headers = c.Headers()
	req.PolicyOverride = policyOverride

	return req
}

// RawRequest performs the raw request given. This request may be against
// a Vault server not configured with this client. This is an advanced operation
// that generally won't need to be called externally.
//
// Deprecated: This method should not be used directly. Use higher level
// methods instead.
func (c *Client) RawRequest(r *Request) (*Response, error) {
	return c.RawRequestWithContext(context.Background(), r)
}

// RawRequestWithContext performs the raw request given. This request may be against
// a Vault server not configured with this client. This is an advanced operation
// that generally won't need to be called externally.
//
// Deprecated: This method should not be used directly. Use higher level
// methods instead.
func (c *Client) RawRequestWithContext(ctx context.Context, r *Request) (*Response, error) {
	// Note: we purposefully do not call cancel manually. The reason is
	// when canceled, the request.Body will EOF when reading due to the way
	// it streams data in. Cancel will still be run when the timeout is
	// hit, so this doesn't really harm anything.
	ctx, _ = c.withConfiguredTimeout(ctx)
	return c.rawRequestWithContext(ctx, r)
}

func (c *Client) rawRequestWithContext(ctx context.Context, r *Request) (*Response, error) {
	c.modifyLock.RLock()
	token := c.token

	c.config.modifyLock.RLock()
	limiter := c.config.Limiter
	minRetryWait := c.config.MinRetryWait
	maxRetryWait := c.config.MaxRetryWait
	maxRetries := c.config.MaxRetries
	checkRetry := c.config.CheckRetry
	backoff := c.config.Backoff
	httpClient := c.config.HttpClient
	outputCurlString := c.config.OutputCurlString
	logger := c.config.Logger
	c.config.modifyLock.RUnlock()

	c.modifyLock.RUnlock()

	for _, cb := range c.requestCallbacks {
		cb(r)
	}

	if c.config.ReadYourWrites {
		c.replicationStateStore.requireState(r)
	}

	if limiter != nil {
		limiter.Wait(ctx)
	}

	// check the token before potentially erroring from the API
	if err := validateToken(token); err != nil {
		return nil, err
	}

	redirectCount := 0
START:
	req, err := r.toRetryableHTTP()
	if err != nil {
		return nil, err
	}
	if req == nil {
		return nil, fmt.Errorf("nil request created")
	}

	if outputCurlString {
		LastOutputStringError = &OutputStringError{
			Request:       req,
			TLSSkipVerify: c.config.HttpClient.Transport.(*http.Transport).TLSClientConfig.InsecureSkipVerify,
			ClientCert:    c.config.curlClientCert,
			ClientKey:     c.config.curlClientKey,
			ClientCACert:  c.config.curlCACert,
			ClientCAPath:  c.config.curlCAPath,
		}
		return nil, LastOutputStringError
	}

	req.Request = req.Request.WithContext(ctx)

	if backoff == nil {
		backoff = retryablehttp.LinearJitterBackoff
	}

	if checkRetry == nil {
		checkRetry = DefaultRetryPolicy
	}

	client := &retryablehttp.Client{
		HTTPClient:   httpClient,
		RetryWaitMin: minRetryWait,
		RetryWaitMax: maxRetryWait,
		RetryMax:     maxRetries,
		Backoff:      backoff,
		CheckRetry:   checkRetry,
		Logger:       logger,
		ErrorHandler: retryablehttp.PassthroughErrorHandler,
	}

	var result *Response
	resp, err := client.Do(req)
	if resp != nil {
		result = &Response{Response: resp}
	}
	if err != nil {
		if strings.Contains(err.Error(), "tls: oversized") {
			err = errwrap.Wrapf("{{err}}\n\n"+TLSErrorString, err)
		}
		return result, err
	}

	// Check for a redirect, only allowing for a single redirect
	if (resp.StatusCode == 301 || resp.StatusCode == 302 || resp.StatusCode == 307) && redirectCount == 0 {
		// Parse the updated location
		respLoc, err := resp.Location()
		if err != nil {
			return result, err
		}

		// Ensure a protocol downgrade doesn't happen
		if req.URL.Scheme == "https" && respLoc.Scheme != "https" {
			return result, fmt.Errorf("redirect would cause protocol downgrade")
		}

		// Update the request
		r.URL = respLoc

		// Reset the request body if any
		if err := r.ResetJSONBody(); err != nil {
			return result, err
		}

		// Retry the request
		redirectCount++
		goto START
	}

	if result != nil {
		for _, cb := range c.responseCallbacks {
			cb(result)
		}

		if c.config.ReadYourWrites {
			c.replicationStateStore.recordState(result)
		}
	}
	if err := result.Error(); err != nil {
		return result, err
	}

	return result, nil
}

// httpRequestWithContext avoids the use of the go-retryable library found in RawRequestWithContext and is
// useful when making calls where a net/http client is desirable. A single redirect (status code 301, 302,
// or 307) will be followed but all retry and timeout logic is the responsibility of the caller as is
// closing the Response body.
func (c *Client) httpRequestWithContext(ctx context.Context, r *Request) (*Response, error) {
	req, err := http.NewRequestWithContext(ctx, r.Method, r.URL.RequestURI(), r.Body)
	if err != nil {
		return nil, err
	}

	c.modifyLock.RLock()
	token := c.token

	c.config.modifyLock.RLock()
	limiter := c.config.Limiter
	httpClient := c.config.HttpClient
	outputCurlString := c.config.OutputCurlString
	if c.headers != nil {
		for header, vals := range c.headers {
			for _, val := range vals {
				req.Header.Add(header, val)
			}
		}
	}
	c.config.modifyLock.RUnlock()
	c.modifyLock.RUnlock()

	// OutputCurlString logic relies on the request type to be retryable.Request as
	if outputCurlString {
		return nil, fmt.Errorf("output-curl-string is not implemented for this request")
	}

	req.URL.User = r.URL.User
	req.URL.Scheme = r.URL.Scheme
	req.URL.Host = r.URL.Host
	req.Host = r.URL.Host

	if len(r.ClientToken) != 0 {
		req.Header.Set(consts.AuthHeaderName, r.ClientToken)
	}

	if len(r.WrapTTL) != 0 {
		req.Header.Set("X-Vault-Wrap-TTL", r.WrapTTL)
	}

	if len(r.MFAHeaderVals) != 0 {
		for _, mfaHeaderVal := range r.MFAHeaderVals {
			req.Header.Add("X-Vault-MFA", mfaHeaderVal)
		}
	}

	if r.PolicyOverride {
		req.Header.Set("X-Vault-Policy-Override", "true")
	}

	if limiter != nil {
		limiter.Wait(ctx)
	}

	// check the token before potentially erroring from the API
	if err := validateToken(token); err != nil {
		return nil, err
	}

	var result *Response

	resp, err := httpClient.Do(req)

	if resp != nil {
		result = &Response{Response: resp}
	}

	if err != nil {
		if strings.Contains(err.Error(), "tls: oversized") {
			err = errwrap.Wrapf("{{err}}\n\n"+TLSErrorString, err)
		}
		return result, err
	}

	// Check for a redirect, only allowing for a single redirect
	if resp.StatusCode == 301 || resp.StatusCode == 302 || resp.StatusCode == 307 {
		// Parse the updated location
		respLoc, err := resp.Location()
		if err != nil {
			return result, fmt.Errorf("redirect failed: %s", err)
		}

		// Ensure a protocol downgrade doesn't happen
		if req.URL.Scheme == "https" && respLoc.Scheme != "https" {
			return result, fmt.Errorf("redirect would cause protocol downgrade")
		}

		// Update the request
		req.URL = respLoc

		// Reset the request body if any
		if err := r.ResetJSONBody(); err != nil {
			return result, fmt.Errorf("redirect failed: %s", err)
		}

		// Retry the request
		resp, err = httpClient.Do(req)
		if err != nil {
			return result, fmt.Errorf("redirect failed: %s", err)
		}
	}

	if err := result.Error(); err != nil {
		return nil, err
	}

	return result, nil
}

type (
	RequestCallback  func(*Request)
	ResponseCallback func(*Response)
)

// WithRequestCallbacks makes a shallow clone of Client, modifies it to use
// the given callbacks, and returns it.  Each of the callbacks will be invoked
// on every outgoing request.  A client may be used to issue requests
// concurrently; any locking needed by callbacks invoked concurrently is the
// callback's responsibility.
func (c *Client) WithRequestCallbacks(callbacks ...RequestCallback) *Client {
	c2 := *c
	c2.modifyLock = sync.RWMutex{}
	c2.requestCallbacks = callbacks
	return &c2
}

// WithResponseCallbacks makes a shallow clone of Client, modifies it to use
// the given callbacks, and returns it.  Each of the callbacks will be invoked
// on every received response.  A client may be used to issue requests
// concurrently; any locking needed by callbacks invoked concurrently is the
// callback's responsibility.
func (c *Client) WithResponseCallbacks(callbacks ...ResponseCallback) *Client {
	c2 := *c
	c2.modifyLock = sync.RWMutex{}
	c2.responseCallbacks = callbacks
	return &c2
}

// withConfiguredTimeout wraps the context with a timeout from the client configuration.
func (c *Client) withConfiguredTimeout(ctx context.Context) (context.Context, context.CancelFunc) {
	timeout := c.ClientTimeout()

	if timeout > 0 {
		return context.WithTimeout(ctx, timeout)
	}

	return ctx, func() {}
}

// RecordState returns a response callback that will record the state returned
// by Vault in a response header.
func RecordState(state *string) ResponseCallback {
	return func(resp *Response) {
		*state = resp.Header.Get(HeaderIndex)
	}
}

// RequireState returns a request callback that will add a request header to
// specify the state we require of Vault. This state was obtained from a
// response header seen previous, probably captured with RecordState.
func RequireState(states ...string) RequestCallback {
	return func(req *Request) {
		for _, s := range states {
			req.Headers.Add(HeaderIndex, s)
		}
	}
}

// compareReplicationStates returns 1 if s1 is newer or identical, -1 if s1 is older, and 0
// if neither s1 or s2 is strictly greater. An error is returned if s1 or s2
// are invalid or from different clusters.
func compareReplicationStates(s1, s2 string) (int, error) {
	w1, err := ParseReplicationState(s1, nil)
	if err != nil {
		return 0, err
	}
	w2, err := ParseReplicationState(s2, nil)
	if err != nil {
		return 0, err
	}

	if w1.ClusterID != w2.ClusterID {
		return 0, fmt.Errorf("can't compare replication states with different ClusterIDs")
	}

	switch {
	case w1.LocalIndex >= w2.LocalIndex && w1.ReplicatedIndex >= w2.ReplicatedIndex:
		return 1, nil
	// We've already handled the case where both are equal above, so really we're
	// asking here if one or both are lesser.
	case w1.LocalIndex <= w2.LocalIndex && w1.ReplicatedIndex <= w2.ReplicatedIndex:
		return -1, nil
	}

	return 0, nil
}

// MergeReplicationStates returns a merged array of replication states by iterating
// through all states in `old`. An iterated state is merged to the result before `new`
// based on the result of compareReplicationStates
func MergeReplicationStates(old []string, new string) []string {
	if len(old) == 0 || len(old) > 2 {
		return []string{new}
	}

	var ret []string
	for _, o := range old {
		c, err := compareReplicationStates(o, new)
		if err != nil {
			return []string{new}
		}
		switch c {
		case 1:
			ret = append(ret, o)
		case -1:
			ret = append(ret, new)
		case 0:
			ret = append(ret, o, new)
		}
	}
	return strutil.RemoveDuplicates(ret, false)
}

func ParseReplicationState(raw string, hmacKey []byte) (*logical.WALState, error) {
	cooked, err := base64.StdEncoding.DecodeString(raw)
	if err != nil {
		return nil, err
	}
	s := string(cooked)

	lastIndex := strings.LastIndexByte(s, ':')
	if lastIndex == -1 {
		return nil, fmt.Errorf("invalid full state header format")
	}
	state, stateHMACRaw := s[:lastIndex], s[lastIndex+1:]
	stateHMAC, err := hex.DecodeString(stateHMACRaw)
	if err != nil {
		return nil, fmt.Errorf("invalid state header HMAC: %v, %w", stateHMACRaw, err)
	}

	if len(hmacKey) != 0 {
		hm := hmac.New(sha256.New, hmacKey)
		hm.Write([]byte(state))
		if !hmac.Equal(hm.Sum(nil), stateHMAC) {
			return nil, fmt.Errorf("invalid state header HMAC (mismatch)")
		}
	}

	pieces := strings.Split(state, ":")
	if len(pieces) != 4 || pieces[0] != "v1" || pieces[1] == "" {
		return nil, fmt.Errorf("invalid state header format")
	}
	localIndex, err := strconv.ParseUint(pieces[2], 10, 64)
	if err != nil {
		return nil, fmt.Errorf("invalid local index in state header: %w", err)
	}
	replicatedIndex, err := strconv.ParseUint(pieces[3], 10, 64)
	if err != nil {
		return nil, fmt.Errorf("invalid replicated index in state header: %w", err)
	}

	return &logical.WALState{
		ClusterID:       pieces[1],
		LocalIndex:      localIndex,
		ReplicatedIndex: replicatedIndex,
	}, nil
}

// ForwardInconsistent returns a request callback that will add a request
// header which says: if the state required isn't present on the node receiving
// this request, forward it to the active node.  This should be used in
// conjunction with RequireState.
func ForwardInconsistent() RequestCallback {
	return func(req *Request) {
		req.Headers.Set(HeaderInconsistent, "forward-active-node")
	}
}

// ForwardAlways returns a request callback which adds a header telling any
// performance standbys handling the request to forward it to the active node.
// This feature must be enabled in Vault's configuration.
func ForwardAlways() RequestCallback {
	return func(req *Request) {
		req.Headers.Set(HeaderForward, "active-node")
	}
}

// DefaultRetryPolicy is the default retry policy used by new Client objects.
// It is the same as retryablehttp.DefaultRetryPolicy except that it also retries
// 412 requests, which are returned by Vault when a X-Vault-Index header isn't
// satisfied.
func DefaultRetryPolicy(ctx context.Context, resp *http.Response, err error) (bool, error) {
	retry, err := retryablehttp.DefaultRetryPolicy(ctx, resp, err)
	if err != nil || retry {
		return retry, err
	}
	if resp != nil && resp.StatusCode == 412 {
		return true, nil
	}
	return false, nil
}

// replicationStateStore is used to track cluster replication states
// in order to ensure proper read-after-write semantics for a Client.
type replicationStateStore struct {
	m     sync.RWMutex
	store []string
}

// recordState updates the store's replication states with the merger of all
// states.
func (w *replicationStateStore) recordState(resp *Response) {
	w.m.Lock()
	defer w.m.Unlock()
	newState := resp.Header.Get(HeaderIndex)
	if newState != "" {
		w.store = MergeReplicationStates(w.store, newState)
	}
}

// requireState updates the Request with the store's current replication states.
func (w *replicationStateStore) requireState(req *Request) {
	w.m.RLock()
	defer w.m.RUnlock()
	for _, s := range w.store {
		req.Headers.Add(HeaderIndex, s)
	}
}

// states currently stored.
func (w *replicationStateStore) states() []string {
	w.m.RLock()
	defer w.m.RUnlock()
	c := make([]string, len(w.store))
	copy(c, w.store)
	return c
}

// validateToken will check for non-printable characters to prevent a call that will fail at the api
func validateToken(t string) error {
	idx := strings.IndexFunc(t, func(c rune) bool {
		return !unicode.IsPrint(c)
	})
	if idx != -1 {
		return fmt.Errorf("configured Vault token contains non-printable characters and cannot be used")
	}
	return nil
}<|MERGE_RESOLUTION|>--- conflicted
+++ resolved
@@ -1039,7 +1039,6 @@
 	defer config.modifyLock.RUnlock()
 
 	newConfig := &Config{
-<<<<<<< HEAD
 		Address:              config.Address,
 		HttpClient:           config.HttpClient,
 		MinRetryWait:         config.MinRetryWait,
@@ -1050,30 +1049,12 @@
 		CheckRetry:           config.CheckRetry,
 		Logger:               config.Logger,
 		Limiter:              config.Limiter,
-		OutputCurlString:     config.OutputCurlString,
 		AgentAddress:         config.AgentAddress,
 		SRVLookup:            config.SRVLookup,
 		CloneHeaders:         config.CloneHeaders,
 		CloneToken:           config.CloneToken,
 		ReadYourWrites:       config.ReadYourWrites,
 		ReturnErrorOnMissing: config.ReturnErrorOnMissing,
-=======
-		Address:        config.Address,
-		HttpClient:     config.HttpClient,
-		MinRetryWait:   config.MinRetryWait,
-		MaxRetryWait:   config.MaxRetryWait,
-		MaxRetries:     config.MaxRetries,
-		Timeout:        config.Timeout,
-		Backoff:        config.Backoff,
-		CheckRetry:     config.CheckRetry,
-		Logger:         config.Logger,
-		Limiter:        config.Limiter,
-		AgentAddress:   config.AgentAddress,
-		SRVLookup:      config.SRVLookup,
-		CloneHeaders:   config.CloneHeaders,
-		CloneToken:     config.CloneToken,
-		ReadYourWrites: config.ReadYourWrites,
->>>>>>> f258885f
 	}
 	client, err := NewClient(newConfig)
 	if err != nil {
