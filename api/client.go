--- conflicted
+++ resolved
@@ -1203,7 +1203,6 @@
 		return nil, LastOutputStringError
 	}
 
-<<<<<<< HEAD
 	if outputPolicy {
 		LastOutputPolicyError = &OutputPolicyError{
 			Request:      req,
@@ -1212,15 +1211,6 @@
 		return nil, LastOutputPolicyError
 	}
 
-	if timeout != 0 {
-		// Note: we purposefully do not call cancel manually. The reason is
-		// when canceled, the request.Body will EOF when reading due to the way
-		// it streams data in. Cancel will still be run when the timeout is
-		// hit, so this doesn't really harm anything.
-		ctx, _ = context.WithTimeout(ctx, timeout)
-	}
-=======
->>>>>>> 931562e7
 	req.Request = req.Request.WithContext(ctx)
 
 	if backoff == nil {
