--- conflicted
+++ resolved
@@ -91,18 +91,12 @@
 }
 
 type AuthConfigInput struct {
-<<<<<<< HEAD
-	DefaultLeaseTTL      string `json:"default_lease_ttl" structs:"default_lease_ttl" mapstructure:"default_lease_ttl"`
-	MaxLeaseTTL          string `json:"max_lease_ttl" structs:"max_lease_ttl" mapstructure:"max_lease_ttl"`
-	PluginName           string `json:"plugin_name,omitempty" structs:"plugin_name,omitempty" mapstructure:"plugin_name"`
-	InternalUIShowMounts bool   `json:"internal_ui_show_mounts,omitempty" structs:"internal_ui_show_mounts" mapstructure:"internal_ui_show_mounts"`
-=======
 	DefaultLeaseTTL          string   `json:"default_lease_ttl" structs:"default_lease_ttl" mapstructure:"default_lease_ttl"`
 	MaxLeaseTTL              string   `json:"max_lease_ttl" structs:"max_lease_ttl" mapstructure:"max_lease_ttl"`
 	PluginName               string   `json:"plugin_name,omitempty" structs:"plugin_name,omitempty" mapstructure:"plugin_name"`
 	AuditNonHMACRequestKeys  []string `json:"audit_non_hmac_request_keys,omitempty" structs:"audit_non_hmac_request_keys" mapstructure:"audit_non_hmac_request_keys"`
 	AuditNonHMACResponseKeys []string `json:"audit_non_hmac_response_keys,omitempty" structs:"audit_non_hmac_response_keys" mapstructure:"audit_non_hmac_response_keys"`
->>>>>>> e90ad588
+	InternalUIShowMounts     bool     `json:"internal_ui_show_mounts,omitempty" structs:"internal_ui_show_mounts" mapstructure:"internal_ui_show_mounts"`
 }
 
 type AuthMount struct {
@@ -115,16 +109,10 @@
 }
 
 type AuthConfigOutput struct {
-<<<<<<< HEAD
-	DefaultLeaseTTL      int    `json:"default_lease_ttl" structs:"default_lease_ttl" mapstructure:"default_lease_ttl"`
-	MaxLeaseTTL          int    `json:"max_lease_ttl" structs:"max_lease_ttl" mapstructure:"max_lease_ttl"`
-	PluginName           string `json:"plugin_name,omitempty" structs:"plugin_name,omitempty" mapstructure:"plugin_name"`
-	InternalUIShowMounts bool   `json:"internal_ui_show_mounts,omitempty" structs:"internal_ui_show_mounts" mapstructure:"internal_ui_show_mounts"`
-=======
 	DefaultLeaseTTL          int      `json:"default_lease_ttl" structs:"default_lease_ttl" mapstructure:"default_lease_ttl"`
 	MaxLeaseTTL              int      `json:"max_lease_ttl" structs:"max_lease_ttl" mapstructure:"max_lease_ttl"`
 	PluginName               string   `json:"plugin_name,omitempty" structs:"plugin_name,omitempty" mapstructure:"plugin_name"`
 	AuditNonHMACRequestKeys  []string `json:"audit_non_hmac_request_keys,omitempty" structs:"audit_non_hmac_request_keys" mapstructure:"audit_non_hmac_request_keys"`
 	AuditNonHMACResponseKeys []string `json:"audit_non_hmac_response_keys,omitempty" structs:"audit_non_hmac_response_keys" mapstructure:"audit_non_hmac_response_keys"`
->>>>>>> e90ad588
+	InternalUIShowMounts     bool     `json:"internal_ui_show_mounts,omitempty" structs:"internal_ui_show_mounts" mapstructure:"internal_ui_show_mounts"`
 }