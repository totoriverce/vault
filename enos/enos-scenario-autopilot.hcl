scenario "autopilot" {
  matrix {
<<<<<<< HEAD
    arch             = ["amd64", "arm64"]
    artifact_source  = ["local", "crt", "artifactory"]
    artifact_type    = ["bundle", "package"]
    distro           = ["ubuntu", "rhel"]
    edition          = ["ent"]
    seal             = ["awskms", "shamir"]
    undo_logs_status = ["0", "1"]
=======
    arch            = ["amd64", "arm64"]
    artifact_source = ["local", "crt", "artifactory"]
    artifact_type   = ["bundle", "package"]
    distro          = ["ubuntu", "rhel"]
    edition         = ["ent", "ent.fips1402", "ent.hsm", "ent.hsm.fips1402"]
    seal            = ["awskms", "shamir"]
>>>>>>> 206db2f5
  }

  terraform_cli = terraform_cli.default
  terraform     = terraform.default
  providers = [
    provider.aws.default,
    provider.enos.ubuntu,
    provider.enos.rhel
  ]

  locals {
    build_tags = {
      "ent"              = ["ui", "enterprise", "ent"]
      "ent.fips1402"     = ["ui", "enterprise", "cgo", "hsm", "fips", "fips_140_2", "ent.fips1402"]
      "ent.hsm"          = ["ui", "enterprise", "cgo", "hsm", "venthsm"]
      "ent.hsm.fips1402" = ["ui", "enterprise", "cgo", "hsm", "fips", "fips_140_2", "ent.hsm.fips1402"]
    }
    bundle_path             = matrix.artifact_source != "artifactory" ? abspath(var.vault_bundle_path) : null
    dependencies_to_install = ["jq"]
    enos_provider = {
      rhel   = provider.enos.rhel
      ubuntu = provider.enos.ubuntu
    }
    tags = merge({
      "Project Name" : var.project_name
      "Project" : "Enos",
      "Environment" : "ci"
    }, var.tags)
    vault_instance_types = {
      amd64 = "t3a.small"
      arm64 = "t4g.small"
    }

    enable_undo_logs = matrix.undo_logs_status == "1" && semverconstraint(var.vault_product_version, ">=1.12.0-0") && semverconstraint(var.vault_product_version, "<1.13.0-0") ? true : false

    vault_instance_type = coalesce(var.vault_instance_type, local.vault_instance_types[matrix.arch])
    vault_license_path  = abspath(var.vault_license_path != null ? var.vault_license_path : joinpath(path.root, "./support/vault.hclic"))
    vault_install_dir_packages = {
      rhel   = "/bin"
      ubuntu = "/usr/bin"
    }
    vault_install_dir = matrix.artifact_type == "bundle" ? var.vault_install_dir : local.vault_install_dir_packages[matrix.distro]

  }

  step "build_vault" {
    module = "build_${matrix.artifact_source}"

    variables {
      build_tags           = var.vault_local_build_tags != null ? var.vault_local_build_tags : local.build_tags[matrix.edition]
      bundle_path          = local.bundle_path
      goarch               = matrix.arch
      goos                 = "linux"
      artifactory_host     = matrix.artifact_source == "artifactory" ? var.artifactory_host : null
      artifactory_repo     = matrix.artifact_source == "artifactory" ? var.artifactory_repo : null
      artifactory_username = matrix.artifact_source == "artifactory" ? var.artifactory_username : null
      artifactory_token    = matrix.artifact_source == "artifactory" ? var.artifactory_token : null
      arch                 = matrix.artifact_source == "artifactory" ? matrix.arch : null
      product_version      = var.vault_product_version
      artifact_type        = matrix.artifact_type
      distro               = matrix.artifact_source == "artifactory" ? matrix.distro : null
      edition              = matrix.artifact_source == "artifactory" ? matrix.edition : null
      instance_type        = matrix.artifact_source == "artifactory" ? local.vault_instance_type : null
      revision             = var.vault_revision
    }
  }

  step "find_azs" {
    module = module.az_finder

    variables {
      instance_type = [
        local.vault_instance_type
      ]
    }
  }

  step "create_vpc" {
    module     = module.create_vpc
    depends_on = [step.find_azs]

    variables {
      ami_architectures  = [matrix.arch]
      availability_zones = step.find_azs.availability_zones
      common_tags        = local.tags
    }
  }

  step "read_license" {
    module = module.read_license

    variables {
      file_name = local.vault_license_path
    }
  }

  # This step creates a Vault cluster using a bundle downloaded from
  # releases.hashicorp.com, with the version specified in var.vault_autopilot_initial_release
  step "create_vault_cluster" {
    module = module.vault_cluster
    depends_on = [
      step.create_vpc,
      step.build_vault,
    ]
    providers = {
      enos = local.enos_provider[matrix.distro]
    }

    variables {
      ami_id                  = step.create_vpc.ami_ids[matrix.distro][matrix.arch]
      common_tags             = local.tags
      dependencies_to_install = local.dependencies_to_install
      instance_type           = local.vault_instance_type
      kms_key_arn             = step.create_vpc.kms_key_arn
      storage_backend         = "raft"
      storage_backend_addl_config = {
        autopilot_upgrade_version = var.vault_autopilot_initial_release.version
      }
      unseal_method     = matrix.seal
      vault_install_dir = local.vault_install_dir
      vault_release     = var.vault_autopilot_initial_release
      vault_license     = step.read_license.license
      vpc_id            = step.create_vpc.vpc_id
    }
  }

  step "get_local_metadata" {
    skip_step = matrix.artifact_source != "local"
    module    = module.get_local_metadata
  }

  step "create_autopilot_upgrade_storageconfig" {
    module = module.autopilot_upgrade_storageconfig

    variables {
      vault_product_version = matrix.artifact_source == "local" ? step.get_local_metadata.version : var.vault_product_version
    }
  }

  # This step creates a new Vault cluster using a bundle or package
  # from the matrix.artifact_source, with the var.vault_product_version
  step "upgrade_vault_cluster_with_autopilot" {
    module = module.vault_cluster
    depends_on = [
      step.create_vault_cluster,
      step.build_vault,
      step.create_autopilot_upgrade_storageconfig,
    ]

    providers = {
      enos = local.enos_provider[matrix.distro]
    }

    variables {
      ami_id                      = step.create_vpc.ami_ids[matrix.distro][matrix.arch]
      common_tags                 = local.tags
      dependencies_to_install     = local.dependencies_to_install
      instance_type               = local.vault_instance_type
      kms_key_arn                 = step.create_vpc.kms_key_arn
      storage_backend             = "raft"
      storage_backend_addl_config = step.create_autopilot_upgrade_storageconfig.storage_addl_config
      unseal_method               = matrix.seal
      vault_cluster_tag           = step.create_vault_cluster.vault_cluster_tag
      vault_init                  = false
      vault_install_dir           = local.vault_install_dir
      vault_license               = step.read_license.license
      vault_local_artifact_path   = local.bundle_path
      vault_artifactory_release   = matrix.artifact_source == "artifactory" ? step.build_vault.vault_artifactory_release : null
      vault_node_prefix           = "upgrade_node"
      vault_root_token            = step.create_vault_cluster.vault_root_token
      vault_unseal_when_no_init   = matrix.seal == "shamir"
      vault_unseal_keys           = matrix.seal == "shamir" ? step.create_vault_cluster.vault_unseal_keys_hex : null
      vpc_id                      = step.create_vpc.vpc_id
      vault_environment           = { "VAULT_REPLICATION_USE_UNDO_LOGS" : local.enable_undo_logs }
    }
  }

  step "verify_autopilot_upgraded_vault_cluster" {
    module     = module.vault_verify_autopilot
    depends_on = [step.upgrade_vault_cluster_with_autopilot]

    providers = {
      enos = local.enos_provider[matrix.distro]
    }

    variables {
      vault_autopilot_upgrade_version = matrix.artifact_source == "local" ? step.get_local_metadata.version : var.vault_product_version
      vault_install_dir               = local.vault_install_dir
      vault_instances                 = step.create_vault_cluster.vault_instances
      vault_root_token                = step.create_vault_cluster.vault_root_token
    }
  }

  step "verify_vault_unsealed" {
    module = module.vault_verify_unsealed
    depends_on = [
      step.create_vault_cluster,
      step.upgrade_vault_cluster_with_autopilot,
    ]

    providers = {
      enos = local.enos_provider[matrix.distro]
    }

    variables {
      vault_install_dir = local.vault_install_dir
      vault_instances   = step.create_vault_cluster.vault_instances
      vault_root_token  = step.create_vault_cluster.vault_root_token
    }
  }

  step "verify_raft_auto_join_voter" {
    module = module.vault_verify_raft_auto_join_voter
    depends_on = [
      step.create_vault_cluster,
      step.upgrade_vault_cluster_with_autopilot,
    ]

    providers = {
      enos = local.enos_provider[matrix.distro]
    }

    variables {
      vault_install_dir = local.vault_install_dir
      vault_instances   = step.create_vault_cluster.vault_instances
      vault_root_token  = step.create_vault_cluster.vault_root_token
    }
  }

  step "verify_undo_logs_status" {
    skip_step = semverconstraint(var.vault_product_version, "<1.12.0-0")
    module    = module.vault_verify_undo_logs
    depends_on = [
      step.upgrade_vault_cluster_with_autopilot,
    ]

    providers = {
      enos = local.enos_provider[matrix.distro]
    }

    variables {
      vault_autopilot_upgrade_version = matrix.artifact_source == "local" ? step.get_local_metadata.version : var.vault_product_version
      vault_undo_logs_status          = semverconstraint(var.vault_product_version, "<1.13.0-0") ? matrix.undo_logs_status : "1"
      vault_instances                 = step.upgrade_vault_cluster_with_autopilot.vault_instances
      vault_root_token                = step.create_vault_cluster.vault_root_token
    }
  }

  output "vault_cluster_instance_ids" {
    description = "The Vault cluster instance IDs"
    value       = step.create_vault_cluster.instance_ids
  }

  output "vault_cluster_pub_ips" {
    description = "The Vault cluster public IPs"
    value       = step.create_vault_cluster.instance_public_ips
  }

  output "vault_cluster_priv_ips" {
    description = "The Vault cluster private IPs"
    value       = step.create_vault_cluster.instance_private_ips
  }

  output "vault_cluster_key_id" {
    description = "The Vault cluster Key ID"
    value       = step.create_vault_cluster.key_id
  }

  output "vault_cluster_root_token" {
    description = "The Vault cluster root token"
    value       = step.create_vault_cluster.vault_root_token
  }

  output "vault_cluster_unseal_keys_b64" {
    description = "The Vault cluster unseal keys"
    value       = step.create_vault_cluster.vault_unseal_keys_b64
  }

  output "vault_cluster_unseal_keys_hex" {
    description = "The Vault cluster unseal keys hex"
    value       = step.create_vault_cluster.vault_unseal_keys_hex
  }

  output "vault_cluster_tag" {
    description = "The Vault cluster tag"
    value       = step.create_vault_cluster.vault_cluster_tag
  }

  output "upgraded_vault_cluster_instance_ids" {
    description = "The Vault cluster instance IDs"
    value       = step.upgrade_vault_cluster_with_autopilot.instance_ids
  }

  output "upgraded_vault_cluster_pub_ips" {
    description = "The Vault cluster public IPs"
    value       = step.upgrade_vault_cluster_with_autopilot.instance_public_ips
  }

  output "upgraded_vault_cluster_priv_ips" {
    description = "The Vault cluster private IPs"
    value       = step.upgrade_vault_cluster_with_autopilot.instance_private_ips
  }
}<|MERGE_RESOLUTION|>--- conflicted
+++ resolved
@@ -1,21 +1,12 @@
 scenario "autopilot" {
   matrix {
-<<<<<<< HEAD
     arch             = ["amd64", "arm64"]
     artifact_source  = ["local", "crt", "artifactory"]
     artifact_type    = ["bundle", "package"]
     distro           = ["ubuntu", "rhel"]
-    edition          = ["ent"]
+    edition          = ["ent", "ent.fips1402", "ent.hsm", "ent.hsm.fips1402"]
     seal             = ["awskms", "shamir"]
     undo_logs_status = ["0", "1"]
-=======
-    arch            = ["amd64", "arm64"]
-    artifact_source = ["local", "crt", "artifactory"]
-    artifact_type   = ["bundle", "package"]
-    distro          = ["ubuntu", "rhel"]
-    edition         = ["ent", "ent.fips1402", "ent.hsm", "ent.hsm.fips1402"]
-    seal            = ["awskms", "shamir"]
->>>>>>> 206db2f5
   }
 
   terraform_cli = terraform_cli.default
