--- conflicted
+++ resolved
@@ -174,7 +174,6 @@
 	return ret
 }
 
-<<<<<<< HEAD
 // TrimStrings takes a slice of strings and returns a slice of strings
 // with trimmed spaces
 func TrimStrings(items []string) []string {
@@ -185,15 +184,9 @@
 	return ret
 }
 
-// Removes duplicate and empty elements from a slice of strings.
-// This also converts the items in the slice to lower case and
-// returns a sorted slice.
-func RemoveDuplicates(items []string) []string {
-=======
 // Removes duplicate and empty elements from a slice of strings. This also may
 // convert the items in the slice to lower case and returns a sorted slice.
 func RemoveDuplicates(items []string, lowercase bool) []string {
->>>>>>> cccfb2dc
 	itemsMap := map[string]bool{}
 	for _, item := range items {
 		item = strings.TrimSpace(item)
