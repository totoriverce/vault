// Copyright (c) HashiCorp, Inc.
// SPDX-License-Identifier: BUSL-1.1

// Package corehelpers contains testhelpers that don't depend on package vault,
// and thus can be used within vault (as well as elsewhere.)
package corehelpers

import (
	"context"
	"crypto/sha256"
	"encoding/json"
	"errors"
	"fmt"
	"io"
	"os"
	"path/filepath"
	"strings"
	"sync"
	"time"

	"github.com/hashicorp/eventlogger"
	"github.com/hashicorp/go-hclog"
	"github.com/hashicorp/vault/audit"
	"github.com/hashicorp/vault/builtin/credential/approle"
	"github.com/hashicorp/vault/internal/observability/event"
	"github.com/hashicorp/vault/plugins/database/mysql"
	"github.com/hashicorp/vault/sdk/framework"
	"github.com/hashicorp/vault/sdk/helper/consts"
	"github.com/hashicorp/vault/sdk/helper/salt"
	"github.com/hashicorp/vault/sdk/logical"
	"github.com/mitchellh/go-testing-interface"
)

var (
	_ audit.Backend    = (*NoopAudit)(nil)
	_ eventlogger.Node = (*noopWrapper)(nil)
)

var externalPlugins = []string{"transform", "kmip", "keymgmt"}

// RetryUntil runs f until it returns a nil result or the timeout is reached.
// If a nil result hasn't been obtained by timeout, calls t.Fatal.
func RetryUntil(t testing.T, timeout time.Duration, f func() error) {
	t.Helper()
	deadline := time.Now().Add(timeout)
	var err error
	for time.Now().Before(deadline) {
		if err = f(); err == nil {
			return
		}
		time.Sleep(100 * time.Millisecond)
	}
	t.Fatalf("did not complete before deadline, err: %v", err)
}

// MakeTestPluginDir creates a temporary directory suitable for holding plugins.
// This helper also resolves symlinks to make tests happy on OS X.
func MakeTestPluginDir(t testing.T) string {
	t.Helper()

	dir, err := os.MkdirTemp("", "")
	if err != nil {
		t.Fatal(err)
	}

	// OSX tempdir are /var, but actually symlinked to /private/var
	dir, err = filepath.EvalSymlinks(dir)
	if err != nil {
		t.Fatal(err)
	}

	t.Cleanup(func() {
		if err := os.RemoveAll(dir); err != nil {
			t.Fatal(err)
		}
	})

	return dir
}

func NewMockBuiltinRegistry() *mockBuiltinRegistry {
	return &mockBuiltinRegistry{
		forTesting: map[string]mockBackend{
			"mysql-database-plugin":      {PluginType: consts.PluginTypeDatabase},
			"postgresql-database-plugin": {PluginType: consts.PluginTypeDatabase},
			"approle":                    {PluginType: consts.PluginTypeCredential},
			"pending-removal-test-plugin": {
				PluginType:        consts.PluginTypeCredential,
				DeprecationStatus: consts.PendingRemoval,
			},
			"aws":    {PluginType: consts.PluginTypeCredential},
			"consul": {PluginType: consts.PluginTypeSecrets},
		},
	}
}

type mockBackend struct {
	consts.PluginType
	consts.DeprecationStatus
}

type mockBuiltinRegistry struct {
	forTesting map[string]mockBackend
}

func toFunc(f logical.Factory) func() (interface{}, error) {
	return func() (interface{}, error) {
		return f, nil
	}
}

func (m *mockBuiltinRegistry) Get(name string, pluginType consts.PluginType) (func() (interface{}, error), bool) {
	testBackend, ok := m.forTesting[name]
	if !ok {
		return nil, false
	}
	testPluginType := testBackend.PluginType
	if pluginType != testPluginType {
		return nil, false
	}

	switch name {
	case "approle", "pending-removal-test-plugin":
		return toFunc(approle.Factory), true
	case "aws":
		return toFunc(func(ctx context.Context, config *logical.BackendConfig) (logical.Backend, error) {
			b := new(framework.Backend)
			b.Setup(ctx, config)
			b.BackendType = logical.TypeCredential
			return b, nil
		}), true
	case "postgresql-database-plugin":
		return toFunc(func(ctx context.Context, config *logical.BackendConfig) (logical.Backend, error) {
			b := new(framework.Backend)
			b.Setup(ctx, config)
			b.BackendType = logical.TypeLogical
			return b, nil
		}), true
	case "mysql-database-plugin":
		return mysql.New(mysql.DefaultUserNameTemplate), true
	case "consul":
		return toFunc(func(ctx context.Context, config *logical.BackendConfig) (logical.Backend, error) {
			b := new(framework.Backend)
			b.Setup(ctx, config)
			b.BackendType = logical.TypeLogical
			return b, nil
		}), true
	default:
		return nil, false
	}
}

// Keys only supports getting a realistic list of the keys for database plugins,
// and approle
func (m *mockBuiltinRegistry) Keys(pluginType consts.PluginType) []string {
	switch pluginType {
	case consts.PluginTypeDatabase:
		// This is a hard-coded reproduction of the db plugin keys in
		// helper/builtinplugins/registry.go. The registry isn't directly used
		// because it causes import cycles.
		return []string{
			"mysql-database-plugin",
			"mysql-aurora-database-plugin",
			"mysql-rds-database-plugin",
			"mysql-legacy-database-plugin",

			"cassandra-database-plugin",
			"couchbase-database-plugin",
			"elasticsearch-database-plugin",
			"hana-database-plugin",
			"influxdb-database-plugin",
			"mongodb-database-plugin",
			"mongodbatlas-database-plugin",
			"mssql-database-plugin",
			"postgresql-database-plugin",
			"redis-elasticache-database-plugin",
			"redshift-database-plugin",
			"redis-database-plugin",
			"snowflake-database-plugin",
		}
	case consts.PluginTypeCredential:
		return []string{
			"pending-removal-test-plugin",
			"approle",
		}

	case consts.PluginTypeSecrets:
		return append(externalPlugins, "kv")
	}

	return []string{}
}

func (r *mockBuiltinRegistry) IsBuiltinEntPlugin(name string, pluginType consts.PluginType) bool {
	for _, i := range externalPlugins {
		if i == name {
			return true
		}
	}
	return false
}

func (m *mockBuiltinRegistry) Contains(name string, pluginType consts.PluginType) bool {
	for _, key := range m.Keys(pluginType) {
		if key == name {
			return true
		}
	}
	return false
}

func (m *mockBuiltinRegistry) DeprecationStatus(name string, pluginType consts.PluginType) (consts.DeprecationStatus, bool) {
	if m.Contains(name, pluginType) {
		return m.forTesting[name].DeprecationStatus, true
	}

	return consts.Unknown, false
}

func TestNoopAudit(t testing.T, path string, config map[string]string) *NoopAudit {
	cfg := &audit.BackendConfig{
		Config:    config,
		MountPath: path,
		Logger:    NewTestLogger(t),
	}
	n, err := NewNoopAudit(cfg)
	if err != nil {
		t.Fatal(err)
	}
	return n
}

// NoopHeaderFormatter can be used within no-op audit devices to do nothing when
// it comes to only allow configured headers to appear in the result.
// Whatever is passed in will be returned (nil becomes an empty map) in lowercase.
type NoopHeaderFormatter struct{}

// ApplyConfig implements the relevant interface to make NoopHeaderFormatter an audit.HeaderFormatter.
func (f *NoopHeaderFormatter) ApplyConfig(_ context.Context, headers map[string][]string, _ audit.Salter) (result map[string][]string, retErr error) {
	if len(headers) < 1 {
		return map[string][]string{}, nil
	}

	// Make a copy of the incoming headers with everything lower so we can
	// case-insensitively compare
	lowerHeaders := make(map[string][]string, len(headers))
	for k, v := range headers {
		lowerHeaders[strings.ToLower(k)] = v
	}

	return lowerHeaders, nil
}

// NewNoopAudit should be used to create a NoopAudit as it handles creation of a
// predictable salt and wraps eventlogger nodes so information can be retrieved on
// what they've seen or formatted.
<<<<<<< HEAD
func NewNoopAudit(config *audit.BackendConfig, opts ...audit.Option) (*NoopAudit, *audit.AuditError) {
	const op = "corehelpers.NewNoopAudit"

=======
func NewNoopAudit(config *audit.BackendConfig) (*NoopAudit, error) {
>>>>>>> dbe6e4ee
	view := &logical.InmemStorage{}

	// Create the salt with a known key for predictable hmac values.
	se := &logical.StorageEntry{Key: "salt", Value: []byte("foo")}
	err := view.Put(context.Background(), se)
	if err != nil {
		return nil, audit.NewAuditError(op, "error storing salt", audit.ErrUnknown).SetUpstream(err)
	}

	// Override the salt related config settings.
	backendConfig := &audit.BackendConfig{
		SaltView: view,
		SaltConfig: &salt.Config{
			HMAC:     sha256.New,
			HMACType: "hmac-sha256",
		},
		Config:    config.Config,
		MountPath: config.MountPath,
	}

	noopBackend := &NoopAudit{
		Config:     backendConfig,
		nodeIDList: make([]eventlogger.NodeID, 2),
		nodeMap:    make(map[eventlogger.NodeID]eventlogger.Node, 2),
	}

<<<<<<< HEAD
	cfg, cfgErr := audit.NewFormatterConfig()
	if cfgErr != nil {
		return nil, audit.NewAuditError(op, "error creating formatter config", cfgErr.Downstream()).SetUpstream(cfgErr)
=======
	cfg, err := audit.NewFormatterConfig(&NoopHeaderFormatter{})
	if err != nil {
		return nil, err
>>>>>>> dbe6e4ee
	}

	formatterNodeID, err := event.GenerateNodeID()
	if err != nil {
		return nil, audit.NewAuditError(op, "error generating random NodeID for formatter node", audit.ErrUnknown).SetUpstream(err)
	}

<<<<<<< HEAD
	formatterNode, fmtErr := audit.NewEntryFormatter(config.MountPath, cfg, noopBackend, config.Logger, opts...)
	if fmtErr != nil {
		return nil, audit.NewAuditError(op, "error creating formatter", fmtErr.Downstream()).SetUpstream(err)
=======
	formatterNode, err := audit.NewEntryFormatter(config.MountPath, cfg, noopBackend, config.Logger)
	if err != nil {
		return nil, fmt.Errorf("error creating formatter: %w", err)
>>>>>>> dbe6e4ee
	}

	// Wrap the formatting node, so we can get any bytes that were formatted etc.
	wrappedFormatter := &noopWrapper{format: "json", node: formatterNode, backend: noopBackend}

	noopBackend.nodeIDList[0] = formatterNodeID
	noopBackend.nodeMap[formatterNodeID] = wrappedFormatter

	sinkNode := event.NewNoopSink()
	sinkNodeID, err := event.GenerateNodeID()
	if err != nil {
		return nil, audit.NewAuditError(op, "error generating random NodeID for sink node", audit.ErrUnknown).SetUpstream(err)
	}

	noopBackend.nodeIDList[1] = sinkNodeID
	noopBackend.nodeMap[sinkNodeID] = sinkNode

	return noopBackend, nil
}

// NoopAuditFactory should be used when the test needs a way to access bytes that
// have been formatted by the pipeline during audit requests.
// The records parameter will be repointed to the one used within the pipeline.
func NoopAuditFactory(records **[][]byte) audit.Factory {
<<<<<<< HEAD
	return func(_ context.Context, config *audit.BackendConfig, headerFormatter audit.HeaderFormatter) (audit.Backend, *audit.AuditError) {
		n, err := NewNoopAudit(config, audit.WithHeaderFormatter(headerFormatter))
=======
	return func(_ context.Context, config *audit.BackendConfig, _ audit.HeaderFormatter) (audit.Backend, error) {
		n, err := NewNoopAudit(config)
>>>>>>> dbe6e4ee
		if err != nil {
			return nil, audit.NewAuditError("corehelpers.NoopAuditFactory", "error creating noop audit device", audit.ErrUnknown).SetUpstream(err)
		}
		if records != nil {
			*records = &n.records
		}

		return n, nil
	}
}

// noopWrapper is designed to wrap a formatter node in order to allow access to
// bytes formatted, headers formatted and parts of the logical.LogInput.
// Some older tests relied on being able to query this information so while those
// tests stick around we should look after them.
type noopWrapper struct {
	format  string
	node    eventlogger.Node
	backend *NoopAudit
}

// NoopAuditEventListener is a callback used by noopWrapper.Process() to notify
// of each received audit event.
type NoopAuditEventListener func(*audit.AuditEvent)

type NoopAudit struct {
	Config *audit.BackendConfig

	ReqErr         error
	ReqAuth        []*logical.Auth
	Req            []*logical.Request
	ReqHeaders     []map[string][]string
	ReqNonHMACKeys []string
	ReqErrs        []error

	RespErr            error
	RespAuth           []*logical.Auth
	RespReq            []*logical.Request
	Resp               []*logical.Response
	RespNonHMACKeys    [][]string
	RespReqNonHMACKeys [][]string
	RespErrs           []error
	records            [][]byte
	l                  sync.RWMutex
	salt               *salt.Salt
	saltMutex          sync.RWMutex

	nodeIDList []eventlogger.NodeID
	nodeMap    map[eventlogger.NodeID]eventlogger.Node

	listener NoopAuditEventListener
}

// Process handles the contortions required by older test code to ensure behavior.
// It will attempt to do some pre/post processing of the logical.LogInput that should
// form part of the event's payload data, as well as capturing the resulting headers
// that were formatted and track the overall bytes that a formatted event uses when
// it's ready to head down the pipeline to the sink node (a noop for us).
func (n *noopWrapper) Process(ctx context.Context, e *eventlogger.Event) (*eventlogger.Event, error) {
	n.backend.l.Lock()
	defer n.backend.l.Unlock()

	var err error

	// We're expecting audit events since this is an audit device.
	a, ok := e.Payload.(*audit.AuditEvent)
	if !ok {
		return nil, errors.New("cannot parse payload as an audit event")
	}

	if n.backend.listener != nil {
		n.backend.listener(a)
	}

	in := a.Data

	// Depending on the type of the audit event (request or response) we need to
	// track different things.
	switch a.Subtype {
	case audit.RequestType:
		n.backend.ReqAuth = append(n.backend.ReqAuth, in.Auth)
		n.backend.Req = append(n.backend.Req, in.Request)
		n.backend.ReqNonHMACKeys = in.NonHMACReqDataKeys
		n.backend.ReqErrs = append(n.backend.ReqErrs, in.OuterErr)

		if n.backend.ReqErr != nil {
			return nil, n.backend.ReqErr
		}
	case audit.ResponseType:
		n.backend.RespAuth = append(n.backend.RespAuth, in.Auth)
		n.backend.RespReq = append(n.backend.RespReq, in.Request)
		n.backend.Resp = append(n.backend.Resp, in.Response)
		n.backend.RespErrs = append(n.backend.RespErrs, in.OuterErr)

		if in.Response != nil {
			n.backend.RespNonHMACKeys = append(n.backend.RespNonHMACKeys, in.NonHMACRespDataKeys)
			n.backend.RespReqNonHMACKeys = append(n.backend.RespReqNonHMACKeys, in.NonHMACReqDataKeys)
		}

		if n.backend.RespErr != nil {
			return nil, n.backend.RespErr
		}
	default:
		return nil, fmt.Errorf("unknown audit event type: %q", a.Subtype)
	}

	// Once we've taken note of the relevant properties of the event, we get the
	// underlying (wrapped) node to process it as normal.
	e, err = n.node.Process(ctx, e)
	if err != nil {
		return nil, fmt.Errorf("error processing wrapped node: %w", err)
	}

	// Once processing has been carried out, the underlying node (a formatter node)
	// should contain the output ready for the sink node. We'll get that in order
	// to track how many bytes we formatted.
	b, ok := e.Format(n.format)
	if ok {
		n.backend.records = append(n.backend.records, b)
	}

	// Finally, the last bit of post-processing is to make sure that we track the
	// formatted headers that would have made it to the logs via the sink node.
	// They only appear in requests.
	if a.Subtype == audit.RequestType {
		reqEntry := &audit.RequestEntry{}
		err = json.Unmarshal(b, &reqEntry)
		if err != nil {
			return nil, fmt.Errorf("unable to parse formatted audit entry data: %w", err)
		}

		n.backend.ReqHeaders = append(n.backend.ReqHeaders, reqEntry.Request.Headers)
	}

	// Return the event and no error in order to let the pipeline continue on.
	return e, nil
}

func (n *noopWrapper) Reopen() error {
	return n.node.Reopen()
}

func (n *noopWrapper) Type() eventlogger.NodeType {
	return n.node.Type()
}

// LogTestMessage will manually crank the handle on the nodes associated with this backend.
func (n *NoopAudit) LogTestMessage(ctx context.Context, in *logical.LogInput) error {
	if len(n.nodeIDList) > 0 {
		return audit.ProcessManual(ctx, in, n.nodeIDList, n.nodeMap)
	}

	return nil
}

func (n *NoopAudit) Salt(ctx context.Context) (*salt.Salt, error) {
	n.saltMutex.RLock()
	if n.salt != nil {
		defer n.saltMutex.RUnlock()
		return n.salt, nil
	}
	n.saltMutex.RUnlock()
	n.saltMutex.Lock()
	defer n.saltMutex.Unlock()
	if n.salt != nil {
		return n.salt, nil
	}
	s, err := salt.NewSalt(ctx, n.Config.SaltView, n.Config.SaltConfig)
	if err != nil {
		return nil, err
	}
	n.salt = s
	return s, nil
}

func (n *NoopAudit) GetHash(ctx context.Context, data string) (string, error) {
	s, err := n.Salt(ctx)
	if err != nil {
		return "", err
	}
	return s.GetIdentifiedHMAC(data), nil
}

func (n *NoopAudit) Reload(_ context.Context) error {
	return nil
}

func (n *NoopAudit) Invalidate(_ context.Context) {
	n.saltMutex.Lock()
	defer n.saltMutex.Unlock()
	n.salt = nil
}

// RegisterNodesAndPipeline registers the nodes and a pipeline as required by
// the audit.Backend interface.
func (n *NoopAudit) RegisterNodesAndPipeline(broker *eventlogger.Broker, name string) error {
	for id, node := range n.nodeMap {
		if err := broker.RegisterNode(id, node); err != nil {
			return err
		}
	}

	pipeline := eventlogger.Pipeline{
		PipelineID: eventlogger.PipelineID(name),
		EventType:  eventlogger.EventType(event.AuditType.String()),
		NodeIDs:    n.nodeIDList,
	}

	return broker.RegisterPipeline(pipeline)
}

func (n *NoopAudit) SetListener(listener NoopAuditEventListener) {
	n.listener = listener
}

type TestLogger struct {
	hclog.InterceptLogger
	Path string
	File *os.File
	sink hclog.SinkAdapter
}

func NewTestLogger(t testing.T) *TestLogger {
	var logFile *os.File
	var logPath string
	output := os.Stderr

	logDir := os.Getenv("VAULT_TEST_LOG_DIR")
	if logDir != "" {
		logPath = filepath.Join(logDir, t.Name()+".log")
		// t.Name may include slashes.
		dir, _ := filepath.Split(logPath)
		err := os.MkdirAll(dir, 0o755)
		if err != nil {
			t.Fatal(err)
		}
		logFile, err = os.Create(logPath)
		if err != nil {
			t.Fatal(err)
		}
		output = logFile
	}

	// We send nothing on the regular logger, that way we can later deregister
	// the sink to stop logging during cluster cleanup.
	logger := hclog.NewInterceptLogger(&hclog.LoggerOptions{
		Output:            io.Discard,
		IndependentLevels: true,
		Name:              t.Name(),
	})
	sink := hclog.NewSinkAdapter(&hclog.LoggerOptions{
		Output:            output,
		Level:             hclog.Trace,
		IndependentLevels: true,
	})
	logger.RegisterSink(sink)

	testLogger := &TestLogger{
		Path:            logPath,
		File:            logFile,
		InterceptLogger: logger,
		sink:            sink,
	}

	t.Cleanup(func() {
		testLogger.StopLogging()
		if t.Failed() {
			_ = testLogger.File.Close()
		} else {
			_ = os.Remove(testLogger.Path)
		}
	})
	return testLogger
}

func (tl *TestLogger) StopLogging() {
	tl.InterceptLogger.DeregisterSink(tl.sink)
}

func (n *NoopAudit) EventType() eventlogger.EventType {
	return eventlogger.EventType(event.AuditType.String())
}

func (n *NoopAudit) HasFiltering() bool {
	return false
}

func (n *NoopAudit) Name() string {
	return n.Config.MountPath
}

func (n *NoopAudit) Nodes() map[eventlogger.NodeID]eventlogger.Node {
	return n.nodeMap
}

func (n *NoopAudit) NodeIDs() []eventlogger.NodeID {
	return n.nodeIDList
}

func (n *NoopAudit) IsFallback() bool {
	return false
}<|MERGE_RESOLUTION|>--- conflicted
+++ resolved
@@ -254,13 +254,9 @@
 // NewNoopAudit should be used to create a NoopAudit as it handles creation of a
 // predictable salt and wraps eventlogger nodes so information can be retrieved on
 // what they've seen or formatted.
-<<<<<<< HEAD
-func NewNoopAudit(config *audit.BackendConfig, opts ...audit.Option) (*NoopAudit, *audit.AuditError) {
+func NewNoopAudit(config *audit.BackendConfig) (*NoopAudit, *audit.AuditError) {
 	const op = "corehelpers.NewNoopAudit"
 
-=======
-func NewNoopAudit(config *audit.BackendConfig) (*NoopAudit, error) {
->>>>>>> dbe6e4ee
 	view := &logical.InmemStorage{}
 
 	// Create the salt with a known key for predictable hmac values.
@@ -287,15 +283,9 @@
 		nodeMap:    make(map[eventlogger.NodeID]eventlogger.Node, 2),
 	}
 
-<<<<<<< HEAD
-	cfg, cfgErr := audit.NewFormatterConfig()
+	cfg, cfgErr := audit.NewFormatterConfig(&NoopHeaderFormatter{})
 	if cfgErr != nil {
 		return nil, audit.NewAuditError(op, "error creating formatter config", cfgErr.Downstream()).SetUpstream(cfgErr)
-=======
-	cfg, err := audit.NewFormatterConfig(&NoopHeaderFormatter{})
-	if err != nil {
-		return nil, err
->>>>>>> dbe6e4ee
 	}
 
 	formatterNodeID, err := event.GenerateNodeID()
@@ -303,15 +293,9 @@
 		return nil, audit.NewAuditError(op, "error generating random NodeID for formatter node", audit.ErrUnknown).SetUpstream(err)
 	}
 
-<<<<<<< HEAD
-	formatterNode, fmtErr := audit.NewEntryFormatter(config.MountPath, cfg, noopBackend, config.Logger, opts...)
+	formatterNode, fmtErr := audit.NewEntryFormatter(config.MountPath, cfg, noopBackend, config.Logger)
 	if fmtErr != nil {
 		return nil, audit.NewAuditError(op, "error creating formatter", fmtErr.Downstream()).SetUpstream(err)
-=======
-	formatterNode, err := audit.NewEntryFormatter(config.MountPath, cfg, noopBackend, config.Logger)
-	if err != nil {
-		return nil, fmt.Errorf("error creating formatter: %w", err)
->>>>>>> dbe6e4ee
 	}
 
 	// Wrap the formatting node, so we can get any bytes that were formatted etc.
@@ -336,13 +320,8 @@
 // have been formatted by the pipeline during audit requests.
 // The records parameter will be repointed to the one used within the pipeline.
 func NoopAuditFactory(records **[][]byte) audit.Factory {
-<<<<<<< HEAD
-	return func(_ context.Context, config *audit.BackendConfig, headerFormatter audit.HeaderFormatter) (audit.Backend, *audit.AuditError) {
-		n, err := NewNoopAudit(config, audit.WithHeaderFormatter(headerFormatter))
-=======
-	return func(_ context.Context, config *audit.BackendConfig, _ audit.HeaderFormatter) (audit.Backend, error) {
+	return func(_ context.Context, config *audit.BackendConfig, _ audit.HeaderFormatter) (audit.Backend, *audit.AuditError) {
 		n, err := NewNoopAudit(config)
->>>>>>> dbe6e4ee
 		if err != nil {
 			return nil, audit.NewAuditError("corehelpers.NoopAuditFactory", "error creating noop audit device", audit.ErrUnknown).SetUpstream(err)
 		}
