--- conflicted
+++ resolved
@@ -48,22 +48,6 @@
 		config = `datacenter = "test" acl_default_policy = "deny" acl_datacenter = "test" acl_master_token = "test"`
 	}
 
-<<<<<<< HEAD
-	dockerOptions := &dockertest.RunOptions{
-		Repository: "consul",
-		Tag:        version,
-		Cmd:        []string{"agent", "-dev", "-client", "0.0.0.0", "-hcl", config},
-	}
-	consulRepo := os.Getenv("CONSUL_DOCKER_REPO")
-	if consulRepo != "" {
-		dockerOptions.Repository = consulRepo
-		dockerOptions.Auth = dc.AuthConfiguration{
-			Username: os.Getenv("CONSUL_DOCKER_USERNAME"),
-			Password: os.Getenv("CONSUL_DOCKER_PASSWORD"),
-		}
-	}
-	resource, err := pool.RunWithOptions(dockerOptions)
-=======
 	runner, err := docker.NewServiceRunner(docker.RunOptions{
 		ImageRepo: "consul",
 		ImageTag:  version,
@@ -74,7 +58,7 @@
 		AuthUsername: os.Getenv("CONSUL_DOCKER_USERNAME"),
 		AuthPassword: os.Getenv("CONSUL_DOCKER_PASSWORD"),
 	})
->>>>>>> 5d3d2761
+
 	if err != nil {
 		t.Fatalf("Could not start docker Consul: %s", err)
 	}
