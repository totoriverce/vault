--- conflicted
+++ resolved
@@ -680,6 +680,10 @@
 			return "", errutil.InternalError{Err: err.Error()}
 		}
 
+		if len(decoded) < gcm.NonceSize() {
+			return "", errutil.UserError{Err: "invalid ciphertext length"}
+		}
+
 		// Extract the nonce and ciphertext
 		var ciphertext []byte
 		if p.ConvergentEncryption && p.ConvergentVersion < 2 {
@@ -689,26 +693,11 @@
 			ciphertext = decoded[gcm.NonceSize():]
 		}
 
-<<<<<<< HEAD
 		// Verify and Decrypt
 		plain, err = gcm.Open(nil, nonce, ciphertext, nil)
 		if err != nil {
 			return "", errutil.UserError{Err: "invalid ciphertext: unable to decrypt"}
 		}
-=======
-	if len(decoded) < gcm.NonceSize() {
-		return "", errutil.UserError{Err: "invalid ciphertext length"}
-	}
-
-	// Extract the nonce and ciphertext
-	var ciphertext []byte
-	if p.ConvergentEncryption && p.ConvergentVersion < 2 {
-		ciphertext = decoded
-	} else {
-		nonce = decoded[:gcm.NonceSize()]
-		ciphertext = decoded[gcm.NonceSize():]
-	}
->>>>>>> a3a78152
 
 	case KeyType_RSA2048, KeyType_RSA4096:
 		key := p.Keys[ver].RSAKey
