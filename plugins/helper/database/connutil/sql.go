package connutil

import (
	"database/sql"
	"fmt"
	"strings"
	"sync"
	"time"

<<<<<<< HEAD
	// Import sql drivers
	_ "github.com/SAP/go-hdb/driver"
	_ "github.com/denisenkom/go-mssqldb"
	_ "github.com/go-sql-driver/mysql"
=======
>>>>>>> 9dcea099
	"github.com/hashicorp/vault/helper/parseutil"
	"github.com/mitchellh/mapstructure"
)

// SQLConnectionProducer implements ConnectionProducer and provides a generic producer for most sql databases
type SQLConnectionProducer struct {
	ConnectionURL            string      `json:"connection_url" structs:"connection_url" mapstructure:"connection_url"`
	MaxOpenConnections       int         `json:"max_open_connections" structs:"max_open_connections" mapstructure:"max_open_connections"`
	MaxIdleConnections       int         `json:"max_idle_connections" structs:"max_idle_connections" mapstructure:"max_idle_connections"`
	MaxConnectionLifetimeRaw interface{} `json:"max_connection_lifetime" structs:"max_connection_lifetime" mapstructure:"max_connection_lifetime"`

	Type                  string
	maxConnectionLifetime time.Duration
	Initialized           bool
	db                    *sql.DB
	sync.Mutex
}

func (c *SQLConnectionProducer) Initialize(conf map[string]interface{}, verifyConnection bool) error {
	c.Lock()
	defer c.Unlock()

	err := mapstructure.WeakDecode(conf, c)
	if err != nil {
		return err
	}

	if len(c.ConnectionURL) == 0 {
		return fmt.Errorf("connection_url cannot be empty")
	}

	if c.MaxOpenConnections == 0 {
		c.MaxOpenConnections = 2
	}

	if c.MaxIdleConnections == 0 {
		c.MaxIdleConnections = c.MaxOpenConnections
	}
	if c.MaxIdleConnections > c.MaxOpenConnections {
		c.MaxIdleConnections = c.MaxOpenConnections
	}
	if c.MaxConnectionLifetimeRaw == nil {
		c.MaxConnectionLifetimeRaw = "0s"
	}

	c.maxConnectionLifetime, err = parseutil.ParseDurationSecond(c.MaxConnectionLifetimeRaw)
	if err != nil {
		return fmt.Errorf("invalid max_connection_lifetime: %s", err)
	}

	// Set initialized to true at this point since all fields are set,
	// and the connection can be established at a later time.
	c.Initialized = true

	if verifyConnection {
		if _, err := c.Connection(); err != nil {
			return fmt.Errorf("error verifying connection: %s", err)
		}

		if err := c.db.Ping(); err != nil {
			return fmt.Errorf("error verifying connection: %s", err)
		}
	}

	return nil
}

func (c *SQLConnectionProducer) Connection() (interface{}, error) {
	if !c.Initialized {
		return nil, ErrNotInitialized
	}

	// If we already have a DB, test it and return
	if c.db != nil {
		if err := c.db.Ping(); err == nil {
			return c.db, nil
		}
		// If the ping was unsuccessful, close it and ignore errors as we'll be
		// reestablishing anyways
		c.db.Close()
	}

	// For mssql backend, switch to sqlserver instead
	dbType := c.Type
	if c.Type == "mssql" {
		dbType = "sqlserver"
	}

	// Otherwise, attempt to make connection
	conn := c.ConnectionURL

	// Ensure timezone is set to UTC for all the conenctions
	if strings.HasPrefix(conn, "postgres://") || strings.HasPrefix(conn, "postgresql://") {
		if strings.Contains(conn, "?") {
			conn += "&timezone=utc"
		} else {
			conn += "?timezone=utc"
		}
	}

	var err error
	c.db, err = sql.Open(dbType, conn)
	if err != nil {
		return nil, err
	}

	// Set some connection pool settings. We don't need much of this,
	// since the request rate shouldn't be high.
	c.db.SetMaxOpenConns(c.MaxOpenConnections)
	c.db.SetMaxIdleConns(c.MaxIdleConnections)
	c.db.SetConnMaxLifetime(c.maxConnectionLifetime)

	return c.db, nil
}

// Close attempts to close the connection
func (c *SQLConnectionProducer) Close() error {
	// Grab the write lock
	c.Lock()
	defer c.Unlock()

	if c.db != nil {
		c.db.Close()
	}

	c.db = nil

	return nil
}<|MERGE_RESOLUTION|>--- conflicted
+++ resolved
@@ -7,13 +7,6 @@
 	"sync"
 	"time"
 
-<<<<<<< HEAD
-	// Import sql drivers
-	_ "github.com/SAP/go-hdb/driver"
-	_ "github.com/denisenkom/go-mssqldb"
-	_ "github.com/go-sql-driver/mysql"
-=======
->>>>>>> 9dcea099
 	"github.com/hashicorp/vault/helper/parseutil"
 	"github.com/mitchellh/mapstructure"
 )
