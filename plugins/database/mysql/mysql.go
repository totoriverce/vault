--- conflicted
+++ resolved
@@ -262,7 +262,6 @@
 
 	m.RawConfig["password"] = password
 	return m.RawConfig, nil
-<<<<<<< HEAD
 }
 
 // SetCredentials uses provided information to set the password to a user in the
@@ -356,15 +355,4 @@
 		return err
 	}
 	return nil
-}
-
-// GenerateCredentials returns a generated password
-func (m *MySQL) GenerateCredentials(ctx context.Context) (string, error) {
-	password, err := m.GeneratePassword()
-	if err != nil {
-		return "", err
-	}
-	return password, nil
-=======
->>>>>>> 7b0f7a49
 }